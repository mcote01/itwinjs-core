---
publish: false
---

# NextVersion

## Updated minimum requirements

Support for Node 10 has been dropped. The new minimum Node version is 12.22.0. The recommended version is the latest LTS version of Node. Please visit our [Supported Platforms](../learning/supportedplatforms) documentation for a full breakdown of compatibility.

## Dependency Updates

The following dependencies of iTwin.js have been updated;

- `openid-client` updated from to `^3.15.3` -> `^4.7.4`,
- `electron` updated from to `^11.1.0` -> `^14.0.0`,
- `react` updated from to `^16.8.9` -> `^17.0.0`,
- `react-dom` updated from to `^16.8.9` -> `^17.0.0`,

## Package name changes

A number of packages have been renamed to use the @itwin scope rather than the @bentley scope, and we have modified a few package names to move towards a more consistent naming pattern. The full list of changed packages are listed in the table below.

| Current                                | New                                  |
|----------------------------------------|--------------------------------------|
| @bentley/imodeljs-backend              | @itwin/core-backend                  |
| @bentley/imodeljs-common               | @itwin/core-common                   |
| @bentley/imodeljs-frontend             | @itwin/core-frontend                 |
| @bentley/geometry-core                 | @itwin/core-geometry                 |
| @bentley/ecschema-metadata             | @itwin/ecschema-metadata             |
| @bentley/ecschema-locaters             | @itwin/ecschema-locaters             |
| @bentley/ecschema-editing              | @itwin/ecschema-editing              |
| @bentley/bentleyjs-core                | @itwin/core-bentley                  |
| @bentley/orbitgt-core                  | @itwin/core-orbitgt                  |
| @bentley/frontend-devtools             | @itwin/frontend-devtools             |
| @bentley/webgl-compatibility           | @itwin/webgl-compatibility           |
| @bentley/imodeljs-transformer          | @itwin/core-transformer              |
| @bentley/imodeljs-markup               | @itwin/core-markup                   |
| @bentley/imodeljs-editor-common        | @itwin/editor-common                 |
| @bentley/imodeljs-editor-backend       | @itwin/editor-backend                |
| @bentley/imodeljs-editor-frontend      | @itwin/editor-frontend               |
| @bentley/analytical-backend            | @itwin/analytical-backend            |
| @bentley/linear-referencing-backend    | @itwin/linear-referencing-backend    |
| @bentley/linear-referencing-common     | @itwin/linear-referencing-common     |
| @bentley/physical-material-backend     | @itwin/physical-material-backend     |
| @bentley/presentation-backend          | @itwin/presentation-backend          |
| @bentley/presentation-common           | @itwin/presentation-common           |
| @bentley/presentation-frontend         | @itwin/presentation-frontend         |
| @bentley/presentation-components       | @itwin/presentation-components       |
| @bentley/presentation-testing          | @itwin/presentation-testing          |
| @bentley/ui-abstract                   | @itwin/appui-abstract                |
| @bentley/ui-components                 | @itwin/components-react              |
| @bentley/ui-core                       | @itwin/core-react                    |
| @bentley/ui-imodel-components          | @itwin/imodel-components-react       |
| @bentley/ui-ninezone                   | @itwin/appui-layout-react            |
| @bentley/ui-framework                  | @itwin/appui-react                   |
| @bentley/ecschema2ts                   | @itwin/ecschema2ts                   |
| @bentley/webpack-tools-core            | @itwin/core-webpack-tools            |
| @bentley/backend-webpack-tools         | @itwin/backend-webpack-tools         |
| @bentley/build-tools                   | @itwin/build-tools                   |
| @bentley/eslint-plugin                 | @itwin/eslint-plugin                 |
| @bentley/imodeljs-quantity             | @itwin/core-quantity                 |
| @bentley/imodeljs-i18n                 | @itwin/core-i18n                     |
| @bentley/hypermodeling-frontend        | @itwin/hypermodeling-frontend        |
| @bentley/electron-manager              | @itwin/core-electron              |
| @bentley/mobile-manager                | @itwin/core-mobile                |
| @bentley/express-server                | @itwin/express-server                |
| @bentley/ecschema-rpcinterface-common  | @itwin/ecschema-rpcinterface-common  |
| @bentley/ecschema-rpcinterface-impl    | @itwin/ecschema-rpcinterface-impl    |
| @bentley/ecschema-rpcinterface-tests   | @itwin/ecschema-rpcinterface-tests   |
| @bentley/certa                         | @itwin/certa                         |
| @bentley/perf-tools                    | @itwin/perf-tools                    |
| @bentley/oidc-signin-tool              | @itwin/oidc-signin-tool              |
| @bentley/geonames-extension            | @itwin/geonames-extension            |
| @bentley/map-layers                    | @itwin/map-layers                    |
| @bentley/rpcinterface-full-stack-tests | @itwin/rpcinterface-full-stack-tests |
| @bentley/imodelhub-client-tests        | @itwin/imodelhub-client-tests        |

## Fresnel effect

[LightSettings]($common) has been enhanced to support a non-realistic Fresnel effect. As simply explained [here](https://www.dorian-iten.com/fresnel/), the effect causes surfaces to reflect more light based on the angle between the viewer's line of sight and the vector between the viewer and a given point on the surface. Use [FresnelSettings]($common) to configure this effect.

Especially when combined with ambient occlusion, this effect can produce non-realistic views suitable for plant models and architectural models.

![Fresnel effect applied to an architectural model](./assets/fresnel-building.jpg)

![Fresnel effect applied to a plant model](./assets/fresnel-plant.jpg)

The following code applies a display style similar to those illustrated above to a [Viewport]($frontend):

```ts
  // Enable ambient occlusion.
  viewport.viewFlags = viewport.viewFlags.with("ambientOcclusion", true);

  // Configure the lighting.
  viewport.displayStyle.lightSettings = LightSettings.fromJSON({
    // A relatively bright ambient light is the only light source.
    ambient: {
      intensity: 0.55,
    },
    // Increase the brightness of surfaces that are closer to parallel with the viewer's line of sight.
    fresnel: {
      intensity: 0.8,
      invert: true,
    },
    // Disable directional lighting.
    solar: {
      intensity: 0,
    },
  });
```

## Viewport synchronization

[TwoWayViewportSync]($frontend) establishes a connection between two [Viewport]($frontend)s such that any change to one viewport is reflected in the other. This includes not only [Frustum]($common) changes, but changes to the display style, category and model selectors, and so on. Synchronizing **everything** is not always desirable; and if the viewports are viewing two different [IModelConnection]($frontend)s it is not even meaningful, as category and model Ids from one iModel will not make sense in the context of the other iModel.

Now, `TwoWayViewportSync` is extensible, allowing subclasses to specify which aspects of the viewports should be synchronized by overriding [TwoWayViewportSync.connectViewports]($frontend) and [TwoWayViewportSync.syncViewports]($frontend). To establish a connection between two viewports using your subclass `MyViewportSync`, use `MyViewportSync.connect(viewport1, viewport2)`.

A new subclass [TwoWayViewportFrustumSync]($frontend) is supplied that synchronizes **only** the frusta of the viewports. The viewports will view the same volume of space, but may display different contents or apply different display styles. To establish this connection, use `TwoWayViewportFrustumSync.connect(viewport1, viewport2)`.

## Environment decorations

A [DisplayStyle3dSettings]($common) can specify a [SkyBox]($common) and [GroundPlane]($common) to be drawn as environmental decorations. Previously, [DisplayStyle3dSettings.environment]($common) was a mutable JSON [EnvironmentProps]($common), while [DisplayStyle3dState.environment]($frontend) was a mutable [Environment]($common) object, formerly defined in the core-frontend package. This made the API quite awkward and led to bugs in synchronizing the [Viewport]($frontend)'s decorations with changes to the environment settings.

Now, [DisplayStyle3dSettings.environment]($common) is an immutable [Environment]($common) object consisting of a [GroundPlane]($common), [SkyBox]($common), and flags controlling the display of each. These changes require adjustment to existing code that toggles the display of either. For example:

```ts
// Replace this:
style.environment.sky.display = true;
style.environment.ground.display = false;
// With this:
style.environment = style.environment.withDisplay({ sky: true, ground: false });
```

Additionally, until now the images used by a [SkySphere]($common) or [SkyBox]($common) were required to be hosted by persistent [Texture]($backend) elements stored in the iModel. Now, they can also be specified as a URL resolving to an HTMLImageElement, allowing custom skyboxes to be created without modifying the iModel.

<<<<<<< HEAD
## Merging appearance overrides

A [Viewport]($frontend) can have any number of [FeatureOverrideProvider]($frontend)s, each of which can specify how to override the appearances of elements, models, and/or subcategories. Sometimes, multiple providers want to override aspects of the appearance of the same objects, which produces conflicts. The existing methods for defining overrides - [FeatureOverrides.overrideElement]($common), [FeatureOverrides.overrideModel]($common), and [FeatureOverrides.overrideSubCategory]($common) - each take a boolean `replaceExisting` argument that defaults to `true`. This means that if one provider overrides the line width of an element and another wants to override the same element's transparency, the caller's only choice is to either replace the existing override, resulting in only transparency being overridden; or keep the existing override, resulting in only line width being overridden. But in most cases, the better result would be to **merge** the two sets of overrides such that both transparency and line width are overridden.

A new [FeatureOverrides.override]($common) method has been introduced to support merging appearance overrides. The caller can specify one of four strategies for dealing with conflicts, or accept the default:

- "replace": The existing appearance overrides are replaced by the caller's own overrides, equivalent to the default `replaceExisting=true` for methods like `overrideElement`;
- "skip": The existing appearance overrides are retained and the caller's own overrides are ignored, equivalent to `replaceExisting=false` for methods like `overrideElement`; or
- "extend": Merge the new appearance with the existing appearance such that any aspect of the appearance **not** overridden by the existing appearance can be overridden by the new appearance.
- "subsume" (the default): Merge the new appearance with the existing appearance such that any aspects of the appearance overridden by the existing appearance are preserved only if the new appearance does not also override them.

For example, if one provider overrides an element's color and transparency, and a second provider attempts to override its transparency and line width, using the "extend" option means the second provider will only override the line width, leaving the existing color and transparency overrides intact. Using the "subsume" option, the second provider will override the transparency and line width, leaving the existing color override intact.

Because the previous default behavior is generally not desirable, `overrideElement`, `overrideModel`, and `overrideSubCategory` have been deprecated in favor of the new `override` method. Existing code can be updated as follows:

```ts
// To use the new default "extend" behavior, replace these:
ovrs.overrideElement("0x123", appearance);
ovrs.overrideModel("0x456", appearance);
ovrs.overrideSubCategory("0x789", appearance);
// With these:
ovrs.override({ elementId: "0x123", appearance });
ovrs.override({ modelId: "0x456", appearance });
ovrs.override({ subCategoryId:" 0x789", appearance });

// To use the previous default "replace" behavior, replace this:
ovrs.overrideElement("0x123", appearance, true); // third argument is optional - defaults to true
// With this:
ovrs.override({ elementId: "0x123", appearance, onConflict: "replace" });

// To use the `replaceExisting=false` behavior, replace this:
ovrs.overrideModel("0x456", appearance, false);
// With this:
ovrs.override({ modelId: "0x456", appearance, onConflict: "skip" });
```

=======
>>>>>>> ecaa4123
## BentleyError constructor no longer logs

In V2, the constructor of the base exception class [BentleyError]($core-bentley) accepted 5 arguments, the last 3 being optional. Arguments 3 and 4 were for logging the exception in the constructor itself. That is a bad idea, since exceptions are often handled and recovered in `catch` statements, so there is no actual "problem" to report. In that case the message in the log is either misleading or just plain wrong. Also, code in `catch` statements always has more "context" about *why* the error may have happened than the lower level code that threw (e.g. "invalid Id" vs. "invalid MyHashClass Id") so log messages from callers can be more helpful than from callees. Since every thrown exception must be caught *somewhere*, logging should be done when exceptions are caught, not when they're thrown.

The [BentleyError]($core-bentley) constructor now accepts 3 arguments, the last argument (`metaData`) is optional. The previous `log` and `category` arguments were removed. If your code passed 5 arguments, remove the 3rd and 4th. If you previously passed 3 or 4 arguments, just leave the first two. Also, the previous version of the constructor required the metaData argument to be a function that returns an object. It may now also just be an object.

## Logger functions

The optional `metaData` argument for the [Logger]($core-bentley) functions was previously a function returning an object or undefined. That was to permit cases where it may be expensive to create the metadata to be elided when logging is turned off. However, there are many cases where the metaData object is directly available, so creating a function to return it created overhead whether or not logging is enabled. It may now also be just an object so you don't have to make a function.

## ClientRequestContext and AuthorizedClientRequestContext have been removed

The classes `ClientRequestContext` and `AuthorizedClientRequestContext` existed to identify RPC requests between a web frontend and a cloud backend. They have been removed. Most places that previously used an `AuthorizedClientRequestContext` should now be replaced with [AccessToken]($core-bentley).

If you have code that has something like this:

```ts
requestContext.enter();
```

you can simply delete it.

This change mostly affects backend code. For backend [RPC]($docs/learning/RpcInterface.md) implementations, all *unhandled* exceptions will automatically be logged along the appropriate RPC metadata. For this reason, it often preferable to throw an exception rather than logging an error and returning a status in code that may or may not be called from RPC.

## Moved utility types

The [AsyncFunction]($core-bentley), [AsyncMethodsOf]($core-bentley), and [PromiseReturnType]($core-bentley) types have moved to the @itwin/core-bentley package. The ones in @itwin/core-frontend have been deprecated.

## Viewport.zoomToElements improvements

[Viewport.zoomToElements]($frontend) accepts any number of element Ids and fits the viewport to the union of their [Placement]($common)s. A handful of shortcomings of the previous implementation have been addressed:

- Previously, the element Ids were passed to [IModelConnection.Elements.getProps]($frontend), which returned **all** of the element's properties (potentially many megabytes of data), only to extract the [PlacementProps]($common) for each element and discard the rest. Now, it uses the new [IModelConnection.Elements.getPlacements]($frontend) function to query only the placements.
- Previously, if a mix of 2d and 3d elements were specified, the viewport would attempt to union their 2d and 3d placements, typically causing it to fit incorrectly because 2d elements reside in a different coordinate space than 3d elements. Now, the viewport ignores 2d elements if it is viewing a 3d view, and vice-versa.

## Continued transition to `ChangesetIndex`

Every Changeset has both an Id (a string hash of its content and parent changeset) and an Index (a small integer representing its relative position on the iModel's timeline.) Either value can be used to uniquely identify a changeset. However, it is often necessary to compare two changeset identifiers to determine relative order, or to supply a range of changesets of interest. In this case, Id is not useful and must be converted to an index via a round-trip to an iModelHub server. Unfortunately, much of the iModel.js api uses only [ChangesetId]($common) to identify a changeset. That was unfortunate, since [ChangesetIndex]($common) is frequently needed and `ChangesetId` is rarely useful. For this reason we are migrating the api to prefer `ChangesetIndex` over several releases.

In version 2.19, we introduced the type [ChangesetIdWithIndex]($common) to begin that migration. However, for 2.x compatibility we could not use it several places where it would have been helpful:

- [IModelRpcOpenProps]($common)
- [CheckpointProps]($backend)
- [LocalBriefcaseProps]($common)

Each of these interfaces originally had only a member `changeSetId: string`, In 2.19, for backwards compatibility, a new member `changeSetIndex?: number` was added. In V3 those two members are now replaced with a single member `changeset: ChangesetIdWithIndex`. Note that this is a breaking change, and you may have to adjust your code. To get the changeset Id, use `changeset.id`. To get the changeset Index, use `changeset.index` (may be undefined). In V4, this will become `changeset: ChangesetIndexAndId` and index will be required.

> Note: "Changeset" is one word. Apis should not use a capital "S" when referring to them.

## ViewState3d.lookAt Arguments Changed

[ViewState3d.lookAt]($frontend) previously took 6 arguments. Also, the method `ViewState3d.lookAtUsingLensAngle` established a perspective `ViewState3d` from a field-of-view lens angle with many of the same arguments. There is now a new implementation of `ViewState3d.lookAt` that accepts named parameters to set up either a perspective or orthographic view, using the interfaces [LookAtPerspectiveArgs]($frontend), [LookAtOrthoArgs]($frontend), or [LookAtUsingLensAngle]($frontend).

This is a breaking change, so you may need to modify your code and replace the previous arguments with a single object with the appropriate names. For example,:

```ts
viewState.lookAt(
  eye,
  target,
  upVector,
  newExtents,
  undefined,
  backDistance,
  opts
);
```

can become:

```ts
viewState.lookAt({
  eyePoint: eye,
  targetPoint: target,
  upVector,
  newExtents,
  backDistance,
  opts,
});
```

likewise

```ts
viewState.lookAtUsingLensAngle(
  eye,
  target,
  up,
  lens,
  frontDistance,
  backDistance
);
```

can become:

```ts
viewState.lookAt({
  eyePoint: eye,
  targetPoint: target,
  upVector: up,
  lensAngle: lens,
  frontDistance,
  backDistance,
});
```

### OnViewExtentsError and MarginOptions Separated from ViewChangeOptions

The `opts` argument to [ViewState3d.lookAt]($frontend) was previously declared to be of type [ViewChangeOptions]($frontend). However, it only used the `onExtentsError` member to handle invalid view extents. That caused confusion because it led you to believe that [ViewState3d.lookAt]($frontend) performed a view change when it doesn't, it merely modifies the `ViewState3d`.

There is now a separate interface [OnViewExtentsError]($frontend) that `ViewState3d.lookAt` accepts it as its `opts` argument. Likewise, [ViewState3d.lookAtVolume]($frontend) and [ViewState3d.lookAtViewAlignedVolume]($frontend) accept "[MarginOptions]($frontend) & [OnViewExtentsError]($frontend)" as their `opts` argument.

## ViewFlags

### Immutability

[ViewFlags]($common) has long been a common source of surprising behavior. Consider the following code:

```ts
function turnOnShadows(vp: Viewport) {
  vp.viewFlags.shadows = true;
}
```

You could be forgiven for expecting the image displayed in the Viewport to include shadows after calling this function, but that will not be the case. Instead, you must write the function as follows:

```ts
function turnOnShadows(vp: Viewport) {
  const vf = vp.viewFlags.clone();
  vf.shadows = true;
  vp.viewFlags = vf;
}
```

To rectify this, and to eliminate various other pitfalls associated with mutable state, ViewFlags has been converted to an immutable type - all of its properties are read-only and the only way to change a property is to create a copy. The function above can now be written as:

```ts
function turnOnShadows(vp: Viewport) {
  vp.viewFlags = vp.viewFlags.with("shadows", true);
  // or, equivalently, but less efficiently in this case:
  vp.viewFlags = vp.viewFlags.copy({ shadows: true });
}
```

Methods that mutate a ViewFlags object have been removed.

- `clone` has been replaced with [ViewFlags.copy]($common), which returns a new object instead of modifying `this`.
- `createFrom` has been removed. Because ViewFlags is immutable, it is never necessary to create an identical copy of one - just use the same object. Or, if for some reason you really want an identical copy, use the object spread operator.

If your code used to modify a single property, change it to use [ViewFlags.with]($common) or [ViewFlags.withRenderMode]($common):

```ts
// Replace this...
viewport.viewFlags.clipVolume = true;
// ...with this:
viewport.viewFlags = viewFlags.with("clipVolume", true);
```

If your code used to modify multiple properties, change it to use [ViewFlags.copy]($common):

```ts
// Replace this...
viewport.viewFlags.shadows = viewport.viewFlags.lighting = true;
// ...with this:
viewport.viewFlags = viewport.viewFlags.copy({ shadows: true, lighting: true });
```

If your code used to create a new ViewFlags and then modify its properties, pass the initial properties to [ViewFlags.create]($common) instead:

```ts
// Replace this...
const vf = new ViewFlags();
vf.shadows = vf.lighting = true;
// ...with this:
const vf = ViewFlags.create({ shadows: true, lighting: true });
```

### Removal of unused properties

The following deprecated [ViewFlagProps]($common) properties were removed: hlMatColors, edgeMask.

The following deprecated [ViewFlags]($common) properties were removed: noGeometryMap, hLineMaterialColors, edgeMask, noSolarLight, noCameraLights, noSourceLights.

If you were using noCameraLights, noSourceLights, or noSolarLight, use [ViewFlags.lighting]($common) instead. Set it to true if any of the old light-related properties were false.

### Construction

[ViewFlags.fromJSON]($common) accepts a [ViewFlagProps]($common), which is awkward and error-prone for reasons discussed in that type's documentation. The [ViewFlags.constructor]($common) - like the new [ViewFlags.create]($common) static method - now takes an optional [ViewFlagsProperties]($common), which has exactly the same properties as ViewFlags. Prefer to use either `create` or the constructor instead of `fromJSON`.

## ViewFlagOverrides

This cumbersome, inefficient class has been replaced with the identically-named [ViewFlagOverrides]($common) type, which is simply an interface that has all the same properties as [ViewFlags]($common), but each is optional. A flag is overridden if its value is not `undefined`.

Upgrade instructions:

```ts
let ovrs = new ViewFlagOverrides(); // Old code - nothing overridden.
let ovrs = {}; // New code

let ovrs = new ViewFlagOverrides(viewFlags); // Old code - override everything according to a ViewFlags
let ovrs = { ...viewFlags }; // New code

ovrs.overrideAll(viewFlags); // Old code - override everything according to a ViewFlags
ovrs = { ...viewFlags }; // New code.

ovrs.setThematicDisplay(true); // Old code - override thematic display to be true.
ovrs.thematicDisplay = true; // New code

ovrs.clone(other); // Old code - make other be a copy of ovrs
other = { ...other }; // New code

ovrs.copyFrom(other); // Old code - make ovrs be a copy of other
ovrs = { ...other }; // New code

if (ovrs.isPresent(ViewFlagPresence.ThematicDisplay))
  if (undefined !== ovrs.thematicDisplay)
    // Old code
    // New code

    ovrs.setPresent(ViewFlagPresence.ThematicDisplay); // Old code
ovrs.thematicDisplay = value; // New code, where "value" is whatever value thematicDisplay was set to in the old code

ovrs.clearPresent(ViewFlagPresence.ThematicDisplay); // Old code
ovrs.thematicDisplay = undefined; // New code

if (ovrs.anyOverridden()); // Old code - determine if any flags are overridden
if (JsonUtils.isNonEmptyObject(ovrs)); // New code

ovrs.clear(); // Old code - mark all flags as not overridden
ovrs = {}; // New code

ovrs.clearClipVolume(); // Old code - mark clip volume as not overridden
ovrs.clipVolume = undefined; // New code

const vf = ovrs.apply(viewFlags); // Old code - create a ViewFlags by applying the overrides to the input ViewFlags
const vf = viewFlags.override(ovrs); // New code

const props = ovrs.toJSON(); // Old code - obtain JSON representation
const props = ovrs; // New code

let ovrs = ViewFlagOverrides.fromJSON(props); // Old code - create from JSON representation
let ovrs = { ...props }; // New code
```

## Simplification of texture creation APIs

Previously, creating a [RenderTexture]($common) generally involved creating a [RenderTexture.Params]($common) object and passing it along with an iModel and some representation of an image to one of a half-dozen [RenderSystem]($frontend) APIs. Those APIs have been consolidated into a single API: [RenderSystem.createTexture]($frontend). [RenderTexture.Params]($common) and the [RenderSystem]($frontend) APIs that use it have been deprecated, and the `key` and `isOwned` properties have been removed from [RenderTexture]($common).

[RenderSystem.createTexture]($frontend) takes a [CreateTextureArgs]($frontend) specifying the type of texture to create, the image from which to create it, and optional ownership information. The image includes information about its transparency - that is, whether it contains only opaque pixels, only semi-transparent pixels, or a mixture of both, where fully transparent pixels are ignored. If the caller knows this information, it should be supplied; the default - [TextureTransparency.Mixed]($frontend) - is somewhat more expensive to render.

Adjusting code to pass the [RenderTexture.Type]($common):

```ts
  // Replace this:
  system.createTextureFromImageBuffer(imageBuffer, iModel, new RenderTexture.Params(undefined, RenderTexture.Type.TileSection);
  // With this:
  system.createTexture({
    type: RenderTexture.Type.TileSection,
    image: { source: imageBuffer },
  });
```

Adjusting code that specifies `RenderTexture.Params.isOwned`:

```ts
  // Replace this:
  const isOwned = true;
  system.createTextureFromImageBuffer(imageBuffer, iModel, new RenderTexture.Params(undefined, undefined, isOwned);
  // With this:
  system.createTexture({
    ownership: "external",
    image: { source: imageBuffer },
  });
```

Adjusting code that specifies `RenderTexture.Params.key`:

```ts
  // Replace this:
  system.createTextureFromImageBuffer(imageBuffer, iModel, new RenderTexture.Params(myKey);
  // With this:
  system.createTexture({
    ownership: { iModel: myIModel, key: myKey },
    image: { source: imageBuffer },
  });
```

Adjusting callers of [RenderSystem.createTextureFromImage]($frontend):

```ts
  // Replace this:
  system.createTextureFromImage(image, hasAlpha, iModel, params);
  // With this:
  system.createTexture({
    image: {
      source: image,
      // If you know the texture contains only opaque or only translucent pixels, specify TextureTransparency.Opaque or TextureTransparency.Translucent;
      // otherwise omit it or specify TextureTransparency.Mixed.
      transparency: hasAlpha ? TextureTransparency.Translucent : TextureTransparency.Opaque,
    },
    // type and ownership as described above
  });
```

Adjusting callers of [RenderSystem.createTextureFromImageBuffer]($frontend):

```ts
  // Replace this:
  system.createTextureFromImageBuffer(buffer, iModel, params);
  // With this:
  system.createTexture({
    image: {
      source: buffer,
      // If the buffer's type is not RGBA, pass TextureTransparency.Opaque. Otherwise, if you don't know the transparency, omit it.
      transparency: TextureTransparency.Mixed,
    },
    // type and ownership as described above
  });
```

Adjusting callers of [RenderSystem.createTextureFromImageSource]($frontend):

```ts
  // Replace this:
  await system.createTextureFromImageSource(source, iModel, params);
  // With this:
  const image = await imageElementFromImageSource(source);
  system.createTexture({
    image: {
      source: image,
      // If the source was a JPEG, pass TextureTransparency.Opaque because JPEGs don't support transparency.
      // Otherwise, supply the transparency if you know it; otherwise omit it.
      transparency: TextureTransparency.Opaque,
    },
    // type and ownership as described above
  });
```

## Breaking map imagery API changes

Originally, the type of imagery to be displayed for the background map was defined by `BackgroundMapSettings.providerName` and `BackgroundMapSettings.mapType`. Later, support for any number of map layers from any source was added in the form of [MapImagerySettings]($common). The [BackgroundMapSettings]($common) properties therefore became redundant with (and more limited than) [MapImagerySettings.backgroundBase]($common).

MapImagerySettings is now fully responsible for specifying the background map imagery; BackgroundMapSettings controls only how that imagery is applied to the view. The corresponding JSON properties have been removed from [BackgroundMapProps]($common); for backwards compatibility, they continue to exist in [PersistentBackgroundMapProps]($common) and will be used as the background imagery if no background imagery is specified by [MapImageryProps.backgroundBase]($common).

Previously, most code would change the map imagery using [Viewport.changeBackgroundMapProps]($frontend) or [DisplayStyleState.changeBackgroundMapProps]($frontend). Such code will no longer compile - it should instead use [Viewport.changeBackgroundMapProvider]($frontend) or [DisplayStyleState.changeBackgroundMapProvider]($frontend). For example:

```ts
  // Replace this:
  viewport.changeBackgroundMapProps({ providerName: "BingMapProvider", providerData: { mapType: BackgroundMapType.Street } });
  // With this:
  viewport.changeBackgroundMapProvider({ name: "BingMapProvider", type: BackgroundMapType.Street });
```

Because a [BaseLayerSettings]($common) can be either a [BaseMapLayerSettings]($common) or a solid [ColorDef]($common), and the former can be configured to use a [BackgroundMapProvider]($common) or any other imagery source, querying the current provider is now more complicated:

```ts
  // Replace this:
  const providerName: BackgroundMapProviderName = displayStyleSettings.backgroundMap.providerName;
  // With something like:
  let providerName: BackgroundMapProviderName | undefined;
  if (displayStyleSettings.mapImagery.backgroundBase instanceof BaseMapLayerSettings)
    providerName = displayStyleSettings.mapImagery.backgroundBase.provider?.name;
```

If you are producing JSON from a [BackgroundMapSettings]($common) to be persisted as a [DisplayStyleSettingsProps]($common) object, change your code as follows:

```ts
  // Replace this (no longer compiles):
  displayStyleSettingsProps.backgroundMap = backgroundMapSettings.toJSON();
  // With this:
  displayStyleSettingsProps.backgroundMap = backgroundMapSettings.toPersistentJSON();

Likewise if you are reading a [BackgroundMapSettings]($common) directly from a persistent [DisplayStyleSettingsProps]($common), change your code as follows:
```ts
  // Replace this (no longer compiles):
  const mapSettings = BackgroundMapSettings.fromJSON(displayStyleSettings.backgroundMap);
  // With this:
  const mapSettings = BackgroundMapSettings.fromPersistentJSON(displayStyleSettings.backgroundMap);
```

[DisplayStyleSettings.onBackgroundMapChanged]($common) will no longer be raised when changing the imagery provider. Use [DisplayStyleSettings.onMapImageryChanged]($common) instead.

## Removed default API keys

Previous versions of `@itwin/core-frontend` included API keys for Bing Maps, MapBox Imagery, and Cesium ION that would be used for _all_ iTwin.js applications. These common keys are no longer supported and will soon be disabled. All applications will now need to provide their own keys.

A valid [MapBox](https://www.mapbox.com/) key is required for display of map imagery in views with [BackgroundMapProvider.name]($common) set to "MapBoxProvider".

A valid [Bing Maps](https://www.bing.com/maps) key is required for:

- Display of map imagery in views with [BackgroundMapProvider.name]($common) set to "BingProvider".
- Location services supplied by [BingLocationProvider]($frontend), along with tools that use these services like [ViewGlobeLocationTool]($frontend).
- Elevation services supplied by [BingElevationProvider]($frontend), including accurate 3d terrain display.

A valid [Cesium ION](https://cesium.com/platform/cesium-ion/) key is required for:

- Display of 3d terrain in views with [TerrainSettings.providerName]($common) set to "CesiumWorldTerrain".
- Display of OpenStreetMap buildings.

[IModelAppOptions.mapLayerOptions]($frontend) can be used to configure keys for Bing Maps, MapBox, and/or any other map layer providers. [TileAdmin.Props.cesiumIonKey]($frontend) can be used to configure the Cesium ION key. For example, the following configures the Bing Maps and Cesium ION keys at startup:

```ts
const appOptions: IModelAppOptions = {
  mapLayerOptions: {
    BingMaps: {
      key: "some key",
      value: "key",
    },
  },
  tileAdmin: {
    cesiumIonKey: "key",
  },
};

await IModelApp.startup(appOptions);
```

## Concurrency Control

The previous implementation of `ConcurrencyControl` for locking elements has been replaced with the [LockControl]($backend) interface.

`ConcurrencyControl` relied on detecting a list of changed elements and deferring the acquisition of locks until the application called the asynchronous `request` method to acquire locks, after the fact, but before calling [BriefcaseDb.saveChanges]($backend). The new approach is to require applications to call the asynchronous [LockControl.acquireExclusiveLock]($backend) on elements before update or delete, and to call [LockControl.acquireSharedLock]($backend) on parents and models before insert. If an attempt is made to modify or insert without the required locks, an exception is thrown when the change is attempted. This will require tools to make the necessary lock calls.

Previously the concurrency "mode" was determined by applications when opening a briefcase. It is now established as a property of an iModel when it is first created (and "revision0" is uploaded.) By default, iModels use pessimistic (i.e. locks) mode, so all previously created iModels will require locks. If you pass `noLocks: true` as an argument to [BackendHubAccess.createNewIModel]($backend), a briefcase-local value is saved in rev0.bim before it is uploaded. Thereafter, all briefcases of that iModel will use use optimistic (i.e. no locks, change merging) mode, since everyone will use briefcases derived from rev0.bim. The value is inspected in the `BriefcaseDb.useLockServer` method called by [BriefcaseDb.open]($backend).

Locks apply to Elements only. The "schema lock" is acquired by exclusively locking element id 0x1 (the root subject id). Models are locked via their modeled element (which has the same id as the model)

See the [ConcurrencyControl]($docs/learning/backend/ConcurrencyControl.md) learning article for more information and examples.

## ITwinId

Several api's in **iTwin.js** refer to the "context" for an iModel, meaning the _project or asset_ to which the iModel belongs, as its `contextId`. That is very confusing, as the term "context" is very overloaded in computer science in general, and in iTwin.js in particular. That is resolved in iTwin.js V3.0 by recognizing that every iModel exists within an **iTwin**, and every iTwin has a GUID called its `iTwinId`. All instances of `contextId` in public apis that mean _the iTwin for this iModel_ are now replaced by `iTwinId`.

This is a breaking change for places like `IModel.contextId`. However, it should be a straightforward search-and-replace `contextId` -> `iTwinId` anywhere you get compilation errors in your code.

## BriefcaseManager, BriefcaseDb, and IModelDb changes

The signatures to several methods in [BriefcaseManager]($backend) and [BriefcaseDb]($backend) have been changed to make optional the previously required argument called `requestContext`. That argument was poorly named, but used only to supply a "user access token". Since anywhere briefcases are relevant, an authenticated user access token is available via the static method `IModelHost.getAccessToken`, this argument is rarely needed. The only case where a caller needs to supply that argument is for tests that wish to simulate multiple users via a single backend (which is not permitted outside of tests.) It is now optional and called `user`.

| Method                                   | New arguments                                         | notes                            |
| ---------------------------------------- | ----------------------------------------------------- | -------------------------------- |
| `BriefcaseDb.onOpen`                     | [OpenBriefcaseArgs]($backend)                         | event signature change           |
| `BriefcaseDb.onOpened`                   | [BriefcaseDb]($backend),[OpenBriefcaseArgs]($backend) | event signature change           |
| `BriefcaseDb.open`                       | [OpenBriefcaseArgs]($backend)                         |                                  |
| `BriefcaseDb.pullChanges`                | [PullChangesArgs]($backend)                           | was called `pullAndMergeChanges` |
| `BriefcaseDb.pushChanges`                | [PushChangesArgs]($backend)                           |                                  |
| `BriefcaseDb.upgradeSchemas`             | [OpenBriefcaseArgs]($backend)                         | `requestContext` removed         |
| `BriefcaseManager.acquireNewBriefcaseId` | [IModelIdArg]($backend)                               |                                  |
| `BriefcaseManager.downloadBriefcase`     | [RequestNewBriefcaseArg]($backend)                    |                                  |
| `IModelDb.importSchemas`                 | `LocalFileName[]`                                     | `requestContext` removed         |

## Deprecation of the Settings on iModelApp

The previous `IModelApp.settings` API has been removed in favor of [IModelApp.userPreferences]($frontend). The updated API will provide a clear distinction between the "settings" within the control of the user (user preferences) and which are within control of the admin of an iModel/iTwin (Workspaces). The separation is intended to make it clear who is capability of modifying and overriding a given setting while making the API easier to use.

The new [UserPreferencesAccess]($frontend) interface is a simple, easy-to-use API that can be implemented in many different ways. The `core-frontend` package does not dictate an implementation and could easily be setup using Local Storage (via [Storage APIs](https://developer.mozilla.org/en-US/docs/Web/API/Storage)) or by a cloud-hosted storage mechanism to share across user sessions.

## `Tool.run` and `Tool.parseAndRun` are now async

In V2.0, the methods [Tool.run]($frontend) and [Tool.parseAndRun]($frontend) were synchronous. This was problematic in that it was impossible to invoke a tool and await its completion. Those two methods are now both `async` and return `Promise<boolean>`. This is obviously a breaking change. Any Tool subclasses that override those methods will need to become async, and any code that calls `Tool.run` or `Tool.parseAndRun` will need to appropriately handle the returned Promise (usually by awaiting it.)

In the process of converting `Tool.run` and `Tool.parseAndRun` to async, several other `Tool` class methods also became async and will likewise need to be modified if they are called or overridden.

These methods were previously synchronous and are now async:

- [Tool.run]($frontend)
- [Tool.parseAndRun]($frontend)
- [InteractiveTool.onInstall]($frontend)
- [InteractiveTool.onPostInstall]($frontend)
- [InteractiveTool.exitTool]($frontend)
- [InteractiveTool.onCleanup]($frontend)
- [InteractiveTool.onSuspend]($frontend)
- [InteractiveTool.onUnsuspend]($frontend)

## Changes to `@itwin/presentation-common`

### `NodeKey`

The [NodeKey]($presentation-common) object contains a `pathFromRoot` attribute which can be used to uniquely identify a node in a hierarchy. In addition, the attribute is stable - the value for the same node is the same even when being created by different backends, which allows it to be persisted and later be used to identify specific nodes.

In `3.0` changes have been made that changed the way this attribute is calculated, which means the same node produced by pre-3.0 and 3.x versions of `imodeljs` will have keys with different `pathFromRoot` value. To help identify the version of `NodeKey` a new `version` attribute has been added, with `undefined` or `1` being assigned to keys produced by pre-3.0 and `2` being assigned to keys produced by `3.x` versions of imodeljs. In addition, a new [NodeKey.equals]($presentation-common) function has been added to help with the equality checking of node keys, taking their version into account.

### `KeySetJSON`

The format of [KeySetJSON]($presentation-common) has been changed to reduce its size. Instead of containing an array of instance IDs it now contains a single compressed IDs string. See [CompressedId64Set]($core-bentley) for more details about compressing IDs.

### Changes to presentation rule specifications

- Added ability to specify polymorphism at class level rather than specification level. 
  
  Previously polymorphism was specified at specification level using [ContentInstancesOfSpecificClassesSpecification.handleInstancesPolymorphically]($presentation-common) and [InstanceNodesOfSpecificClassesSpecification.arePolymorphic]($presentation-common) flags. They're now deprecated in favor of the new [MultiSchemaClassesSpecification.arePolymorphic]($presentation-common) attribute and act as default values if the new attribute is not specified.

  The change allows [ContentInstancesOfSpecificClassesSpecification]($presentation-common) and [InstanceNodesOfSpecificClassesSpecification]($presentation-common) specify multiple classes with different polymorphism, if necessary.

- Added ability to exclude some classes when creating content and hierarchies.

  New optional attributes [ContentInstancesOfSpecificClassesSpecification.excludedClasses]($presentation-common) and [InstanceNodesOfSpecificClassesSpecification.excludedClasses]($presentation-common) have been added to specify classes that could be excluded. This provides a convenient way to describe what class instances should be excluded from content or hierarchy, e.g. `give me all bis.Element instances except bis.GeometricElement`.

## Changes to `Presentation` initialization in `@itwin/presentation-backend`

- [PresentationManagerProps]($presentation-backend) have been restructured to make attributes' purpose clearer. This affects calls to constructor of [PresentationManager]($presentation-backend) and [Presentation.initialize]($presentation-backend). Typical migration:

  **Before:**

  ```ts
  await Presentation.initialize({
    // now `defaultLocale`
    activeLocale: "en-us",

    // now `defaultUnitSystem`
    activeUnitSystem: "metric",

    // now under `caching.hierarchies`
    cacheConfig: { mode: HierarchyCacheMode.Memory },

    // now under `caching.content.size`
    contentCacheSize: 999,

    // removed in favor of `workerThreadsCount`
    taskAllocationsMap: {
      [RequestPriority.Preload]: 1,
      [RequestPriority.Max]: 2,
    },
  });
  ```

  **After:**

  ```ts
  await Presentation.initialize({
    presentation: {
      defaultLocale: "en-us",
      defaultUnitSystem: "metric",
      caching: {
        hierarchies: {
          mode: HierarchyCacheMode.Memory,
        },
        content: {
          size: 999,
        },
      },
      workerThreadsCount: 3,
    },
  });
  ```

## Changes to `Presentation` initialization in `@itwin/presentation-frontend`

- [Presentation.initialize]($presentation-frontend) used to take [PresentationManagerProps]($presentation-frontend) as an argument. Now it takes [PresentationProps]($presentation-frontend) which allows supplying props not only to [PresentationManager]($presentation-frontend), but also [SelectionManager]($presentation-frontend) and [FavoritePropertiesManager]($presentation-frontend). Typical migration:

  **Before:**

  ```ts
  await Presentation.initialize({
    // ...props for presentation manager
    activeLocale: "en-us",
  });
  ```

  **After:**

  ```ts
  await Presentation.initialize({
    presentation: {
      // ...props for presentation manager
      activeLocale: "en-us",
    },
  });
  ```

- The frontend used to by default initialize with an [IFavoritePropertiesStorage]($presentation-frontend) implementation that uses Bentley's user settings service which may not be accessible by third party applications. The behavior was changed to use to a no-op storage by default with ability to choose an implementation that uses the settings service. Typical migration:

  **Before:**

  ```ts
  // no way to override favorite properties storage, so the implementation using settings service is used
  await Presentation.initialize();
  ```

  **After:**

  ```ts
  await Presentation.initialize({
    favorites: {
      // by default the no-op storage is used, but we can choose another option (or provide our own implementation)
      storage: createFavoritePropertiesStorage(
        DefaultFavoritePropertiesStorageTypes.UserPreferencesStorage,
      ),
    },
  });
  ```

It is no longer necessary to supply a [Viewport]($frontend) when creating a [GraphicBuilder]($frontend). Instead, you can supply to [RenderSystem.createGraphic]($frontend) a [CustomGraphicBuilderOptions]($frontend) containing a function that can compute the level of detail appropriate for the produced [RenderGraphic]($frontend).

## Changed return types

The backend methods [IModelDb.saveFileProperty]($backend) and [IModelDb.deleteFileProperty]($backend) used to return a [DbResult]($core-bentley). They now are `void`, and throw an exception if an error occurred. The error value can be retrieved in the `errorNumber` member of the exception object, if desired.

## Default minimum level of detail for spatial views

[TileAdmin.Props.minimumSpatialTolerance]($frontend) specifies the minimum level of detail to produce for views of spatial models. Previously, the default was `undefined`, indicating no minimum. The default has been changed to 1 millimeter. This means that when zooming in extremely closely, geometry that contains details on the order of 1mm or smaller will not refine further. This prevents the display system from requesting extraordinarily detailed graphics, improving performance.

To change the minimum, supply a different value at startup. For example, the following code sets the minimum to 1 centimeter:

```ts
await IModelApp.startup({
  tileAdmin: { minimumSpatialTolerance: 0.01 },
});
```

## Signature change to backend Geocoordinate methods

The two methods [IModelDb.getIModelCoordinatesFromGeoCoordinates]($backend) and [IModelDb.getGeoCoordinatesFromIModelCoordinates]($backend) used to take a string argument that was a stringified [IModelCoordinatesRequestProps]($common) and [GeoCoordinatesRequestProps]($common) respectively. Those arguments were changed to accept the interfaces directly. You should remove `JSON.stringify` from your code if you get compile errors.

## Removal of previously deprecated APIs

In this 3.0 major release, we have removed several APIs that were previously marked as deprecated in 2.x. Generally, the reason for the deprecation as well as the alternative suggestions can be found in the 2.x release notes. They are summarized here for quick reference.

### @itwin/core-backend

| Removed                                                      | Replacement                                    |
| ------------------------------------------------------------ | ---------------------------------------------- |
| `AutoPush`                                                   | _eliminated_                                   |
| `BriefcaseDb.reinstateChanges`                               | `BriefcaseDb.pullChanges`                      |
| `BriefcaseDb.reverseChanges`                                 | `BriefcaseDb.pullChanges`                      |
| `BriefcaseIdValue`                                           | `BriefcaseIdValue` in @itwin/core-common       |
| `BriefcaseManager.getCompatibilityFileName`                  | _eliminated_                                   |
| `BriefcaseManager.getCompatibilityPath`                      | _eliminated_                                   |
| `BriefcaseManager.isStandaloneBriefcaseId`                   | use `id === BriefcaseIdValue.Unassigned`       |
| `compatibilityDir` argument of `BriefcaseManager.initialize` | _eliminated_                                   |
| `DocumentCarrier`                                            | _eliminated_                                   |
| `IModelDb.clearSqliteStatementCache`                         | `IModelDb.clearCaches`                         |
| `IModelDb.clearStatementCache`                               | `IModelDb.clearCaches`                         |
| `IModelHost.iModelClient`                                    | `IModelHubBackend.iModelClient`                |
| `IModelHostConfiguration.briefcaseCacheDir`                  | `IModelHostConfiguration.cacheDir`             |
| `InformationCarrierElement`                                  | _eliminated_                                   |
| `Platform.isDesktop`                                         | `ProcessDetector.isElectronAppBackend`         |
| `Platform.isElectron`                                        | `ProcessDetector.isElectronAppBackend`         |
| `Platform.isMobile`                                          | `ProcessDetector.isMobileAppBackend`           |
| `Platform.isNodeJs`                                          | `ProcessDetector.isNodeProcess`                |
| `SnapshotDb.filePath`                                        | `SnapshotDb.pathName`                          |
| `StandaloneDb.filePath`                                      | `StandaloneDb.pathName`                        |
| `Texture.width, height, flags`                               | _eliminated_                                   |
| `TxnAction`                                                  | `TxnAction` in @itwin/core-common              |
| `TxnChangedEntities.inserted, deleted, updated`              | `TxnChangedEntities.inserts, deletes, updates` |

### @itwin/core-common

| Removed                                               | Replacement                                                    |
| ----------------------------------------------------- | -------------------------------------------------------------- |
| `AnalysisStyle.scalar`                                | `AnalysisStyle.thematic`                                       |
| `AnalysisStyleScalar`                                 | `AnalysisStyleThematic`                                        |
| `AnalysisStyleScalarProps`                            | `AnalysisStyleThematicProps`                                   |
| `BriefcaseTypes.DeprecatedStandalone`                 | `BriefcaseTypes.Unassigned`                                    |
| `BriefcaseTypes.Standalone`                           | `BriefcaseTypes.Unassigned`                                    |
| `Code.getValue`                                       | `Code.value`                                                   |
| `CodeSpec.specScopeType`                              | `CodeSpec.scopeType`                                           |
| `DisplayStyleSettings.excludedElements`               | `DisplayStyleSettings.excludedElementIds`                      |
| `DisplayStyleOverridesOptions.includeProjectSpecific` | `DisplayStyleOverridesOptions.includeITwinSpecific`            |
| `IModel.changeSetId`                                  | `IModel.changeset.id`                                          |
| `IModelVersion.evaluateChangeSet`                     | `IModelHost`/`IModelApp` `hubAccess.getChangesetIdFromVersion` |
| `IModelVersion.fromJson`                              | `IModelVersion.fromJSON`                                       |
| `IModelVersion.getChangeSetFromNamedVersion`          | `IModelHost`/`IModelApp` `hubAccess.getChangesetIdFromVersion` |
| `IModelVersion.getLatestChangeSetId`                  | `IModelHost`/`IModelApp` `hubAccess.getChangesetIdFromVersion` |
| `IModelWriteRpcInterface`                             | Use IPC for writing to iModels                                 |
| `LatAndLong`                                          | _eliminated_                                                   |
| `LatLongAndHeight`                                    | [CartographicProps]($common)                                   |
| `TerrainSettings.locatable`                           | `BackgroundMapSettings.locatable`                              |
| `TerrainSettingsProps.nonLocatable`                   | `BackgroundMapProps.nonLocatable`                              |
| `ViewFlagOverrides` class                             | [ViewFlagOverrides]($common) type                              |
| `ViewFlagProps.edgeMask`                              | _eliminated_                                                   |
| `ViewFlagProps.hlMatColors`                           | _eliminated_                                                   |
| `ViewFlags.clone`                                     | [ViewFlags.copy]($common)                                      |
| `ViewFlags.edgeMask`                                  | _eliminated_                                                   |
| `ViewFlags.hLineMaterialColors`                       | _eliminated_                                                   |
| `ViewFlags.noCameraLights`                            | [ViewFlags.lighting]($common)                                  |
| `ViewFlags.noGeometryMap`                             | _eliminated_                                                   |
| `ViewFlags.noSolarLight`                              | [ViewFlags.lighting]($common)                                  |
| `ViewFlags.noSourceLights`                            | [ViewFlags.lighting]($common)                                  |

### @itwin/core-frontend

| Removed                                       | Replacement                                                        |
| --------------------------------------------- | ------------------------------------------------------------------ |
| `AppearanceOverrideProps`                     | [AppearanceOverrideProps]($common)                                 |
| `AsyncMethodsOf`                              | [AsyncMethodsOf]($core-bentley)                                    |
| `AsyncFunction`                               | [AsyncFunction]($core-bentley)                                     |
| `EmphasizeElementsProps`                      | [EmphasizeElementsProps]($common)                                  |
| `PromiseReturnType`                           | [PromiseReturnType]($core-bentley)                                 |
| `CheckpointConnection.open`                   | `CheckpointConnection.openRemote`                                  |
| `DecorateContext.screenViewport`              | `DecorateContext.viewport`                                         |
| `FeatureOverrideType`                         | [FeatureOverrideType]($common)                                     |
| `FeatureSymbology.Appearance`                 | [FeatureAppearance]($common)                                       |
| `FeatureSymbology.AppearanceProps`            | [FeatureAppearanceProps]($common)                                  |
| `findAvailableRealityModels`                  | `queryRealityData` in `@itwin/reality-data-client`                 |
| `findAvailableUnattachedRealityModels`        | `queryRealityData` in `@itwin/reality-data-client`                 |
| `IModelApp.iModelClient`                      | `IModelApp.hubAccess`                                              |
| `IModelApp.settings`                          | [IModelApp.userPreferences]($frontend)                             |
| `IModelConnection.Models.loaded`              | use `for..of` to iterate and `getLoaded` to look up by Id          |
| `IModelConnection.Views.saveThumbnail`        | use IPC and `IModelDb.saveThumbnail`                               |
| `IOidcFrontendClient`                         | *eliminated*                                                       |
| `isIOidcFrontendClient`                       | *eliminated*                                                       |
| `OidcBrowserClient`                           | `BrowserAuthorizationClient` in `@itwin/browser-authorization`     |
| `OidcFrontendClientConfiguration`             | `BrowserAuthorizationClientConfiguration` in `@itwin/browser-authorization` |
| `QuantityFormatter.onActiveUnitSystemChanged` | [QuantityFormatter.onActiveFormattingUnitSystemChanged]($frontend) |
| `QuantityFormatter.useImperialFormats`        | [QuantityFormatter.setActiveUnitSystem]($frontend)                 |
| `RemoteBriefcaseConnection`                   | `CheckpointConnection`                                             |
| `ScreenViewport.decorationDiv`                | `DecorateContext.addHtmlDecoration`                                |
| `UnitSystemKey`                               | Moved to `@bentley/imodeljs-quantity`                              |
| `ViewManager.forEachViewport`                 | Use a `for..of` loop                                               |
| `ViewState.isCameraEnabled`                   | Use `view.is3d() && view.isCameraOn`                               |
| `ViewState3d.lookAtPerspectiveOrOrtho`        | `ViewState3d.LookAt`                                               |
| `ViewState3d.lookAtUsingLensAngle`            | `ViewState3d.lookAt`                                               |
| `Viewport.featureOverrideProvider`            | [Viewport.featureOverrideProviders]($frontend)                     |
| `Viewport.setFlashed`                         | [Viewport.flashedId]($frontend)                                    |
| `Viewport.setRedrawPending`                   | [Viewport.requestRedraw]($frontend)                                |
| `WebAppViewer`                                | *eliminated*                                                       |

### @itwin/core-geometry

| Removed                                         | Replacement                                                |
| ----------------------------------------------- | ---------------------------------------------------------- |
| `BSplineCurve3dBase.createThroughPoints`        | `BSplineCurve3dBase.createFromInterpolationCurve3dOptions` |
| `TransitionSpiralProps.curveLength`             | `TransitionSpiralProps.length`                             |
| `TransitionSpiralProps.fractionInterval`        | `TransitionSpiralProps.activeFractionInterval`             |
| `TransitionSpiralProps.intervalFractions`       | `TransitionSpiralProps.activeFractionInterval`             |
| `InterpolationCurve3dOptions.isChordLenTangent` | `InterpolationCurve3dOptions.isChordLenTangents`           |
| `Point3dArray.createRange`                      | `Range3d.createFromVariantData`                            |

### @bentley/backend-itwin-client

SAML support has officially been dropped as a supported workflow. All related APIs for SAML have been removed.

| Removed                             | Replacement                                                 |
| ----------------------------------- | --------------------------------------------                |
| `OidcDelegationClientConfiguration` | `DelegationAuthorizationClientConfiguration`                |
| `OidcDelegationClient`              | `DelegationAuthorizationClient`                             |
| `BackendAuthorizationClient`        | Moved to @iTwin/auth-clients as BrowserAuthorizationClient  |
| `AgentAuthorizationClient`          | Moved to @iTwin/auth-clients as SerivceAuthorizationClient  |
| `DelegationAuthorizationClient`     | *removed*                                                   |
| `IntrospectionClient`               | Moved to @iTwin/auth-clients                                |

### @itwin/appui-abstract

| Removed                       | Replacement                  |
| ----------------------------- | ---------------------------- |
| `ContentLayoutProps.priority` | *eliminated*                 |
| `UiItemsArbiter`              | *eliminated*                 |
| `UiAbstract.messagePresenter` | `UiAdmin.messagePresenter`   |

### @itwin/core-react

| Removed                              | Replacement                                                |
| ------------------------------------ | ---------------------------------------------------------- |
| `LoadingPromptProps.isDeterministic` | `LoadingPromptProps.isDeterminate` in @itwin/core-react |
| `NumericInput` component             | `NumberInput` component in @itwin/core-react            |
| `TabsProps.onClickLabel`             | `TabsProps.onActivateTab` in @itwin/core-react          |

### @itwin/components-react

| Removed                                                    | Replacement                                                                                                                   |
| ---------------------------------------------------------- | ----------------------------------------------------------------------------------------------------------------------------- |
| `hasFlag`                                                  | `hasSelectionModeFlag` in @itwin/components-react                                                                             |
| `StandardEditorNames`                                      | `StandardEditorNames` in @itwin/appui-abstract                                                                                |
| `StandardTypeConverterTypeNames`                           | `StandardTypeNames` in @itwin/appui-abstract                                                                                  |
| `StandardTypeNames`                                        | `StandardTypeNames` in @itwin/appui-abstract                                                                                  |
| `Timeline`                                                 | `TimelineComponent` in @itwin/components-react                                                                                |
| `ControlledTreeProps.treeEvents`                           | `ControlledTreeProps.eventsHandler`                                                                                           |
| `ControlledTreeProps.visibleNodes`                         | `ControlledTreeProps.model`                                                                                                   |
| `MutableTreeModel.computeVisibleNodes`                     | `computeVisibleNodes` in @itwin/components-react                                                                              |
| `TreeModelSource.getVisibleNodes`                          | memoized result of `computeVisibleNodes`                                                                                      |
| `useVisibleTreeNodes`                                      | `useTreeModel` and `computeVisibleNodes`                                                                                      |
| `TreeRendererContext`                                      | _eliminated_                                                                                                                  |
| `TreeRendererContextProvider`                              | _eliminated_                                                                                                                  |
| `TreeRendererContextConsumer`                              | _eliminated_                                                                                                                  |
| `useTreeRendererContext`                                   | _eliminated_                                                                                                                  |
| `ExtendedTreeNodeRendererProps`                            | `TreeNodeRendererProps`                                                                                                       |
| `SignIn`                                                   | _eliminated_                                                                                                                  |
| All drag & drop related APIs                               | Third party components. E.g. see this [example](https://www.itwinjs.org/sample-showcase/?group=UI+Trees&sample=drag-and-drop) |
| `DEPRECATED_Tree`, `BeInspireTree` and related APIs        | `ControlledTree`                                                                                                              |
| `PropertyValueRendererContext.decoratedTextElement`        | `IPropertyValueRenderer` that can properly render a `PropertyRecord`                                                          |
| `CommonPropertyGridProps.onPropertyLinkClick`              | `PropertyRecord.links.onClick`                                                                                                |
| `onPropertyLinkClick` prop in `usePropertyData`            | `PropertyRecord.links.onClick`                                                                                                |
| `onPropertyLinkClick` prop in `usePropertyGridModelSource` | `PropertyRecord.links.onClick`                                                                                                |
| `FilteringInputProps.filteringInProgress`                  | `FilteringInputProps.status`                                                                                                  |
| `hasLinks`                                                 | `!!PropertyRecord.links?.length`                                                                                              |
| `PropertyListProps.onListWidthChanged`                     | Width is now passed to `PropertyList` through `PropertyListProps.width` prop                                                  |

### @itwin/appui-react

| Removed                                    | Replacement                                                                                                                   |
| ------------------------------------------ | ----------------------------------------------------------------------------------------------------------------------------- |
| `COLOR_THEME_DEFAULT`                      | `SYSTEM_PREFERRED_COLOR_THEME` in @bentley/ui-framework is used as default color theme                                        |
| `FunctionKey`                              | `FunctionKey` in @bentley/ui-abstract                                                                                         |
| `IModelAppUiSettings`                      | `UserSettingsStorage` in @bentley/ui-framework                                                                                |
| `ConfigurableUiManager.findFrontstageDef`  | `FrontstageManager.findFrontstageDef`                                                                                         |
| `ConfigurableUiManager.loadContentGroup`   | *eliminated*                                                                                                                  |
| `ConfigurableUiManager.loadContentGroups`  | *eliminated*                                                                                                                  |
| `ConfigurableUiManager.loadContentLayout`  | *eliminated*                                                                                                                  |
| `ConfigurableUiManager.loadContentLayouts` | *eliminated*                                                                                                                  |
| `ContentGroupManager`                      | *eliminated*                                                                                                                  |
| `Frontstage.initializeFrontstageDef`       | `FrontstageManager.getFrontstageDef` (async method)                                                                           |
| `Frontstage.findFrontstageDef`             | `FrontstageManager.getFrontstageDef` (async method)                                                                           |
| `Frontstage.initializeFromProvider`        | `Frontstage.create` (async method)                                                                                            |
| `FrontstageProps.defaultLayout`            | `ContentGroup` now holds the layout information.                                                                              |
| `FrontstageProvider.initializeDef`         | *eliminated*                                                                                                                  |
| `FrontstageProvider.frontstageDef`         | `FrontstageManager.getFrontstageDef` (async method)                                                                           |
| `reactElement` in ContentControl           | `ContentControl.reactNode`                                                                                                    |
| `reactElement` in NavigationAidControl     | `NavigationAidControl.reactNode`                                                                                              |
| `reactElement` in NavigationWidgetDef      | `NavigationWidgetDef.reactNode`                                                                                               |
| `reactElement` in ToolWidgetDef            | `ToolWidgetDef.reactNode`                                                                                                     |
| `reactElement` in WidgetControl            | `WidgetControl.reactNode`                                                                                                     |
| `reactElement` in WidgetDef                | `WidgetDef.reactNode`                                                                                                         |
| `ReactMessage`                             | `ReactMessage` in @itwin/core-react                                                                                           |
| `SavedView`                                | `ViewStateHelper`                                                                                                             |
| `SavedViewProps`                           | `ViewStateHelperProps`                                                                                                        |
| `SavedViewLayout`                          | `StageContentLayout`                                                                                                          |
| `SavedViewLayoutProps`                     | `StageContentLayoutProps`                                                                                                     |
| `SpecialKey`                               | `SpecialKey` in @itwin/appui-abstract                                                                                         |
| `WidgetState`                              | `WidgetState` in @itwin/appui-abstract                                                                                        |
| `UserProfileBackstageItem`                 | *eliminated*                                                                                                                  |
| `SignIn`                                   | *eliminated*                                                                                                                  |
| `SignOutModalFrontstage`                   | *eliminated*                                                                                                                  |
| `IModelConnectedCategoryTree`              | *eliminated*                                                                                                                  |
| `IModelConnectedModelsTree`                | *eliminated*                                                                                                                  |
| `IModelConnectedSpatialContainmentTree`    | *eliminated*                                                                                                                  |
| `CategoryTreeWithSearchBox`                | *eliminated*                                                                                                                  |
| `VisibilityComponent`                      | `TreeWidgetComponent` in @bentley/tree-widget-react                                                                           |
| `VisibilityWidget`                         | `TreeWidgetControl` in @bentley/tree-widget-react                                                                             |
| `ContentLayoutProps`                       | `ContentLayoutProps` in @itwin/appui-abstract                                                                                 |
| All drag & drop related APIs               | Third party components. E.g. see this [example](https://www.itwinjs.org/sample-showcase/?group=UI+Trees&sample=drag-and-drop) |
| `ModelsTreeProps.enablePreloading`         | *eliminated*                                                                                                                  |

### @itwin/core-bentley

| Removed         | Replacement                                                |
| --------------- | ---------------------------------------------------------- |
| `Config`        | Use `process.env` to access environment variables directly |
| `EnvMacroSubst` | *eliminated*                                               |

### @itwin/presentation-common

| Removed                                                         | Replacement                                                                                                                                                    |
| --------------------------------------------------------------- | -------------------------------------------------------------------------------------------------------------------------------------------------------------- |
| `CompressedDescriptorJSON`                                      | `DescriptorJSON`                                                                                                                                               |
| `ContentInstancesOfSpecificClassesSpecification.arePolymorphic` | `ContentInstancesOfSpecificClassesSpecification.handleInstancesPolymorphically`                                                                                |
| `ContentModifiersList.propertiesDisplay`                        | `ContentModifiersList.propertyOverrides`                                                                                                                       |
| `ContentModifiersList.propertyEditors`                          | `ContentModifiersList.propertyOverrides`                                                                                                                       |
| `ContentRelatedInstancesSpecification.isRecursive`              | *eliminated*                                                                                                                                                   |
| `ContentRelatedInstancesSpecification.relatedClasses`           | `ContentRelatedInstancesSpecification.relationshipPaths.targetClass`                                                                                           |
| `ContentRelatedInstancesSpecification.relationships`            | `ContentRelatedInstancesSpecification.relationshipPaths.relationship`                                                                                          |
| `ContentRelatedInstancesSpecification.requiredDirection`        | `ContentRelatedInstancesSpecification.relationshipPaths.direction`                                                                                             |
| `ContentRelatedInstancesSpecification.skipRelatedLevel`         | *eliminated*                                                                                                                                                   |
| `Descriptor.toCompressedJSON`                                   | `Descriptor.toJSON`                                                                                                                                            |
| `DescriptorOverrides.hiddenFieldNames`                          | `DescriptorOverrides.fieldsSelector`                                                                                                                           |
| `DescriptorOverrides.sortDirection`                             | `DescriptorOverrides.sorting.direction`                                                                                                                        |
| `DescriptorOverrides.sortingFieldName`                          | `DescriptorOverrides.sorting.field`                                                                                                                            |
| `ECPropertyGroupingNodeKey.groupingValue`                       | `ECPropertyGroupingNodeKey.groupingValues`                                                                                                                     |
| `ExtendedContentRequestOptions`                                 | `ContentRequestOptions`                                                                                                                                        |
| `ExtendedContentRpcRequestOptions`                              | `ContentRpcRequestOptions`                                                                                                                                     |
| `ExtendedHierarchyRequestOptions`                               | `HierarchyRequestOptions`                                                                                                                                      |
| `ExtendedHierarchyRpcRequestOptions`                            | `HierarchyRpcRequestOptions`                                                                                                                                   |
| `Field.fromJSON`                                                | `Field.fromCompressedJSON`                                                                                                                                     |
| `HierarchyCompareRpcOptions`                                    | *eliminated*                                                                                                                                                   |
| `LabelRequestOptions`                                           | `DisplayLabelRequestOptions`                                                                                                                                   |
| `LabelRpcRequestOptions`                                        | `DisplayLabelRpcRequestOptions`                                                                                                                                |
| `LoggingNamespaces`                                             | `PresentationBackendLoggerCategory`, `PresentationBackendNativeLoggerCategory`, `PresentationFrontendLoggerCategory` or `PresentationComponentsLoggerCategory` |
| `NodeDeletionInfo.target`                                       | `NodeDeletionInfo.parent` and `NodeDeletionInfo.position`                                                                                                      |
| `NodeDeletionInfoJSON.target`                                   | `NodeDeletionInfoJSON.parent` and `NodeDeletionInfoJSON.position`                                                                                              |
| `PresentationDataCompareOptions`                                | *eliminated*                                                                                                                                                   |
| `PresentationRpcInterface.compareHierarchies`                   | *eliminated*                                                                                                                                                   |
| `PresentationRpcInterface.compareHierarchiesPaged`              | *eliminated*                                                                                                                                                   |
| `PresentationRpcInterface.getContent`                           | `PresentationRpcInterface.getPagedContent` and `getPagedContentSet`                                                                                            |
| `PresentationRpcInterface.getContentAndSize`                    | `PresentationRpcInterface.getPagedContent` and `getPagedContentSet`                                                                                            |
| `PresentationRpcInterface.getDisplayLabelDefinitions`           | `PresentationRpcInterface.getPagedDisplayLabelDefinitions`                                                                                                     |
| `PresentationRpcInterface.getDistinctValues`                    | `PresentationRpcInterface.getPagedDistinctValues`                                                                                                              |
| `PresentationRpcInterface.getNodes`                             | `PresentationRpcInterface.getPagedNodes`                                                                                                                       |
| `PresentationRpcInterface.getNodesAndCount`                     | `PresentationRpcInterface.getPagedNodes`                                                                                                                       |
| `PresentationRpcInterface.loadHierarchy`                        | *eliminated*                                                                                                                                                   |
| `PresentationUnitSystem`                                        | `UnitSystemKey` in `@bentley/imodeljs-quantity`                                                                                                                |
| `PropertiesFieldDescriptor.propertyClass`                       | `PropertiesFieldDescriptor.properties.class`                                                                                                                   |
| `PropertiesFieldDescriptor.propertyName`                        | `PropertiesFieldDescriptor.properties.name`                                                                                                                    |
| `Property.relatedClassPath`                                     | `NestedContentField.pathToPrimaryClass`                                                                                                                        |
| `PropertyJSON.relatedClassPath`                                 | `NestedContentFieldJSON.pathToPrimaryClass`                                                                                                                    |
| `RelatedInstanceNodesSpecification.relatedClasses`              | `RelatedInstanceNodesSpecification.relationshipPaths.targetClass`                                                                                              |
| `RelatedInstanceNodesSpecification.relationships`               | `RelatedInstanceNodesSpecification.relationshipPaths.relationship`                                                                                             |
| `RelatedInstanceNodesSpecification.requiredDirection`           | `RelatedInstanceNodesSpecification.relationshipPaths.direction`                                                                                                |
| `RelatedInstanceNodesSpecification.skipRelatedLevel`            | *eliminated*                                                                                                                                                   |
| `RelatedInstanceNodesSpecification.supportedSchemas`            | *eliminated*                                                                                                                                                   |
| `RelatedInstanceSpecification.class`                            | `RelatedInstanceSpecification.relationshipPath.targetClass`                                                                                                    |
| `RelatedInstanceSpecification.relationship`                     | `RelatedInstanceSpecification.relationshipPath.relationship`                                                                                                   |
| `RelatedInstanceSpecification.requiredDirection`                | `RelatedInstanceSpecification.relationshipPath.direction`                                                                                                      |
| `RelatedPropertiesSpecification.isPolymorphic`                  | `RelatedPropertiesSpecification.handleTargetClassPolymorphically`                                                                                              |
| `RelatedPropertiesSpecification.propertyNames`                  | `RelatedPropertiesSpecification.properties`                                                                                                                    |
| `RelatedPropertiesSpecification.relatedClasses`                 | `RelatedPropertiesSpecification.propertiesSource.targetClass`                                                                                                  |
| `RelatedPropertiesSpecification.relationships`                  | `RelatedPropertiesSpecification.propertiesSource.relationship`                                                                                                 |
| `RelatedPropertiesSpecification.requiredDirection`              | `RelatedPropertiesSpecification.propertiesSource.direction`                                                                                                    |
| `Ruleset.supportedSchemas`                                      | `Ruleset.requiredSchemas`                                                                                                                                      |
| `RequestPriority`                                               | *eliminated*                                                                                                                                                   |
| `RequestOptions<TIModel>.priority`                              | *eliminated*                                                                                                                                                   |
| `SelectClassInfo.pathToPrimaryClass`                            | `SelectClassInfo.pathFromInputToSelectClass`                                                                                                                   |
| `SelectClassInfo.relatedInstanceClasses`                        | `SelectClassInfo.relatedInstancePaths`                                                                                                                         |
| `SelectClassInfoJSON.pathToPrimaryClass`                        | `SelectClassInfoJSON.pathFromInputToSelectClass`                                                                                                               |
| `SelectClassInfoJSON.relatedInstanceClasses`                    | `SelectClassInfoJSON.relatedInstancePaths`                                                                                                                     |

### @itwin/presentation-backend

| Removed                                       | Replacement                                                                                                               |
| --------------------------------------------- | ------------------------------------------------------------------------------------------------------------------------- |
| `DuplicateRulesetHandlingStrategy`            | `RulesetInsertOptions`                                                                                                    |
| `PresentationManager.activeUnitSystem`        | Changed type from `PresentationUnitSystem` to `UnitSystemKey`                                                             |
| `PresentationManager.getContentAndSize`       | `PresentationManager.getContent` and `getContentSetSize`                                                                  |
| `PresentationManager.getDistinctValues`       | `PresentationManager.getPagedDistinctValues`                                                                              |
| `PresentationManager.getNodesAndCount`        | `PresentationManager.getNodes` and `getNodesCount`                                                                        |
| `PresentationManager.loadHierarchy`           | _eliminated_                                                                                                              |
| `PresentationManagerProps.activeLocale`       | `PresentationManagerProps.defaultLocale`                                                                                  |
| `PresentationManagerProps.activeUnitSystem`   | Renamed to `PresentationManagerProps.defaultUnitSystem` and changed type from `PresentationUnitSystem` to `UnitSystemKey` |
| `PresentationManagerProps.cacheConfig`        | `PresentationManagerProps.caching.hierarchies`                                                                            |
| `PresentationManagerProps.contentCacheSize`   | `PresentationManagerProps.caching.content.size`                                                                           |
| `PresentationManagerProps.taskAllocationsMap` | `PresentationManagerProps.workerThreadsCount`                                                                             |
| `UnitSystemFormat.unitSystems`                | Changed type from `PresentationUnitSystem[]` to `UnitSystemKey[]`                                                         |
| `WithClientRequestContext<T>`                 | _eliminated_                                                                                                              |

### @itwin/presentation-frontend

| Removed                                     | Replacement                                                   |
| ------------------------------------------- | ------------------------------------------------------------- |
| `FavoritePropertiesScope.Project`           | `FavoritePropertiesScope.ITwin`                               |
| `PresentationManager.activeUnitSystem`      | Changed type from `PresentationUnitSystem` to `UnitSystemKey` |
| `PresentationManager.compareHierarchies`    | _eliminated_                                                  |
| `PresentationManager.getDistinctValues`     | `PresentationManager.getPagedDistinctValues`                  |
| `PresentationManager.loadHierarchy`         | _eliminated_                                                  |
| `PresentationManagerProps.activeUnitSystem` | Changed type from `PresentationUnitSystem` to `UnitSystemKey` |

### @itwin/presentation-components

| Removed                                                | Replacement                                     |
| ------------------------------------------------------ | ----------------------------------------------- |
| `ContentDataProvider.configureContentDescriptor`       | `ContentDataProvider.getDescriptorOverrides`    |
| `ContentDataProvider.isFieldHidden`                    | `ContentDataProvider.getDescriptorOverrides`    |
| `ContentDataProvider.shouldConfigureContentDescriptor` | _eliminated_                                    |
| `ContentDataProvider.shouldExcludeFromDescriptor`      | `ContentDataProvider.getDescriptorOverrides`    |
| `ControlledTreeFilteringProps`                         | `ControlledPresentationTreeFilteringProps`      |
| `DEPRECATED_controlledTreeWithFilteringSupport`        | _eliminated_                                    |
| `DEPRECATED_controlledTreeWithVisibleNodes`            | _eliminated_                                    |
| `DEPRECATED_treeWithFilteringSupport`                  | `useControlledPresentationTreeFiltering`        |
| `DEPRECATED_treeWithUnifiedSelection`                  | `useUnifiedSelectionTreeEventHandler`           |
| `FilteredPresentationTreeDataProvider.loadHierarchy`   | _eliminated_                                    |
| `IPresentationTreeDataProvider.loadHierarchy`          | _eliminated_                                    |
| `PresentationTreeDataProvider.loadHierarchy`           | _eliminated_                                    |
| `PresentationTreeNodeLoaderProps.preloadingEnabled`    | _eliminated_                                    |
| `propertyGridWithUnifiedSelection`                     | `usePropertyDataProviderWithUnifiedSelection`   |
| `PropertyGridWithUnifiedSelectionProps`                | `PropertyDataProviderWithUnifiedSelectionProps` |
| `TreeWithFilteringSupportProps`                        | `ControlledPresentationTreeFilteringProps`      |
| `TreeWithUnifiedSelectionProps`                        | `UnifiedSelectionTreeEventHandlerParams`        |
| `useControlledTreeFiltering`                           | `useControlledPresentationTreeFiltering`        |

### @iwin/ecschema-metadata

| Removed                                  | Replacement                                                  |
| ---------------------------------------- | ------------------------------------------------------------ |
| `IDiagnostic`                            | `IDiagnostic` in @itwin/ecschema-editing                   |
| `BaseDiagnostic`                         | `BaseDiagnostic` in @itwin/ecschema-editing                |
| `DiagnosticType`                         | `DiagnosticType` in @itwin/ecschema-editing                |
| `DiagnosticCategory`                     | `DiagnosticCategory` in @itwin/ecschema-editing            |
| `DiagnosticCodes`                        | `DiagnosticCodes` in @itwin/ecschema-editing               |
| `Diagnostics`                            | `Diagnostics` in @itwin/ecschema-editing                   |
| `IDiagnosticReporter`                    | `IDiagnosticReporter` in @itwin/ecschema-editing           |
| `SuppressionDiagnosticReporter`          | `SuppressionDiagnosticReporter` in @itwin/ecschema-editing |
| `FormatDiagnosticReporter`               | `FormatDiagnosticReporter` in @itwin/ecschema-editing      |
| `LoggingDiagnosticReporter`              | `LoggingDiagnosticReporter` in @itwin/ecschema-editing     |
| `IRuleSet`                               | `IRuleSet` in @itwin/ecschema-editing                      |
| `ECRuleSet`                              | `ECRuleSet` in @itwin/ecschema-editing                     |
| `ISuppressionRule`                       | `ISuppressionRule` in @itwin/ecschema-editing              |
| `BaseSuppressionRule`                    | `BaseSuppressionRule` in @itwin/ecschema-editing           |
| `IRuleSuppressionMap`                    | `IRuleSuppressionMap` in @itwin/ecschema-editing           |
| `BaseRuleSuppressionMap`                 | `BaseRuleSuppressionMap` in @itwin/ecschema-editing        |
| `IRuleSuppressionSet`                    | `IRuleSuppressionSet` in @itwin/ecschema-editing           |
| `SchemaCompareCodes`                     | `SchemaCompareCodes` in @itwin/ecschema-editing            |
| `SchemaCompareDiagnostics`               | `SchemaCompareDiagnostics` in @itwin/ecschema-editing      |
| `SchemaValidater`                        | `SchemaValidater` in @itwin/ecschema-editing               |
| `SchemaValidationVisitor`                | `SchemaValidationVisitor` in @itwin/ecschema-editing       |
| `RelationshipConstraint.deserialize`     | `RelationshipConstraint.fromJSON`                            |
| `RelationshipConstraint.deserializeSync` | `RelationshipConstraint.fromJSONSync`                        |
| `RelationshipConstraint.toJson`          | `RelationshipConstraint.toJSON`                              |

### @bentley/itwin-client

| Removed                            | Replacement                    |
| ---------------------------------- | ------------------------------ |
| `UserInfo`                         | Moved to @itwin/appui-react |
| `AuthorizationClient.isAuthorized` | *eliminated*                   |

### @bentley/appui-react

| Removed                            | Replacement                                           |
| ---------------------------------- | ----------------------------------------------------- |
| `WidgetProvider`                   | Provide widget via [UiItemsProvider]($appui-abstract) |

### @bentley/frontend-authorization-client

| Removed                                          | Replacement                    |
| -------------------------------------------------| ------------------------------ |
| `FrontendAuthorizationClient`                    | *removed*                      |
| `FrontendAuthorizationClientLoggerCategory`      | *removed*                      |
| `BrowserAuthorizationCallbackHandler`            | Moved to iTwin/auth-clients    |
| `BrowserAuthorizationBase`                       | *removed*                      |
| `BrowserAuthorizationClient`                     | Moved to iTwin/auth-clients    |
| `BrowserAuthorizationClientRedirectState`        | Moved to iTwin/auth-clients    |
| `BrowserAuthorizationLogger`                     | Moved to iTwin/auth-clients    |

<!---
User Interface Changes - section to comment below
-->

## User Interface Changes

Several changes were made in the @itwin ui packages.
Some components in @itwin/core-react were deprecated in favor of components in @itwinui-react.
A few constructs were deprecated in @itwin/core-react package with alternatives elsewhere.
The [Table]($components-react) component has been deprecated in favor of the Table in @itwinui-react.
A new @itwin/imodel-components-react package has been added and contains items related to Color, Cube, LineWeight, Navigation Aids, Quantity Inputs, Timeline and Viewport.

The @itwin ui and @itwin/presentation-components packages are now dependent on React version 17. **Applications using the ui packages must update to React 17.** Details about React version 17 can be found in the [React Blog](https://reactjs.org/blog/2020/10/20/react-v17.html).

React 16 is not an officially supported version of iTwin.js app or Extension development using the iTwin.js AppUi.

The component [FrameworkVersion]($appui-react) has been updated so it no longer takes a version prop. It now uses the value of `frameworkState.configurableUiState.frameworkVersion` from the redux store as the version. This value may be set using `UiFramework.setUiVersion` method and will be initialized to "2". Existing iModelApps using the 1.0 version of the user interface were not required to include the `<FrameworkVersion>` component in its component tree. It is now required that every iModelApp include the `<FrameworkVersion>` component and that the redux store entry mentioned above is specified to either "1" or "2". Below is a typical component tree for an iModeApp.

```tsx
<Provider store={MyIModelApp.store} >
  <ThemeManager>
    <SafeAreaContext.Provider value={SafeAreaInsets.All}>
      <ToolbarDragInteractionContext.Provider value={false}>
        <FrameworkVersion>
          <UiSettingsProvider settingsStorage={uiSettingsStorage}>
            <ConfigurableUiContent
              appBackstage={<AppBackstageComposer />}
            />
          </UiSettingsProvider>
        </FrameworkVersion>
      </ToolbarDragInteractionContext.Provider>
    </SafeAreaContext.Provider>
  <ThemeManager>
</Provider>
```

### New options for defining Frontstages

| Class/Component                                  | Description                                                                                      |
| ------------------------------------------------ | ------------------------------------------------------------------------------------------------ |
| [StandardFrontstageProvider]($appui-react)      | Frontstage provider that provides an 'empty' stage that is to be populated via UiItemsProviders. |
| [StandardContentToolsProvider]($appui-react)    | UiItemsProvider that will add common tool entries to Tool Widget.                                |
| [StandardNavigationToolsProvider]($appui-react) | UiItemsProvider that will add common view tool entries to Navigation Widget.                     |
| [StandardStatusbarItemsProvider]($appui-react)  | UiItemsProvider that will add common statusbar items.                                            |
| [ContentToolWidgetComposer]($appui-react)       | Provides an empty Tool Widget that is to be populate via UiItemsProviders.                       |
| [ViewToolWidgetComposer]($appui-react)          | Provides an empty Navigation Widget that is to be populate via UiItemsProviders.                 |
| [StandardContentLayouts]($appui-abstract)           | Provides standard view layouts that can be used when defining a ContentGroup.                    |
| [ContentGroupProvider]($appui-react)            | Class that generates a ContentGroup at runtime when the frontstageDef is being constructed.      |

### New Timeline Date Marker

The [TimelineComponent]($imodel-components-react) react component now accepts a property to mark a specific date in a date-based timeline. If the timeline has a defined start date and end date, a date between them can be marked in the timeline by specifying an instance of [TimelineDateMarkerProps]($imodel-components-react) in the new markDate member of [TimelineComponentProps]($imodel-components-react). If the date member is left undefined, today's date will be used. The default marker is a short vertical bar, but a ReactNode can be specified in the dateMarker prop to customize the marker's appearance.

### New Floating Widget Capabilities

Widgets provided via UiItemsProviders may now set `defaultState: WidgetState.Floating` and `isFloatingStateSupported: true` to open
the widget in a floating container. The property `defaultFloatingPosition` may also be specified to define the position of the floating container. If a position is not defined the container will be centered in the `AppUi` area.

The method `getFloatingWidgetContainerIds()` has been added to FrontstageDef to retrieve the Ids for all floating widget containers for the active frontstage as specified by the `frontstageDef`. These ids can be used to query the size of the floating container via `frontstageDef.getFloatingWidgetContainerBounds`. The method `frontstageDef.setFloatingWidgetContainerBounds` can then be used to set the size and position of a floating widget container.

### Removed user change monitoring from @itwin/appui-react

Previously `UiFramework` would monitor the state of an access token and would close all UI popups if the token was found to be empty. This feature has been removed. It is now the applications responsibility to enable this capability if they want it. The method [ConfigurableUiManager.closeUi]($appui-react) is now public and can be called by application to close the popup items.

### `ControlledTree` API Changes

`ControlledTree` component has received the following breaking changes:

- The component now takes `TreeModel` rather than `VisibleTreeNodes` as a prop to avoid requiring consumers to manage `VisibleTreeNodes` object. As a result, the `useVisibleTreeNodes` hook was replaced with `useTreeModel` hook. Typical migration:

  **Before:**

  ```tsx
  const visibleNodes = useVisibleTreeNodes(modelSource);
  return <ControlledTree visibleNodes={visibleNodes} {...otherProps} />;
  ```

  **After:**

  ```tsx
  const treeModel = useTreeModel(modelSource);
  return <ControlledTree model={treeModel} {...otherProps} />;
  ```

- Name of the `treeEvents` prop was changed to `eventsHandler` to make it clearer. Typical migration:

  **Before:**

  ```tsx
  return <ControlledTree treeEvents={eventsHandler} {...otherProps} />;
  ```

  **After:**

  ```tsx
  return <ControlledTree eventsHandler={eventsHandler} {...otherProps} />;
  ```

- `width` and `height` properties are now required. Previously they were optional and forced us to use non-optimal approach when not provided. Now it's up to the consumer to tell the size of the component. Typical migration:

  **Before:**

  ```tsx
  return <ControlledTree {...props} />;
  ```

  **After:**

  ```tsx
  const width = 100;
  const height = 100;
  return <ControlledTree width={width} height={height} {...props} />;
  ```

  `width` and `height` props may be calculated dynamically using [ResizeObserver](https://developer.mozilla.org/en-US/docs/Web/API/ResizeObserver) API.

### PropertyGrid - related API Changes

- `width` and `height` are now required props for `VirtualizedPropertyGrid` and `VirtualizedPropertyGridWithDataProvider`. Also, `width` is now a required property for `PropertyList`. Previously they were optional and forced us to use non-optimal approach when not provided. Now it's up to the consumer to tell the size of the component. Typical migration:

  **Before:**

  ```tsx
  return <VirtualizedPropertyGrid {...props} />;
  ```

  **After:**

  ```tsx
  const width = 100;
  const height = 100;
  return <VirtualizedPropertyGrid width={width} height={height} {...props} />;
  ```

  `width` and `height` props may be calculated dynamically using [ResizeObserver](https://developer.mozilla.org/en-US/docs/Web/API/ResizeObserver) API.

- Default value of `PresentationPropertyDataProvider.isNestedPropertyCategoryGroupingEnabled` was changed from `false` to `true`.

### Deprecated Components in Favor of iTwinUI-react Components

Several UI components in the @itwin/core-react and @itwin/components-react packages have been deprecated.
Developers should use equivalent components in @itwin/itwinui-react instead.

| Deprecated in @itwin/core-react | Use from @itwin/itwinui-react instead          |
| ---------------------------------- | ---------------------------------------------- |
| Button                             | Button                                         |
| ButtonSize                         | `size` prop for itwinui-react Button           |
| ButtonType                         | `styleType` prop for itwinui-react Button      |
| Checkbox                           | Checkbox                                       |
| ExpandableBlock                    | ExpandableBlock                                |
| Headline                           | Headline                                       |
| HorizontalTabs                     | HorizontalTabs                                 |
| Input                              | Input                                          |
| LabeledInput                       | LabeledInput                                   |
| LabeledSelect                      | LabeledSelect                                  |
| LabeledTextarea                    | LabeledTextarea                                |
| LabeledToggle                      | ToggleSwitch with `labelPosition="right"` prop |
| LeadingText                        | Leading                                        |
| ProgressBar                        | ProgressLinear                                 |
| ProgressSpinner                    | ProgressRadial                                 |
| Radio                              | Radio                                          |
| Select                             | Select                                         |
| SelectOption                       | SelectOption                                   |
| Slider                             | Slider                                         |
| SmallText                          | Small                                          |
| Spinner                            | ProgressRadial with `indeterminate` prop       |
| SpinnerSize                        | `size` prop in ProgressRadialProps             |
| SplitButton                        | SplitButton                                    |
| Subheading                         | Subheading                                     |
| Textarea                           | Textarea                                       |
| Tile                               | Tile                                           |
| Title                              | Title                                          |
| Toggle                             | ToggleSwitch                                   |
| Tooltip                            | Tooltip                                        |
| TooltipPlacement                   | Placement                                      |

| Deprecated in @itwin/components-react | Use from @itwin/itwinui-react instead |
| ---------------------------------------- | ------------------------------------- |
| Breadcrumb                               | Breadcrumbs                           |

| Deprecated in @itwin/imodel-components-react | Use from @itwin/itwinui-react instead |
| -------------------------------------------- | ------------------------------------- |
| ColorPickerPanel                           | ColorPicker                           |

#### Slider

The deprecated [Slider]($core-react) was a wrapper around the react-compound-slider that does not work properly in popout windows. To eliminate this issue, the deprecated `Slider`will now wrap the `Slider` component from @itwin/itwinui-react. This result is a couple prop changes. The `onSlideStart` or `onSlideEnd` props are ignored, use `onUpdate` and `onChange` props if needed. The only two `modes` that remain supported are 1 and 2.

### Deprecated with alternatives elsewhere

A few constructs were deprecated in @itwin/core-react package.
Some were copied to the @itwin/appui-abstract package.
Some have replacements within the @itwin/core-react package.

| Deprecated                                | Replacement                                    |
| ----------------------------------------- | ---------------------------------------------- |
| DialogButtonDef in @itwin/core-react   | DialogButtonDef in @itwin/appui-abstract       |
| DialogButtonStyle in @itwin/core-react | DialogButtonStyle in @itwin/appui-abstract     |
| DialogButtonType in @itwin/core-react  | DialogButtonType in @itwin/appui-abstract      |
| LocalUiSettings in @itwin/core-react   | LocalSettingsStorage in @itwin/core-react   |
| SessionUiSettings in @itwin/core-react | SessionSettingsStorage in @itwin/core-react |

### New @itwin/imodel-components-react package

A new @itwin/imodel-components-react package has been added, and some items were moved from @itwin/core-react and @itwin/components-react into this new package.
The ui-imodel-components package contains React components that depend on the imodeljs-frontend, imodeljs-common or imodeljs-quantity packages.
Dependencies on these other iTwin.js packages have been removed from core-react and components-react.
The items moved to ui-imodel-components are related to Color, Cube, LineWeight, Navigation Aids, Quantity Inputs, Timeline and Viewport.

The following items were moved into the ui-imodel-components package. For a complete list, see [iTwin.js Documentation](https://www.itwinjs.org/reference/ui-imodel-components/all).

- ColorPickerButton, ColorPickerDialog, ColorPickerPopup, ColorPropertyEditor, ColorSwatch
- Cube, CubeNavigationAid, CubeRotationChangeEventArgs
- DrawingNavigationAid
- QuantityInput, QuantityNumberInput
- TimelineComponent, TimelineDataProvider, TimelineMenuItemProps
- ViewportComponent, ViewportComponentEvents
- LineWeightSwatch, WeightPickerButton, WeightPropertyEditor

### Tasks and Workflows Deprecated

Classes and methods pertaining to Tasks and Workflows have been deprecated due to a change in the UX design.
Please continue to use Frontstages.

<!---
User Interface Changes - section above this point
-->

## @bentley/extension-cli

The cli tool has been deprecated due to an impending change of Extensions and the Extension Service. Please continue to use the 2.x version if you still require publishing Extensions.

## @bentley/config-loader

The loader has been deprecated due to a preference for using the dotenv package instead. Any workflows using `.env` files will not be affected.

## @itwin/core-geometry

The method `BSplineCurve3d.createThroughPoints` has been deprecated in favor of the more general method `BSplineCurve3d.createFromInterpolationCurve3dOptions`.

The property `InterpolationCurve3dOptions.isChordLenTangent` has been deprecated due to a naming inconsistency with similar adjacent properties. Use `InterpolationCurve3dOptions.isChordLenTangents` instead.

## new @itwin/core-transformer package split out of backend package

The iModel Transformer APIs, such as the classes [IModelExporter]($transformer), [IModelImporter]($transformer), and [IModelTransformer]($transformer)
were removed from the `@itwin/core-backend` package and moved to a new package, `@itwin/core-transformer`.

## @itwin/core-common

The `fromRadians`, `fromDegrees`, and `fromAngles` methods of [Cartographic]($common) now expect to receive a single input argument - an object containing a longitude, latitude and optional height property. The public constructor for [Cartographic]($common) has also been removed. If you would like to create a [Cartographic]($common) object without specifying longitude and latiude, you can use the new `createZero` method. These changes will help callers avoid misordering longitude, latitude, and height when creating a [Cartographic]($common) object. Additionally, the `LatAndLong` and `LatLongAndHeight` interfaces have been removed and replaced with a single [CartographicProps]($common) interface.

## Remove ninezone-test-app

The `ninezone-test-app` was used to test and demonstrate the now deprecated "ninezone" UI layout. The current `AppUi` layout is shown and exercised in `ui-test-app`.

## Improve/Enhance particle systems

Improvements were made to the performance of [ParticleCollectionBuilder]($frontend) and an optional rotationMatrix was added to [ParticleProps]($frontend) so that particles can be rotated.

## Changes to ECSql APIs

Several changes to the APIs for executing ECSql statements have been made to improve performance and flexibility. This involved breaking changes to the `query`, `queryRowCount`, and `restartQuery` methods of [IModelConnection]($frontend), [IModelDb]($backend), and [ECDb]($backend).

- Previously there was no way to control the format of each row returned by the `query` and `restartQuery` methods, and the default format was verbose and inefficient. Now, these methods accept a [QueryRowFormat]($common) parameter describing the desired format. The default format returns each row as an array instead of an object.

- The `query` and `restartQuery` methods used to take multiple arguments indicating a limit on the number of rows to return, a priority, a quota, and so on. These have been combined into a single [QueryOptions]($common) parameter.

- The `query`, `restartQuery`, and `queryRowCount` methods used to accept the statement bindings as type `any[] | object`. The bindings are now specified instead as the more type-safe type [QueryBinder]($common).

### Binding parameters using QueryBinder

[QueryBinder]($common) is a more type-safe way to bind parameters to an ECSql statement. It allows mixing indexed and named parameters in a single statement. For example:

```ts
  const params = new QueryBinder()
    .bindString("name", "hello")
    .bindId(1, "0x123");

  for await (const row of db.query("SELECT ECInstanceId, Name from bis.Element WHERE ECInstanceId=? AND Name=:name", params)) {
    const obj = { id: row[0], name: row[1] };
    // ...
  }
```

### Id64Set parameter bindings

It is now possible to efficiently bind a large set of ECInstanceIds to a query parameter. This can be very useful for `IN` clauses. For example, imagine you wanted to select some properties of all of the [SpatialModel]($backend)s belonging to a [ModelSelector]($backend). Previously you would need to write something like this:

```ts
  const ids = Array.from(modelSelector.models).join(",");
  db.query("SELECT IsPlanProjection, JsonProperties FROM bis.SpatialModel WHERE ECInstanceId IN (" + ids + ")");
```

The list of comma-separated Ids could be extremely long - in some cases, it might be so long that it would need to be split up into multiple queries!

Now, you can bind a set of Ids as a parameter for the `IN` clause. The Ids will be serialized in a compact string format.

```ts
  const params = new QueryBinder().bindIdSet("modelIds", modelSelector.models);
  db.query("SELECT IsPlanProjection, JsonProperties FROM bis.SpatialModel WHERE InVirtualSet(:modelIds, ECInstanceId)", params);
```

### Upgrading existing code to use the new `query` methods

The signature of the method has changed to:

```ts
query(ecsql: string, params?: QueryBinder, rowFormat = QueryRowFormat.UseArrayIndexes, config?: QueryOptions): AsyncIterableIterator<any>;
```

The `rowFormat` parameter defaults to `QueryRowFormat.Array`. That format is more efficient so its use is preferred, but it differs from the previous row format. You can upgrade existing code to use the old format with minimal changes. For example, if your existing code passes query parameters as an array, change it as follows:

```ts
  // Replace this:
  db.query("SELECT * FROM bis.Element WHERE ECInstanceId=?", ["0x1"]);
  // With this:
  db.query("SELECT * FROM bis.Element WHERE ECInstanceId=?", QueryBinder.from(["0x1"]), QueryRowFormat.UseJsPropertyNames);
  // The code that accesses the properties of each row can remain unchanged.
```

Similarly, if your existing code passes an object instead of an array as the query parameter, change it as follows:

```ts
  // Replace this:
  db.query("SELECT * FROM bis.Element WHERE ECInstanceId = :id", {id: "0x1"});
  // With this:
  db.query("SELECT * FROM bis.Element WHERE ECInstanceId=?", QueryBinder.from({id: "0x1"}), QueryRowFormat.UseJsPropertyNames);
  // The code that accesses the properties of each row can remain unchanged.
```

### Upgrading existing code to use the new `restartQuery` methods

The parameters have changed in the same way as `query`, so they can be changed as described for `query` above.

### Upgrading existing code to use the new `queryRowCount` methods

The behavior of this method has not changed, but the parameters must be provided as a [QueryBinder]($common) object instead of an array or object. Upgrade your existing code as described for `query` above.

## Remove ninezone-test-app

The `ninezone-test-app` was used to test and demonstrate the now deprecated "ninezone" UI layout. The current `AppUi` layout is shown and exercised in `ui-test-app`.

## Removed oidc-signin-tool

The `oidc-signin-tool` contained various authorization testing tools. It has been relocated to the [@itwin/auth-clients](https://github.com/iTwin/auth-clients) repository.

## Localization Changes

### IModelApp.startup

In previous versions, localization was provided via the I18N class. iTwin.js has been updated to instead use the [Localization]($common) interface. The initialization of [IModelApp]($frontend) now takes an optional object that implements [Localization]($common). The [ITwinLocalization]($i18n) class supplies the default implementation, and may be customized with [LocalizationOptions]($i18n) in the constructor and supplied via [IModelAppOptions.localization]($frontend).

The previous way to provide localization options:

```ts
const i18nOptions: I18NOptions = {
  urlTemplate: `${window.location.origin}/locales/{{lng}}/{{ns}}.json`
};

await IModelApp.startup({ i18n: i18nOptions });
```

Now becomes:

```ts
const localizationOptions: LocalizationOptions = {
  urlTemplate: `${window.location.origin}/locales/{{lng}}/{{ns}}.json`
};

await IModelApp.startup({ localization: new ITwinLocalization(localizationOptions) });
```

### Registering Tools

In previous versions, the [Tool.register]($frontend) method took an optional argument to supply the localization object. Since it always existed on `IModelApp`, that argument served no purpose and is now removed. If you previously passed it, simply remove it.

## Buildology Updates

`@itwin/build-tools` has bumped the [Typescript compilation target](https://www.typescriptlang.org/tsconfig#target) from [ES2017](https://262.ecma-international.org/8.0/) to [ES2019](https://262.ecma-international.org/10.0/).

All packages will continue to build a CommonJS variant, but will now deliver it to `lib/cjs`. All frontend and shared ("common") packages will now build an ESModules variant, and deliver it to `lib/esm`. This change is intended to improve the bundle sizes of applications and allow for dynamic imports in order to tree-shake unused code.

If you were previously importing directly from the `lib` directory (e.g. `import { ElectronHost } from "@itwin/core-electron/lib/ElectronBackend";`), you will need to update your code to import from the new directory, `lib/cjs`, (e.g. `import { ElectronHost } from "@itwin/core-electron/lib/cjs/ElectronBackend";`).

This also affects how you will import `*.scss` from the ui packages. If you were previously importing scss from the `lib` directory (e.g. `@import "~@itwin/ui-pkg/lib/ui-pkg/...";`), you will need to update your code to import from the new directory, `lib/esm`, (e.g. `@import "~@itwin/ui-pkg/lib/esm/ui-pkg/...";`).

### Updates to @bentley/build-tools

- Removed `test` and `test-tsnode` scripts from `@itwin/build-tools`. Please use mocha directly instead.
- Removed TSLint support from `@itwin/build-tools`. If you're still using it, please switch to ESLint.
- Removed legacy `.eslintrc.js` file from the same package. Instead, use `@itwin/eslint-plugin` and the `imodeljs-recommended` config included in it.
- Dropped support for ESLint 6.x.

## Simplification of CloudStorageService setup in iModelHost

`IModelHostConfiguration.tileCacheCredentials` is changed to [IModelHostConfiguration.tileCacheAzureCredentials]($backend) and used for setting Azure cloud storage for tile cache.
`IModelHost.tileCacheService` is moved to [IModelHostConfiguration.tileCacheService]($backend) and is used to supply a different implementation for any service provider by setting this property with a custom [CloudStorageService]($backend).
If both `tileCacheAzureCredentials` and `tileCacheService` omitted - local cache will be used, if both set - error will be thrown.

To use Azure cloud storage for tile cache set [IModelHostConfiguration.tileCacheAzureCredentials]($backend) property:

```ts
  const config = new IModelHostConfiguration();
  // Replace this:
  config.tileCacheCredentials = {
    service: "azure",
    account: "account",
    accessKey: "accessKey",
  };
  // With this:
  config.tileCacheAzureCredentials = {
    account: "account",
    accessKey: "accessKey",
  };
```

To use AliCloud storage set [IModelHostConfiguration.tileCacheService]($backend) property with provided [AliCloudStorageService]($backend) implementation:

```ts
  import { AliCloudStorageService } from "@itwin/core-backend";

  const config = new IModelHostConfiguration();
  // Replace this:
  config.tileCacheCredentials = {
    service: "alicloud",
    account: "account",
    accessKey: "accessKey",
  };
  // With this:
  config.tileCacheService = new AliCloudStorageService({
    region: "region",
    accessKeyId: "accessKeyId",
    accessKeySecret: "accessKeySecret",
  });
```

To use any other external storage set [IModelHostConfiguration.tileCacheService]($backend) with a custom [CloudStorageService]($backend) implementation:

```ts
  const config = new IModelHostConfiguration();
  // Replace this:
  config.tileCacheCredentials = {
    service: "external",
    account: "",
    accessKey: "",
  };
  IModelHost.tileCacheService = new CustomCloudStorageService();
  // With this:
  config.tileCacheService = new CustomCloudStorageService();
```<|MERGE_RESOLUTION|>--- conflicted
+++ resolved
@@ -134,7 +134,6 @@
 
 Additionally, until now the images used by a [SkySphere]($common) or [SkyBox]($common) were required to be hosted by persistent [Texture]($backend) elements stored in the iModel. Now, they can also be specified as a URL resolving to an HTMLImageElement, allowing custom skyboxes to be created without modifying the iModel.
 
-<<<<<<< HEAD
 ## Merging appearance overrides
 
 A [Viewport]($frontend) can have any number of [FeatureOverrideProvider]($frontend)s, each of which can specify how to override the appearances of elements, models, and/or subcategories. Sometimes, multiple providers want to override aspects of the appearance of the same objects, which produces conflicts. The existing methods for defining overrides - [FeatureOverrides.overrideElement]($common), [FeatureOverrides.overrideModel]($common), and [FeatureOverrides.overrideSubCategory]($common) - each take a boolean `replaceExisting` argument that defaults to `true`. This means that if one provider overrides the line width of an element and another wants to override the same element's transparency, the caller's only choice is to either replace the existing override, resulting in only transparency being overridden; or keep the existing override, resulting in only line width being overridden. But in most cases, the better result would be to **merge** the two sets of overrides such that both transparency and line width are overridden.
@@ -171,8 +170,6 @@
 ovrs.override({ modelId: "0x456", appearance, onConflict: "skip" });
 ```
 
-=======
->>>>>>> ecaa4123
 ## BentleyError constructor no longer logs
 
 In V2, the constructor of the base exception class [BentleyError]($core-bentley) accepted 5 arguments, the last 3 being optional. Arguments 3 and 4 were for logging the exception in the constructor itself. That is a bad idea, since exceptions are often handled and recovered in `catch` statements, so there is no actual "problem" to report. In that case the message in the log is either misleading or just plain wrong. Also, code in `catch` statements always has more "context" about *why* the error may have happened than the lower level code that threw (e.g. "invalid Id" vs. "invalid MyHashClass Id") so log messages from callers can be more helpful than from callees. Since every thrown exception must be caught *somewhere*, logging should be done when exceptions are caught, not when they're thrown.
