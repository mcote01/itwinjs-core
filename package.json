{
  "name": "@bentley/imodeljs-core",
  "description": "iModel.js core components",
  "license": "UNLICENSED",
  "main": "./lib/main",
  "repository": {
    "type": "git",
    "url": "https://tfs.bentley.com/tfs/ProductLine/Platform%20Technology/_git/imodeljs-core.git"
  },
  "version": "1.0.24",
  "scripts": {
    "build": "gulp build",
    "build-release": "gulp build --release",
    "clean": "gulp clean",
    "test": "gulp test"
  },
  "keywords": [
    "Bentley",
    "iModel"
  ],
  "author": {
    "name": "Bentley Systems, Inc.",
    "url": "http://www.bentley.com"
  },
  "dependencies": {
    "@bentley/geometry-core": "^1.0.4",
    "@bentley/imodeljs-dgnplatform": "^1.0.22",
    "js-base64": "^2.1.9"
  },
  "devDependencies": {
    "@bentley/bentleyjs-tools": "^1.0.15",
<<<<<<< HEAD
    "@types/chai": "^4.0.3",
=======
    "@types/chai": "^4.0.2",
    "@types/fs-extra": "^4.0.0",
>>>>>>> 428acd3a
    "@types/js-base64": "^2.1.5",
    "@types/mocha": "^2.2.41",
    "chai": "^4.1.1",
    "commander": "^2.11.0",
    "debug-fabulous": "^0.1.1",
    "diff": "^3.3.0",
    "duplexify": "^3.5.1",
<<<<<<< HEAD
    "es5-ext": "^0.10.27",
=======
    "fs-extra": "latest",
>>>>>>> 428acd3a
    "gulp": "latest",
    "gulp-tslint": "^8.1.2",
    "gulp-typescript": "^3.2.1",
    "once": "^1.4.0",
    "os-locale": "^2.1.0",
    "resolve": "^1.4.0",
    "semver": "^5.4.1",
    "string-width": "^2.1.1",
    "tslint": "^5.6.0",
    "typescript": "^2.4.2"
  }
}<|MERGE_RESOLUTION|>--- conflicted
+++ resolved
@@ -29,12 +29,8 @@
   },
   "devDependencies": {
     "@bentley/bentleyjs-tools": "^1.0.15",
-<<<<<<< HEAD
-    "@types/chai": "^4.0.3",
-=======
     "@types/chai": "^4.0.2",
     "@types/fs-extra": "^4.0.0",
->>>>>>> 428acd3a
     "@types/js-base64": "^2.1.5",
     "@types/mocha": "^2.2.41",
     "chai": "^4.1.1",
@@ -42,11 +38,7 @@
     "debug-fabulous": "^0.1.1",
     "diff": "^3.3.0",
     "duplexify": "^3.5.1",
-<<<<<<< HEAD
-    "es5-ext": "^0.10.27",
-=======
     "fs-extra": "latest",
->>>>>>> 428acd3a
     "gulp": "latest",
     "gulp-tslint": "^8.1.2",
     "gulp-typescript": "^3.2.1",
