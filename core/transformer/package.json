--- conflicted
+++ resolved
@@ -1,10 +1,6 @@
 {
   "name": "@itwin/core-transformer",
-<<<<<<< HEAD
   "version": "3.0.0-extension.1",
-=======
-  "version": "3.0.0-dev.102",
->>>>>>> ad9d8816
   "description": "API for exporting an iModel's parts and also importing them into another iModel",
   "main": "lib/cjs/core-transformer.js",
   "typings": "lib/cjs/core-transformer",
@@ -41,21 +37,12 @@
     "url": "http://www.bentley.com"
   },
   "peerDependencies": {
-<<<<<<< HEAD
     "@itwin/core-bentley": "workspace:^3.0.0-extension.1",
     "@itwin/ecschema-metadata": "workspace:^3.0.0-extension.1",
     "@itwin/core-geometry": "workspace:^3.0.0-extension.1",
     "@itwin/core-backend": "workspace:^3.0.0-extension.1",
     "@itwin/core-common": "workspace:^3.0.0-extension.1",
     "@bentley/itwin-client": "workspace:^3.0.0-extension.1"
-=======
-    "@itwin/core-bentley": "workspace:^3.0.0-dev.102",
-    "@itwin/ecschema-metadata": "workspace:^3.0.0-dev.102",
-    "@itwin/core-geometry": "workspace:^3.0.0-dev.102",
-    "@itwin/core-backend": "workspace:^3.0.0-dev.102",
-    "@itwin/core-common": "workspace:^3.0.0-dev.102",
-    "@bentley/itwin-client": "workspace:^3.0.0-dev.102"
->>>>>>> ad9d8816
   },
   "//devDependencies": [
     "NOTE: All peerDependencies should also be listed as devDependencies since peerDependencies are not considered by npm install",
