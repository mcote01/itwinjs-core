--- conflicted
+++ resolved
@@ -35,19 +35,12 @@
     "url": "http://www.bentley.com"
   },
   "peerDependencies": {
-<<<<<<< HEAD
-    "@bentley/bentleyjs-core": "^2.17.0-dev.15",
-    "@bentley/geometry-core": "^2.17.0-dev.15",
-    "@bentley/imodeljs-i18n": "^2.17.0-dev.15",
-    "@bentley/ui-abstract": "^2.17.0-dev.15",
-    "@itwin/itwinui-css": "^0.17.0",
-    "@itwin/itwinui-react": "^1.5.0",
-=======
     "@bentley/bentleyjs-core": "^2.17.0-dev.18",
     "@bentley/geometry-core": "^2.17.0-dev.18",
     "@bentley/imodeljs-i18n": "^2.17.0-dev.18",
     "@bentley/ui-abstract": "^2.17.0-dev.18",
->>>>>>> 27a6e1a8
+    "@itwin/itwinui-css": "^0.17.0",
+    "@itwin/itwinui-react": "^1.5.0",
     "react": "^16.8.0",
     "react-dom": "^16.8.0"
   },
