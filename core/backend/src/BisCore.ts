/*---------------------------------------------------------------------------------------------
|  $Copyright: (c) 2018 Bentley Systems, Incorporated. All rights reserved. $
*--------------------------------------------------------------------------------------------*/
/** @module Schema */

import { Schema, Schemas } from "./Schema";
import { ClassRegistry } from "./ClassRegistry";

import * as elementMod from "./Element";
import * as aspectMod from "./ElementAspect";
import * as modelMod from "./Model";
import * as categoryMod from "./Category";
import * as viewMod from "./ViewDefinition";
import * as linkMod from "./LinkTableRelationship";

<<<<<<< HEAD
/** The [BisCore]($docs/bis/intro/schemas-domains.md#the-biscore-layer) schema is the lowest level Schema in an iModel.
=======
/** The [BisCore]($docs/bis/intro/schemas-domains.md) schema is the lowest level Schema in an iModel.
>>>>>>> 891e2ce6
 * <p><em>Example:</em>
 * ``` ts
 * [[include:BisCore.registerSchemaAndGetClass]]
 * ```
 */
export class BisCore extends Schema {

  /** Call this to register the BisCore schema prior to using it. */
  public static registerSchema() {
    if (!Schemas.getRegisteredSchema(BisCore.name))
      Schemas.registerSchema(new BisCore());
  }

  // Registers all classes of the BisCore schema.
  private constructor() {
    super();
    // this list should include all backend .ts files with implementations of Entity-based classes. Order does not matter.
    ClassRegistry.registerModule(elementMod, this);
    ClassRegistry.registerModule(aspectMod, this);
    ClassRegistry.registerModule(modelMod, this);
    ClassRegistry.registerModule(categoryMod, this);
    ClassRegistry.registerModule(viewMod, this);
    ClassRegistry.registerModule(linkMod, this);
  }
}<|MERGE_RESOLUTION|>--- conflicted
+++ resolved
@@ -13,11 +13,7 @@
 import * as viewMod from "./ViewDefinition";
 import * as linkMod from "./LinkTableRelationship";
 
-<<<<<<< HEAD
-/** The [BisCore]($docs/bis/intro/schemas-domains.md#the-biscore-layer) schema is the lowest level Schema in an iModel.
-=======
 /** The [BisCore]($docs/bis/intro/schemas-domains.md) schema is the lowest level Schema in an iModel.
->>>>>>> 891e2ce6
  * <p><em>Example:</em>
  * ``` ts
  * [[include:BisCore.registerSchemaAndGetClass]]
