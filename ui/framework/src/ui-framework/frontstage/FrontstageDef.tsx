/*---------------------------------------------------------------------------------------------
* Copyright (c) Bentley Systems, Incorporated. All rights reserved.
* See LICENSE.md in the project root for license terms and full copyright notice.
*--------------------------------------------------------------------------------------------*/
/** @packageDocumentation
 * @module Frontstage
 */

// cSpell:ignore popout

import * as React from "react";
import { IModelApp, ScreenViewport } from "@bentley/imodeljs-frontend";
import { StagePanelLocation, StageUsage, UiError } from "@bentley/ui-abstract";
import {
  dockWidgetContainer, findTab, findWidget, floatWidget, isFloatingLocation, isPopoutLocation, isPopoutWidgetLocation,
  NineZoneManagerProps, NineZoneState, popoutWidgetToChildWindow,
} from "@bentley/ui-ninezone";
import { ContentControl } from "../content/ContentControl";
import { ContentGroup, ContentGroupManager } from "../content/ContentGroup";
import { ContentLayoutDef } from "../content/ContentLayout";
import { ContentLayoutManager } from "../content/ContentLayoutManager";
import { ContentViewManager } from "../content/ContentViewManager";
import { ToolItemDef } from "../shared/ToolItemDef";
import { StagePanelDef } from "../stagepanels/StagePanelDef";
import { UiFramework } from "../UiFramework";
import { WidgetControl } from "../widgets/WidgetControl";
import { WidgetDef } from "../widgets/WidgetDef";
import { ZoneLocation } from "../zones/Zone";
import { ZoneDef } from "../zones/ZoneDef";
import { Frontstage, FrontstageProps } from "./Frontstage";
import { FrontstageManager } from "./FrontstageManager";
import { FrontstageProvider } from "./FrontstageProvider";
import { TimeTracker } from "../configurableui/TimeTracker";
import { PointProps, SizeProps } from "@bentley/ui-core";
import { ChildWindowLocationProps } from "../childwindow/ChildWindowManager";
import { PopoutWidget } from "../childwindow/PopoutWidget";
import { setImmediate } from "timers";
import { saveFrontstagePopoutWidgetSizeAndPosition } from "../widget-panels/Frontstage";

/** @internal */
export interface FrontstageEventArgs {
  frontstageDef: FrontstageDef;
}

/** @internal */
export interface FrontstageNineZoneStateChangedEventArgs extends FrontstageEventArgs {
  state: NineZoneState | undefined;
}

/** FrontstageDef class provides an API for a Frontstage.
 * @public
 */
export class FrontstageDef {
  private _id: string = "";
  private _defaultTool?: ToolItemDef;
  private _defaultLayoutId: string = "";
  private _defaultContentId: string = "";
  private _contentGroupId: string = "";
  private _isInFooterMode: boolean = true;
  private _isStageClosing = false;
  private _isApplicationClosing = false;
  private _applicationData?: any;
  private _usage?: string;
  private _version: number = 0;
  private _topLeft?: ZoneDef;
  private _topCenter?: ZoneDef;
  private _topRight?: ZoneDef;
  private _centerLeft?: ZoneDef;
  private _centerRight?: ZoneDef;
  private _bottomLeft?: ZoneDef;
  private _bottomCenter?: ZoneDef;
  private _bottomRight?: ZoneDef;
  private _topPanel?: StagePanelDef;
  private _topMostPanel?: StagePanelDef;
  private _leftPanel?: StagePanelDef;
  private _rightPanel?: StagePanelDef;
  private _bottomPanel?: StagePanelDef;
  private _bottomMostPanel?: StagePanelDef;
  private _defaultLayout?: ContentLayoutDef;
  private _contentLayoutDef?: ContentLayoutDef;
  private _contentGroup?: ContentGroup;
  private _frontstageProvider?: FrontstageProvider;
  private _nineZone?: NineZoneManagerProps;
  private _timeTracker: TimeTracker = new TimeTracker();
  private _nineZoneState?: NineZoneState;

  public get id(): string { return this._id; }
  public get defaultTool(): ToolItemDef | undefined { return this._defaultTool; }
  public get defaultLayoutId(): string { return this._defaultLayoutId; }
  public get defaultContentId(): string { return this._defaultContentId; }
  public get contentGroupId(): string { return this._contentGroupId; }
  public get isInFooterMode(): boolean { return this._isInFooterMode; }
  public get applicationData(): any | undefined { return this._applicationData; }
  public get usage(): string { return this._usage !== undefined ? this._usage : StageUsage.General; }
  public get version(): number { return this._version; }

  public get topLeft(): ZoneDef | undefined { return this._topLeft; }
  public get topCenter(): ZoneDef | undefined { return this._topCenter; }
  public get topRight(): ZoneDef | undefined { return this._topRight; }
  public get centerLeft(): ZoneDef | undefined { return this._centerLeft; }
  public get centerRight(): ZoneDef | undefined { return this._centerRight; }
  public get bottomLeft(): ZoneDef | undefined { return this._bottomLeft; }
  public get bottomCenter(): ZoneDef | undefined { return this._bottomCenter; }
  public get bottomRight(): ZoneDef | undefined { return this._bottomRight; }

  /** @beta */
  public get topPanel(): StagePanelDef | undefined { return this._topPanel; }
  /** @beta @deprecated Only topPanel is supported in UI 2.0 */
  public get topMostPanel(): StagePanelDef | undefined { return this._topMostPanel; }
  /** @beta */
  public get leftPanel(): StagePanelDef | undefined { return this._leftPanel; }
  /** @beta */
  public get rightPanel(): StagePanelDef | undefined { return this._rightPanel; }
  /** @beta */
  public get bottomPanel(): StagePanelDef | undefined { return this._bottomPanel; }
  /** @beta @deprecated Only bottomPanel is supported in UI 2.0  */
  public get bottomMostPanel(): StagePanelDef | undefined { return this._bottomMostPanel; }

  public get defaultLayout(): ContentLayoutDef | undefined { return this._defaultLayout; }
  public get contentLayoutDef(): ContentLayoutDef | undefined { return this._contentLayoutDef; }
  public get contentGroup(): ContentGroup | undefined { return this._contentGroup; }
  public get frontstageProvider(): FrontstageProvider | undefined { return this._frontstageProvider; }

  /** @internal */
  public get nineZone(): NineZoneManagerProps | undefined { return this._nineZone; }
  public set nineZone(props: NineZoneManagerProps | undefined) { this._nineZone = props; }

  /** @internal */
  public get nineZoneState(): NineZoneState | undefined { return this._nineZoneState; }
  public set nineZoneState(state: NineZoneState | undefined) {
    if (this._nineZoneState === state)
      return;
    this._nineZoneState = state;
    // istanbul ignore else
    if (!(this._isStageClosing || this._isApplicationClosing)) {
      FrontstageManager.onFrontstageNineZoneStateChangedEvent.emit({
        frontstageDef: this,
        state,
      });
    }
  }

  /** @internal */
  public get timeTracker(): TimeTracker { return this._timeTracker; }

  /** Constructs the [[FrontstageDef]]  */
  constructor(props?: FrontstageProps) {
    if (props)
      this.initializeFromProps(props);
  }

  /** Handles when the Frontstage becomes activated */
  protected _onActivated(): void { }

  /** Handles when the Frontstage becomes activated */
  public onActivated(): void {
    this.updateWidgetDefs();

    this._contentLayoutDef = this.defaultLayout;

    if (!this._contentLayoutDef) {
      this._contentLayoutDef = ContentLayoutManager.findLayout(this.defaultLayoutId);
      if (!this._contentLayoutDef)
        throw new UiError(UiFramework.loggerCategory(this), `onActivated: Content Layout '${this.defaultLayoutId}' not registered`);
    }

    if (!this._contentGroup) {
      this._contentGroup = ContentGroupManager.findGroup(this.contentGroupId);
      if (!this._contentGroup)
        throw new UiError(UiFramework.loggerCategory(this), `onActivated: Content Group '${this.contentGroupId}' not registered`);
    }

    FrontstageManager.onContentLayoutActivatedEvent.emit({ contentLayout: this._contentLayoutDef, contentGroup: this._contentGroup });

    this._timeTracker.startTiming();

    this._onActivated();
  }

  /** Handles when the Frontstage becomes inactive */
  protected _onDeactivated(): void { }

  /** Handles when the Frontstage becomes inactive */
  public onDeactivated(): void {
    for (const control of this._widgetControls) {
      control.onFrontstageDeactivated();
    }

    for (const control of this.contentControls) {
      control.onFrontstageDeactivated();
    }

    if (this.contentGroup)
      this.contentGroup.onFrontstageDeactivated();

    this._timeTracker.stopTiming();

    this._isStageClosing = true; // this keeps widgets in child windows from automatically re-docking
    UiFramework.childWindowManager.closeAllChildWindows();

    this._onDeactivated();
    this._isStageClosing = false;
  }

  /** @internal */
  public setIsApplicationClosing(value: boolean) {
    this._isApplicationClosing = value;
  }

  /** Returns once the contained widgets and content controls are ready to use */
  public async waitUntilReady(): Promise<void> {
    // create an array of control-ready promises
    const controlReadyPromises = new Array<Promise<void>>();
    this._widgetControls.forEach((control: WidgetControl) => {
      controlReadyPromises.push(control.isReady);
    });

    // istanbul ignore else
    if (this.contentLayoutDef) {
      const usedContentIndexes = this.contentLayoutDef.getUsedContentIndexes();
      this.contentControls.forEach((control: ContentControl, index: number) => {
        // istanbul ignore else
        if (usedContentIndexes.includes(index))
          controlReadyPromises.push(control.isReady);
      });
    }

    await Promise.all(controlReadyPromises);
    // Frontstage ready
  }

  /** Handles when the Frontstage becomes active */
  protected _onFrontstageReady(): void { }

  /** Handles when the Frontstage becomes active */
  public onFrontstageReady(): void {
    for (const control of this._widgetControls) {
      control.onFrontstageReady();
    }

    for (const control of this.contentControls) {
      control.onFrontstageReady();
    }

    // istanbul ignore else
    if (this.contentGroup)
      this.contentGroup.onFrontstageReady();

    this._onFrontstageReady();
  }

  /** Starts the default tool for the Frontstage */
  public startDefaultTool(): void {
    // Start the default tool
    // istanbul ignore next
    if (this.defaultTool && IModelApp.toolAdmin && IModelApp.viewManager) {
      IModelApp.toolAdmin.defaultToolId = this.defaultTool.toolId;
      this.defaultTool.execute();
    }
  }

  /** Sets the Content Layout and Content Group */
  public setContentLayoutAndGroup(contentLayoutDef: ContentLayoutDef, contentGroup: ContentGroup): void {
    this._contentLayoutDef = contentLayoutDef;
    this._contentGroup = contentGroup;
  }

  /** Sets the active view content control to the default or first */
  public setActiveContent(): boolean {
    let contentControl: ContentControl | undefined;
    let activated = false;

    if (this.contentGroup && this.defaultContentId) {
      contentControl = this.contentGroup.getContentControlById(this.defaultContentId);
    }

    // istanbul ignore else
    if (!contentControl && this.contentControls.length >= 0) {
      contentControl = this.contentControls[0];
    }

    if (contentControl) {
      ContentViewManager.setActiveContent(contentControl.reactNode, true);
      if (contentControl.viewport)
        IModelApp.viewManager.setSelectedView(contentControl.viewport);
      activated = true;
    }

    return activated;
  }

  /** Sets the active view content control */
  public setActiveView(newContent: ContentControl, oldContent?: ContentControl): void {
    if (oldContent)
      oldContent.onDeactivated();
    newContent.onActivated();
    FrontstageManager.onContentControlActivatedEvent.emit({ activeContentControl: newContent, oldContentControl: oldContent });
  }

  /** Sets the active view content control based on the selected viewport. */
  public setActiveViewFromViewport(viewport: ScreenViewport): boolean {
    const contentControl = this.contentControls.find((control: ContentControl) => control.viewport === viewport);
    // istanbul ignore else
    if (contentControl) {
      ContentViewManager.setActiveContent(contentControl.reactNode, true);
      return true;
    }

    // istanbul ignore next
    return false;
  }

  /** Gets a [[ZoneDef]] based on a given zone id */
  public getZoneDef(zoneId: number): ZoneDef | undefined {
    let zoneDef;

    switch (zoneId) {
      case 1:
        zoneDef = this.topLeft;
        break;
      case 2:
        zoneDef = this.topCenter;
        break;
      case 3:
        zoneDef = this.topRight;
        break;
      case 4:
        zoneDef = this.centerLeft;
        break;
      case 6:
        zoneDef = this.centerRight;
        break;
      case 7:
        zoneDef = this.bottomLeft;
        break;
      case 8:
        zoneDef = this.bottomCenter;
        break;
      case 9:
        zoneDef = this.bottomRight;
        break;
      // istanbul ignore next
      default:
        throw new RangeError();
    }

    // Zones can be undefined in a Frontstage

    return zoneDef;
  }

  /** Gets a list of [[ZoneDef]]s */
  public get zoneDefs(): ZoneDef[] {
    const zones = [1, 2, 3, 4, 6, 7, 8, 9];
    const zoneDefs: ZoneDef[] = [];

    zones.forEach((zoneId) => {
      const zoneDef = this.getZoneDef(zoneId);
      if (zoneDef)
        zoneDefs.push(zoneDef);
    });

    return zoneDefs;
  }

  /** Gets a [[StagePanelDef]] based on a given panel location
   * @beta
   */
  public getStagePanelDef(location: StagePanelLocation): StagePanelDef | undefined {
    let panelDef: StagePanelDef | undefined;

    switch (location) {
      case StagePanelLocation.Top:
        panelDef = this.topPanel;
        break;
      case StagePanelLocation.TopMost:
        panelDef = this.topMostPanel; // eslint-disable-line deprecation/deprecation
        break;
      case StagePanelLocation.Left:
        panelDef = this.leftPanel;
        break;
      case StagePanelLocation.Right:
        panelDef = this.rightPanel;
        break;
      case StagePanelLocation.Bottom:
        panelDef = this.bottomPanel;
        break;
      case StagePanelLocation.BottomMost:
        panelDef = this.bottomMostPanel; // eslint-disable-line deprecation/deprecation
        break;
      // istanbul ignore next
      default:
        throw new RangeError();
    }

    // Panels can be undefined in a Frontstage

    return panelDef;
  }

  /** Gets a list of [[StagePanelDef]]s
   * @beta
   */
  public get panelDefs(): StagePanelDef[] {
    const panels = [
      StagePanelLocation.Left, StagePanelLocation.Right,
      StagePanelLocation.Top, StagePanelLocation.TopMost,
      StagePanelLocation.Bottom, StagePanelLocation.BottomMost,
    ];
    const panelDefs: StagePanelDef[] = [];

    panels.forEach((location: StagePanelLocation) => {
      const panelDef = this.getStagePanelDef(location);
      if (panelDef)
        panelDefs.push(panelDef);
    });

    return panelDefs;
  }

  /** Finds a [[WidgetDef]] based on a given id */
  public findWidgetDef(id: string): WidgetDef | undefined {
    for (const zoneDef of this.zoneDefs) {
      const widgetDef = zoneDef.findWidgetDef(id);
      if (widgetDef)
        return widgetDef;
    }

    for (const panelDef of this.panelDefs) {
      const widgetDef = panelDef.findWidgetDef(id);
      if (widgetDef)
        return widgetDef;
    }

    // istanbul ignore next
    return undefined;
  }

  /** Gets the list of [[WidgetControl]]s */
  private get _widgetControls(): WidgetControl[] {
    const widgetControls = new Array<WidgetControl>();

    this.zoneDefs.forEach((zoneDef: ZoneDef) => {
      zoneDef.widgetDefs.forEach((widgetDef: WidgetDef) => {
        const widgetControl = widgetDef.widgetControl;
        if (widgetControl)
          widgetControls.push(widgetControl);
      });
    });

    this.panelDefs.forEach((panelDef: StagePanelDef) => {
      panelDef.widgetDefs.forEach((widgetDef: WidgetDef) => {
        const widgetControl = widgetDef.widgetControl;
        // istanbul ignore if
        if (widgetControl)
          widgetControls.push(widgetControl);
      });
    });

    return widgetControls;
  }

  /** Gets the list of [[ContentControl]]s */
  public get contentControls(): ContentControl[] {
    if (this.contentGroup) {
      return this.contentGroup.getContentControls();
    }
    return [];
  }

  /**
   * Initializes this [[FrontstageDef]] from a [[FrontstageProvider]]
   * @param frontstageProvider The FrontstageProvider to initialize from
   */
  public initializeFromProvider(frontstageProvider: FrontstageProvider) {
    // istanbul ignore else
    if (frontstageProvider.frontstage && React.isValidElement(frontstageProvider.frontstage)) {
      Frontstage.initializeFrontstageDef(this, frontstageProvider.frontstage.props);
      this._frontstageProvider = frontstageProvider;
    }
  }

  /** Initializes a FrontstageDef from FrontstageProps
   * @internal
   */
  public initializeFromProps(props: FrontstageProps): void {
    this._id = props.id;

    this._defaultTool = props.defaultTool;

    if (props.defaultContentId !== undefined)
      this._defaultContentId = props.defaultContentId;

    if (typeof props.defaultLayout === "string")
      this._defaultLayoutId = props.defaultLayout;
    else
      this._defaultLayout = props.defaultLayout;

    if (typeof props.contentGroup === "string")
      this._contentGroupId = props.contentGroup;
    else
      this._contentGroup = props.contentGroup;

    if (props.isInFooterMode !== undefined)
      this._isInFooterMode = props.isInFooterMode;
    if (props.applicationData !== undefined)
      this._applicationData = props.applicationData;

    this._usage = props.usage;
    this._version = props.version || 0;

    this._topLeft = Frontstage.createZoneDef(props.contentManipulationTools ? props.contentManipulationTools : props.topLeft, ZoneLocation.TopLeft, props);
    this._topCenter = Frontstage.createZoneDef(props.toolSettings ? props.toolSettings : props.topCenter, ZoneLocation.TopCenter, props);
    this._topRight = Frontstage.createZoneDef(props.viewNavigationTools ? /* istanbul ignore next */ props.viewNavigationTools : props.topRight, ZoneLocation.TopRight, props);
    this._centerLeft = Frontstage.createZoneDef(props.centerLeft, ZoneLocation.CenterLeft, props);
    this._centerRight = Frontstage.createZoneDef(props.centerRight, ZoneLocation.CenterRight, props);
    this._bottomLeft = Frontstage.createZoneDef(props.bottomLeft, ZoneLocation.BottomLeft, props);
    this._bottomCenter = Frontstage.createZoneDef(props.statusBar ? props.statusBar : props.bottomCenter, ZoneLocation.BottomCenter, props);
    this._bottomRight = Frontstage.createZoneDef(props.bottomRight, ZoneLocation.BottomRight, props);

    this._topPanel = Frontstage.createStagePanelDef(StagePanelLocation.Top, props);
    this._topMostPanel = Frontstage.createStagePanelDef(StagePanelLocation.TopMost, props);
    this._leftPanel = Frontstage.createStagePanelDef(StagePanelLocation.Left, props);
    this._rightPanel = Frontstage.createStagePanelDef(StagePanelLocation.Right, props);
    this._bottomPanel = Frontstage.createStagePanelDef(StagePanelLocation.Bottom, props);
    this._bottomMostPanel = Frontstage.createStagePanelDef(StagePanelLocation.BottomMost, props);
  }

  /** @internal */
  public updateWidgetDefs(): void {
    // Tracks provided widgets to prevent duplicates.
    const widgetDefs: WidgetDef[] = [];

    this.zoneDefs.forEach((zoneDef: ZoneDef) => {
      zoneDef.updateDynamicWidgetDefs(this.id, this.usage, zoneDef.zoneLocation, undefined, widgetDefs);
    });

    this.panelDefs.forEach((panelDef: StagePanelDef) => {
      panelDef.updateDynamicWidgetDefs(this.id, this.usage, panelDef.location, undefined, widgetDefs);
    });
  }

  /** @beta */
  public restoreLayout() {
    for (const zoneDef of this.zoneDefs) {
      for (const widgetDef of zoneDef.widgetDefs) {
        widgetDef.setWidgetState(widgetDef.defaultState);
      }
    }
    for (const panelDef of this.panelDefs) {
      panelDef.size = panelDef.defaultSize;
      panelDef.panelState = panelDef.defaultState;
      for (const widgetDef of panelDef.widgetDefs) {
        widgetDef.setWidgetState(widgetDef.defaultState);
      }
    }
    FrontstageManager.onFrontstageRestoreLayoutEvent.emit({ frontstageDef: this });
  }

  public isPopoutWidget(widgetId: string) {
    // istanbul ignore else
    if (this.nineZoneState) {
      const location = findTab(this.nineZoneState, widgetId);
      // istanbul ignore else
      if (location)
        return isPopoutLocation(location);
    }

    return false;
  }

  public isFloatingWidget(widgetId: string) {
    // istanbul ignore else
    if (this.nineZoneState) {
      const location = findTab(this.nineZoneState, widgetId);
      // istanbul ignore else
      if (location)
        return isFloatingLocation(location);
    }

    return false;
  }

  /** Create a new floating panel that contains the widget specified by its Id. Supported only when in
   *  UI 2.0 or higher.
   * @param widgetId case sensitive Wigdet Id
   * @param point Position of top left corner of floating panel in pixels. If undefined {x:50, y:100} is used.
   * @param size defines the width and height of the floating panel. If undefined and widget has been floated before
   * the previous size is used, else {height:400, width:400} is used.
   * @beta
   */
<<<<<<< HEAD
  public floatWidget(widgetId: string, point?: PointProps, size?: SizeProps, animateTransition?: boolean) {
    // istanbul ignore else
    if (this.nineZoneState) {
      const state = floatWidget(this.nineZoneState, widgetId, point, size, (!!animateTransition ? animateTransition : false));
      if (state)
        this.nineZoneState = state;
=======
  public floatWidget(widgetId: string, point?: PointProps, size?: SizeProps) {
    // istanbul ignore else
    if (this.nineZoneState) {
      const location = findTab(this.nineZoneState, widgetId);
      if (location) {
        let popoutWidgetContainerId: string | undefined;
        if (isPopoutLocation(location)) {
          popoutWidgetContainerId = location.popoutWidgetId;
        }
        const state = floatWidget(this.nineZoneState, widgetId, point, size);
        // istanbul ignore else
        if (state) {
          this.nineZoneState = state;
          setImmediate(() => {
            popoutWidgetContainerId && UiFramework.childWindowManager.closeChildWindow(popoutWidgetContainerId, true);
          });
        }
      }
    }
  }

  /** Opens window for specified PopoutWidget container. Used to reopen popout when running in Electron.
   * @internal */
  public openPopoutWidgetContainer(state: NineZoneState, widgetContainerId: string) {
    const location = findWidget(state, widgetContainerId);
    // istanbul ignore else
    if (location && isPopoutWidgetLocation(location) && 1 === state.widgets[widgetContainerId].tabs.length) {
      // NOTE: Popout Widget Container will only contain a single WidgetTab
      const widgetDef = this.findWidgetDef(state.widgets[widgetContainerId].tabs[0]);
      // istanbul ignore else
      if (widgetDef) {
        const tab = state.tabs[widgetDef.id];
        const popoutContent = (<PopoutWidget widgetContainerId={widgetContainerId} widgetDef={widgetDef} />);
        const position: ChildWindowLocationProps = {
          width: tab.preferredPopoutWidgetSize?.width ?? 600,
          height: tab.preferredPopoutWidgetSize?.height ?? 800,
          left: tab.preferredPopoutWidgetSize?.x ?? 0,
          top: tab.preferredPopoutWidgetSize?.y ?? 0,
        };
        UiFramework.childWindowManager.openChildWindow(widgetContainerId, widgetDef.label, popoutContent, position, UiFramework.useDefaultPopoutUrl);
      }
    }
  }

  /** Create a new popout/child window that contains the widget specified by its Id. Supported only when in
   *  UI 2.0 or higher.
   * @param widgetId case sensitive Widget Id
   * @param point Position of top left corner of floating panel in pixels. If undefined {x:0, y:0} is used.
   * @param size defines the width and height of the floating panel. If undefined and widget has been floated before
   * the previous size is used, else {height:800, width:600} is used.
   * @beta
   */
  public popoutWidget(widgetId: string, point?: PointProps, size?: SizeProps) {
    // istanbul ignore else
    if (this.nineZoneState) {
      let location = findTab(this.nineZoneState, widgetId);
      // istanbul ignore else
      if (location) {
        if (isPopoutLocation(location))
          return;

        // get the state to apply that will pop-out the specified WidgetTab to child window.
        const state = popoutWidgetToChildWindow(this.nineZoneState, widgetId, point, size);
        // istanbul ignore else
        if (state) {
          // now that the state is updated get the id of the container that houses the widgetTab/widgetId
          location = findTab(state, widgetId);
          // istanbul ignore else
          if (location && isPopoutLocation(location)) {
            const widgetDef = this.findWidgetDef(widgetId);
            // istanbul ignore else
            if (widgetDef) {
              const widgetContainerId = location.widgetId;
              const tab = state.tabs[widgetId];
              this.nineZoneState = state;
              setImmediate(() => {
                const popoutContent = (<PopoutWidget widgetContainerId={widgetContainerId} widgetDef={widgetDef} />);
                const position: ChildWindowLocationProps = {
                  width: tab.preferredPopoutWidgetSize!.width,  // preferredPopoutWidgetSize set in popoutWidgetToChildWindow method above
                  height: tab.preferredPopoutWidgetSize!.height,
                  left: tab.preferredPopoutWidgetSize!.x,
                  top: tab.preferredPopoutWidgetSize!.y,
                };
                UiFramework.childWindowManager.openChildWindow(widgetContainerId, widgetDef.label, popoutContent, position, UiFramework.useDefaultPopoutUrl);
              });
            }
          }
        }
      }
    }
  }

  public get isStageClosing() {
    return this._isStageClosing;
  }

  public get isApplicationClosing() {
    return this._isApplicationClosing;
  }

  /** @internal */
  public async saveChildWindowSizeAndPosition(childWindowId: string, childWindow: Window) {
    // istanbul ignore else
    if (this.nineZoneState) {
      const newState = await saveFrontstagePopoutWidgetSizeAndPosition(this.nineZoneState, this.id, this.version, childWindowId, childWindow);
      this._nineZoneState = newState; // set without triggering new render as only preferred floating position set
    }
  }

  /** Method used to possibly change a Popout Wigdet back to a docked widget if the user was the one closing the popout's child
   * window (i.e. UiFramework.childWindowManager.isClosingChildWindow === false).
   *  @internal
   */
  public dockPopoutWidgetContainer(widgetContainerId: string) {
    if (this.nineZoneState) {
      const location = findWidget(this.nineZoneState, widgetContainerId);
      // Make sure the widgetContainerId is still in popout state. We don't want to set it to docked if the window is being closed because
      // an API call has moved the widget from a popout state to a floating state.
      // istanbul ignore else
      if (location && isPopoutWidgetLocation(location)) {
        const state = dockWidgetContainer(this.nineZoneState, widgetContainerId, true);
        state && (this.nineZoneState = state);
      }
>>>>>>> 7029992b
    }
  }

  /** Finds the container with the specified widget and re-docks all widgets
   * back to the panel zone location that was used when the floating container
   * was generated. Supported only when in UI 2.0 or higher.
   * @param widgetId  case sensitive Wigdet Id.
   * @beta
   */
<<<<<<< HEAD
  public dockWidgetContainer(widgetId: string, animateTransition?: boolean) {
    // istanbul ignore else
    if (this.nineZoneState) {
      const state = dockWidgetContainer(this.nineZoneState, widgetId, animateTransition);
      if (state)
        this.nineZoneState = state;
=======
  public dockWidgetContainer(widgetId: string) {
    // istanbul ignore else
    if (this.nineZoneState) {
      const location = findTab(this.nineZoneState, widgetId);
      if (location) {
        const widgetContainerId = location.widgetId;
        const state = dockWidgetContainer(this.nineZoneState, widgetContainerId, true);
        state && (this.nineZoneState = state);
        if (isPopoutLocation(location)) {
          UiFramework.childWindowManager.closeChildWindow(location.widgetId, true);
        }
      }
>>>>>>> 7029992b
    }
  }
}
<|MERGE_RESOLUTION|>--- conflicted
+++ resolved
@@ -1,756 +1,738 @@
-/*---------------------------------------------------------------------------------------------
-* Copyright (c) Bentley Systems, Incorporated. All rights reserved.
-* See LICENSE.md in the project root for license terms and full copyright notice.
-*--------------------------------------------------------------------------------------------*/
-/** @packageDocumentation
- * @module Frontstage
- */
-
-// cSpell:ignore popout
-
-import * as React from "react";
-import { IModelApp, ScreenViewport } from "@bentley/imodeljs-frontend";
-import { StagePanelLocation, StageUsage, UiError } from "@bentley/ui-abstract";
-import {
-  dockWidgetContainer, findTab, findWidget, floatWidget, isFloatingLocation, isPopoutLocation, isPopoutWidgetLocation,
-  NineZoneManagerProps, NineZoneState, popoutWidgetToChildWindow,
-} from "@bentley/ui-ninezone";
-import { ContentControl } from "../content/ContentControl";
-import { ContentGroup, ContentGroupManager } from "../content/ContentGroup";
-import { ContentLayoutDef } from "../content/ContentLayout";
-import { ContentLayoutManager } from "../content/ContentLayoutManager";
-import { ContentViewManager } from "../content/ContentViewManager";
-import { ToolItemDef } from "../shared/ToolItemDef";
-import { StagePanelDef } from "../stagepanels/StagePanelDef";
-import { UiFramework } from "../UiFramework";
-import { WidgetControl } from "../widgets/WidgetControl";
-import { WidgetDef } from "../widgets/WidgetDef";
-import { ZoneLocation } from "../zones/Zone";
-import { ZoneDef } from "../zones/ZoneDef";
-import { Frontstage, FrontstageProps } from "./Frontstage";
-import { FrontstageManager } from "./FrontstageManager";
-import { FrontstageProvider } from "./FrontstageProvider";
-import { TimeTracker } from "../configurableui/TimeTracker";
-import { PointProps, SizeProps } from "@bentley/ui-core";
-import { ChildWindowLocationProps } from "../childwindow/ChildWindowManager";
-import { PopoutWidget } from "../childwindow/PopoutWidget";
-import { setImmediate } from "timers";
-import { saveFrontstagePopoutWidgetSizeAndPosition } from "../widget-panels/Frontstage";
-
-/** @internal */
-export interface FrontstageEventArgs {
-  frontstageDef: FrontstageDef;
-}
-
-/** @internal */
-export interface FrontstageNineZoneStateChangedEventArgs extends FrontstageEventArgs {
-  state: NineZoneState | undefined;
-}
-
-/** FrontstageDef class provides an API for a Frontstage.
- * @public
- */
-export class FrontstageDef {
-  private _id: string = "";
-  private _defaultTool?: ToolItemDef;
-  private _defaultLayoutId: string = "";
-  private _defaultContentId: string = "";
-  private _contentGroupId: string = "";
-  private _isInFooterMode: boolean = true;
-  private _isStageClosing = false;
-  private _isApplicationClosing = false;
-  private _applicationData?: any;
-  private _usage?: string;
-  private _version: number = 0;
-  private _topLeft?: ZoneDef;
-  private _topCenter?: ZoneDef;
-  private _topRight?: ZoneDef;
-  private _centerLeft?: ZoneDef;
-  private _centerRight?: ZoneDef;
-  private _bottomLeft?: ZoneDef;
-  private _bottomCenter?: ZoneDef;
-  private _bottomRight?: ZoneDef;
-  private _topPanel?: StagePanelDef;
-  private _topMostPanel?: StagePanelDef;
-  private _leftPanel?: StagePanelDef;
-  private _rightPanel?: StagePanelDef;
-  private _bottomPanel?: StagePanelDef;
-  private _bottomMostPanel?: StagePanelDef;
-  private _defaultLayout?: ContentLayoutDef;
-  private _contentLayoutDef?: ContentLayoutDef;
-  private _contentGroup?: ContentGroup;
-  private _frontstageProvider?: FrontstageProvider;
-  private _nineZone?: NineZoneManagerProps;
-  private _timeTracker: TimeTracker = new TimeTracker();
-  private _nineZoneState?: NineZoneState;
-
-  public get id(): string { return this._id; }
-  public get defaultTool(): ToolItemDef | undefined { return this._defaultTool; }
-  public get defaultLayoutId(): string { return this._defaultLayoutId; }
-  public get defaultContentId(): string { return this._defaultContentId; }
-  public get contentGroupId(): string { return this._contentGroupId; }
-  public get isInFooterMode(): boolean { return this._isInFooterMode; }
-  public get applicationData(): any | undefined { return this._applicationData; }
-  public get usage(): string { return this._usage !== undefined ? this._usage : StageUsage.General; }
-  public get version(): number { return this._version; }
-
-  public get topLeft(): ZoneDef | undefined { return this._topLeft; }
-  public get topCenter(): ZoneDef | undefined { return this._topCenter; }
-  public get topRight(): ZoneDef | undefined { return this._topRight; }
-  public get centerLeft(): ZoneDef | undefined { return this._centerLeft; }
-  public get centerRight(): ZoneDef | undefined { return this._centerRight; }
-  public get bottomLeft(): ZoneDef | undefined { return this._bottomLeft; }
-  public get bottomCenter(): ZoneDef | undefined { return this._bottomCenter; }
-  public get bottomRight(): ZoneDef | undefined { return this._bottomRight; }
-
-  /** @beta */
-  public get topPanel(): StagePanelDef | undefined { return this._topPanel; }
-  /** @beta @deprecated Only topPanel is supported in UI 2.0 */
-  public get topMostPanel(): StagePanelDef | undefined { return this._topMostPanel; }
-  /** @beta */
-  public get leftPanel(): StagePanelDef | undefined { return this._leftPanel; }
-  /** @beta */
-  public get rightPanel(): StagePanelDef | undefined { return this._rightPanel; }
-  /** @beta */
-  public get bottomPanel(): StagePanelDef | undefined { return this._bottomPanel; }
-  /** @beta @deprecated Only bottomPanel is supported in UI 2.0  */
-  public get bottomMostPanel(): StagePanelDef | undefined { return this._bottomMostPanel; }
-
-  public get defaultLayout(): ContentLayoutDef | undefined { return this._defaultLayout; }
-  public get contentLayoutDef(): ContentLayoutDef | undefined { return this._contentLayoutDef; }
-  public get contentGroup(): ContentGroup | undefined { return this._contentGroup; }
-  public get frontstageProvider(): FrontstageProvider | undefined { return this._frontstageProvider; }
-
-  /** @internal */
-  public get nineZone(): NineZoneManagerProps | undefined { return this._nineZone; }
-  public set nineZone(props: NineZoneManagerProps | undefined) { this._nineZone = props; }
-
-  /** @internal */
-  public get nineZoneState(): NineZoneState | undefined { return this._nineZoneState; }
-  public set nineZoneState(state: NineZoneState | undefined) {
-    if (this._nineZoneState === state)
-      return;
-    this._nineZoneState = state;
-    // istanbul ignore else
-    if (!(this._isStageClosing || this._isApplicationClosing)) {
-      FrontstageManager.onFrontstageNineZoneStateChangedEvent.emit({
-        frontstageDef: this,
-        state,
-      });
-    }
-  }
-
-  /** @internal */
-  public get timeTracker(): TimeTracker { return this._timeTracker; }
-
-  /** Constructs the [[FrontstageDef]]  */
-  constructor(props?: FrontstageProps) {
-    if (props)
-      this.initializeFromProps(props);
-  }
-
-  /** Handles when the Frontstage becomes activated */
-  protected _onActivated(): void { }
-
-  /** Handles when the Frontstage becomes activated */
-  public onActivated(): void {
-    this.updateWidgetDefs();
-
-    this._contentLayoutDef = this.defaultLayout;
-
-    if (!this._contentLayoutDef) {
-      this._contentLayoutDef = ContentLayoutManager.findLayout(this.defaultLayoutId);
-      if (!this._contentLayoutDef)
-        throw new UiError(UiFramework.loggerCategory(this), `onActivated: Content Layout '${this.defaultLayoutId}' not registered`);
-    }
-
-    if (!this._contentGroup) {
-      this._contentGroup = ContentGroupManager.findGroup(this.contentGroupId);
-      if (!this._contentGroup)
-        throw new UiError(UiFramework.loggerCategory(this), `onActivated: Content Group '${this.contentGroupId}' not registered`);
-    }
-
-    FrontstageManager.onContentLayoutActivatedEvent.emit({ contentLayout: this._contentLayoutDef, contentGroup: this._contentGroup });
-
-    this._timeTracker.startTiming();
-
-    this._onActivated();
-  }
-
-  /** Handles when the Frontstage becomes inactive */
-  protected _onDeactivated(): void { }
-
-  /** Handles when the Frontstage becomes inactive */
-  public onDeactivated(): void {
-    for (const control of this._widgetControls) {
-      control.onFrontstageDeactivated();
-    }
-
-    for (const control of this.contentControls) {
-      control.onFrontstageDeactivated();
-    }
-
-    if (this.contentGroup)
-      this.contentGroup.onFrontstageDeactivated();
-
-    this._timeTracker.stopTiming();
-
-    this._isStageClosing = true; // this keeps widgets in child windows from automatically re-docking
-    UiFramework.childWindowManager.closeAllChildWindows();
-
-    this._onDeactivated();
-    this._isStageClosing = false;
-  }
-
-  /** @internal */
-  public setIsApplicationClosing(value: boolean) {
-    this._isApplicationClosing = value;
-  }
-
-  /** Returns once the contained widgets and content controls are ready to use */
-  public async waitUntilReady(): Promise<void> {
-    // create an array of control-ready promises
-    const controlReadyPromises = new Array<Promise<void>>();
-    this._widgetControls.forEach((control: WidgetControl) => {
-      controlReadyPromises.push(control.isReady);
-    });
-
-    // istanbul ignore else
-    if (this.contentLayoutDef) {
-      const usedContentIndexes = this.contentLayoutDef.getUsedContentIndexes();
-      this.contentControls.forEach((control: ContentControl, index: number) => {
-        // istanbul ignore else
-        if (usedContentIndexes.includes(index))
-          controlReadyPromises.push(control.isReady);
-      });
-    }
-
-    await Promise.all(controlReadyPromises);
-    // Frontstage ready
-  }
-
-  /** Handles when the Frontstage becomes active */
-  protected _onFrontstageReady(): void { }
-
-  /** Handles when the Frontstage becomes active */
-  public onFrontstageReady(): void {
-    for (const control of this._widgetControls) {
-      control.onFrontstageReady();
-    }
-
-    for (const control of this.contentControls) {
-      control.onFrontstageReady();
-    }
-
-    // istanbul ignore else
-    if (this.contentGroup)
-      this.contentGroup.onFrontstageReady();
-
-    this._onFrontstageReady();
-  }
-
-  /** Starts the default tool for the Frontstage */
-  public startDefaultTool(): void {
-    // Start the default tool
-    // istanbul ignore next
-    if (this.defaultTool && IModelApp.toolAdmin && IModelApp.viewManager) {
-      IModelApp.toolAdmin.defaultToolId = this.defaultTool.toolId;
-      this.defaultTool.execute();
-    }
-  }
-
-  /** Sets the Content Layout and Content Group */
-  public setContentLayoutAndGroup(contentLayoutDef: ContentLayoutDef, contentGroup: ContentGroup): void {
-    this._contentLayoutDef = contentLayoutDef;
-    this._contentGroup = contentGroup;
-  }
-
-  /** Sets the active view content control to the default or first */
-  public setActiveContent(): boolean {
-    let contentControl: ContentControl | undefined;
-    let activated = false;
-
-    if (this.contentGroup && this.defaultContentId) {
-      contentControl = this.contentGroup.getContentControlById(this.defaultContentId);
-    }
-
-    // istanbul ignore else
-    if (!contentControl && this.contentControls.length >= 0) {
-      contentControl = this.contentControls[0];
-    }
-
-    if (contentControl) {
-      ContentViewManager.setActiveContent(contentControl.reactNode, true);
-      if (contentControl.viewport)
-        IModelApp.viewManager.setSelectedView(contentControl.viewport);
-      activated = true;
-    }
-
-    return activated;
-  }
-
-  /** Sets the active view content control */
-  public setActiveView(newContent: ContentControl, oldContent?: ContentControl): void {
-    if (oldContent)
-      oldContent.onDeactivated();
-    newContent.onActivated();
-    FrontstageManager.onContentControlActivatedEvent.emit({ activeContentControl: newContent, oldContentControl: oldContent });
-  }
-
-  /** Sets the active view content control based on the selected viewport. */
-  public setActiveViewFromViewport(viewport: ScreenViewport): boolean {
-    const contentControl = this.contentControls.find((control: ContentControl) => control.viewport === viewport);
-    // istanbul ignore else
-    if (contentControl) {
-      ContentViewManager.setActiveContent(contentControl.reactNode, true);
-      return true;
-    }
-
-    // istanbul ignore next
-    return false;
-  }
-
-  /** Gets a [[ZoneDef]] based on a given zone id */
-  public getZoneDef(zoneId: number): ZoneDef | undefined {
-    let zoneDef;
-
-    switch (zoneId) {
-      case 1:
-        zoneDef = this.topLeft;
-        break;
-      case 2:
-        zoneDef = this.topCenter;
-        break;
-      case 3:
-        zoneDef = this.topRight;
-        break;
-      case 4:
-        zoneDef = this.centerLeft;
-        break;
-      case 6:
-        zoneDef = this.centerRight;
-        break;
-      case 7:
-        zoneDef = this.bottomLeft;
-        break;
-      case 8:
-        zoneDef = this.bottomCenter;
-        break;
-      case 9:
-        zoneDef = this.bottomRight;
-        break;
-      // istanbul ignore next
-      default:
-        throw new RangeError();
-    }
-
-    // Zones can be undefined in a Frontstage
-
-    return zoneDef;
-  }
-
-  /** Gets a list of [[ZoneDef]]s */
-  public get zoneDefs(): ZoneDef[] {
-    const zones = [1, 2, 3, 4, 6, 7, 8, 9];
-    const zoneDefs: ZoneDef[] = [];
-
-    zones.forEach((zoneId) => {
-      const zoneDef = this.getZoneDef(zoneId);
-      if (zoneDef)
-        zoneDefs.push(zoneDef);
-    });
-
-    return zoneDefs;
-  }
-
-  /** Gets a [[StagePanelDef]] based on a given panel location
-   * @beta
-   */
-  public getStagePanelDef(location: StagePanelLocation): StagePanelDef | undefined {
-    let panelDef: StagePanelDef | undefined;
-
-    switch (location) {
-      case StagePanelLocation.Top:
-        panelDef = this.topPanel;
-        break;
-      case StagePanelLocation.TopMost:
-        panelDef = this.topMostPanel; // eslint-disable-line deprecation/deprecation
-        break;
-      case StagePanelLocation.Left:
-        panelDef = this.leftPanel;
-        break;
-      case StagePanelLocation.Right:
-        panelDef = this.rightPanel;
-        break;
-      case StagePanelLocation.Bottom:
-        panelDef = this.bottomPanel;
-        break;
-      case StagePanelLocation.BottomMost:
-        panelDef = this.bottomMostPanel; // eslint-disable-line deprecation/deprecation
-        break;
-      // istanbul ignore next
-      default:
-        throw new RangeError();
-    }
-
-    // Panels can be undefined in a Frontstage
-
-    return panelDef;
-  }
-
-  /** Gets a list of [[StagePanelDef]]s
-   * @beta
-   */
-  public get panelDefs(): StagePanelDef[] {
-    const panels = [
-      StagePanelLocation.Left, StagePanelLocation.Right,
-      StagePanelLocation.Top, StagePanelLocation.TopMost,
-      StagePanelLocation.Bottom, StagePanelLocation.BottomMost,
-    ];
-    const panelDefs: StagePanelDef[] = [];
-
-    panels.forEach((location: StagePanelLocation) => {
-      const panelDef = this.getStagePanelDef(location);
-      if (panelDef)
-        panelDefs.push(panelDef);
-    });
-
-    return panelDefs;
-  }
-
-  /** Finds a [[WidgetDef]] based on a given id */
-  public findWidgetDef(id: string): WidgetDef | undefined {
-    for (const zoneDef of this.zoneDefs) {
-      const widgetDef = zoneDef.findWidgetDef(id);
-      if (widgetDef)
-        return widgetDef;
-    }
-
-    for (const panelDef of this.panelDefs) {
-      const widgetDef = panelDef.findWidgetDef(id);
-      if (widgetDef)
-        return widgetDef;
-    }
-
-    // istanbul ignore next
-    return undefined;
-  }
-
-  /** Gets the list of [[WidgetControl]]s */
-  private get _widgetControls(): WidgetControl[] {
-    const widgetControls = new Array<WidgetControl>();
-
-    this.zoneDefs.forEach((zoneDef: ZoneDef) => {
-      zoneDef.widgetDefs.forEach((widgetDef: WidgetDef) => {
-        const widgetControl = widgetDef.widgetControl;
-        if (widgetControl)
-          widgetControls.push(widgetControl);
-      });
-    });
-
-    this.panelDefs.forEach((panelDef: StagePanelDef) => {
-      panelDef.widgetDefs.forEach((widgetDef: WidgetDef) => {
-        const widgetControl = widgetDef.widgetControl;
-        // istanbul ignore if
-        if (widgetControl)
-          widgetControls.push(widgetControl);
-      });
-    });
-
-    return widgetControls;
-  }
-
-  /** Gets the list of [[ContentControl]]s */
-  public get contentControls(): ContentControl[] {
-    if (this.contentGroup) {
-      return this.contentGroup.getContentControls();
-    }
-    return [];
-  }
-
-  /**
-   * Initializes this [[FrontstageDef]] from a [[FrontstageProvider]]
-   * @param frontstageProvider The FrontstageProvider to initialize from
-   */
-  public initializeFromProvider(frontstageProvider: FrontstageProvider) {
-    // istanbul ignore else
-    if (frontstageProvider.frontstage && React.isValidElement(frontstageProvider.frontstage)) {
-      Frontstage.initializeFrontstageDef(this, frontstageProvider.frontstage.props);
-      this._frontstageProvider = frontstageProvider;
-    }
-  }
-
-  /** Initializes a FrontstageDef from FrontstageProps
-   * @internal
-   */
-  public initializeFromProps(props: FrontstageProps): void {
-    this._id = props.id;
-
-    this._defaultTool = props.defaultTool;
-
-    if (props.defaultContentId !== undefined)
-      this._defaultContentId = props.defaultContentId;
-
-    if (typeof props.defaultLayout === "string")
-      this._defaultLayoutId = props.defaultLayout;
-    else
-      this._defaultLayout = props.defaultLayout;
-
-    if (typeof props.contentGroup === "string")
-      this._contentGroupId = props.contentGroup;
-    else
-      this._contentGroup = props.contentGroup;
-
-    if (props.isInFooterMode !== undefined)
-      this._isInFooterMode = props.isInFooterMode;
-    if (props.applicationData !== undefined)
-      this._applicationData = props.applicationData;
-
-    this._usage = props.usage;
-    this._version = props.version || 0;
-
-    this._topLeft = Frontstage.createZoneDef(props.contentManipulationTools ? props.contentManipulationTools : props.topLeft, ZoneLocation.TopLeft, props);
-    this._topCenter = Frontstage.createZoneDef(props.toolSettings ? props.toolSettings : props.topCenter, ZoneLocation.TopCenter, props);
-    this._topRight = Frontstage.createZoneDef(props.viewNavigationTools ? /* istanbul ignore next */ props.viewNavigationTools : props.topRight, ZoneLocation.TopRight, props);
-    this._centerLeft = Frontstage.createZoneDef(props.centerLeft, ZoneLocation.CenterLeft, props);
-    this._centerRight = Frontstage.createZoneDef(props.centerRight, ZoneLocation.CenterRight, props);
-    this._bottomLeft = Frontstage.createZoneDef(props.bottomLeft, ZoneLocation.BottomLeft, props);
-    this._bottomCenter = Frontstage.createZoneDef(props.statusBar ? props.statusBar : props.bottomCenter, ZoneLocation.BottomCenter, props);
-    this._bottomRight = Frontstage.createZoneDef(props.bottomRight, ZoneLocation.BottomRight, props);
-
-    this._topPanel = Frontstage.createStagePanelDef(StagePanelLocation.Top, props);
-    this._topMostPanel = Frontstage.createStagePanelDef(StagePanelLocation.TopMost, props);
-    this._leftPanel = Frontstage.createStagePanelDef(StagePanelLocation.Left, props);
-    this._rightPanel = Frontstage.createStagePanelDef(StagePanelLocation.Right, props);
-    this._bottomPanel = Frontstage.createStagePanelDef(StagePanelLocation.Bottom, props);
-    this._bottomMostPanel = Frontstage.createStagePanelDef(StagePanelLocation.BottomMost, props);
-  }
-
-  /** @internal */
-  public updateWidgetDefs(): void {
-    // Tracks provided widgets to prevent duplicates.
-    const widgetDefs: WidgetDef[] = [];
-
-    this.zoneDefs.forEach((zoneDef: ZoneDef) => {
-      zoneDef.updateDynamicWidgetDefs(this.id, this.usage, zoneDef.zoneLocation, undefined, widgetDefs);
-    });
-
-    this.panelDefs.forEach((panelDef: StagePanelDef) => {
-      panelDef.updateDynamicWidgetDefs(this.id, this.usage, panelDef.location, undefined, widgetDefs);
-    });
-  }
-
-  /** @beta */
-  public restoreLayout() {
-    for (const zoneDef of this.zoneDefs) {
-      for (const widgetDef of zoneDef.widgetDefs) {
-        widgetDef.setWidgetState(widgetDef.defaultState);
-      }
-    }
-    for (const panelDef of this.panelDefs) {
-      panelDef.size = panelDef.defaultSize;
-      panelDef.panelState = panelDef.defaultState;
-      for (const widgetDef of panelDef.widgetDefs) {
-        widgetDef.setWidgetState(widgetDef.defaultState);
-      }
-    }
-    FrontstageManager.onFrontstageRestoreLayoutEvent.emit({ frontstageDef: this });
-  }
-
-  public isPopoutWidget(widgetId: string) {
-    // istanbul ignore else
-    if (this.nineZoneState) {
-      const location = findTab(this.nineZoneState, widgetId);
-      // istanbul ignore else
-      if (location)
-        return isPopoutLocation(location);
-    }
-
-    return false;
-  }
-
-  public isFloatingWidget(widgetId: string) {
-    // istanbul ignore else
-    if (this.nineZoneState) {
-      const location = findTab(this.nineZoneState, widgetId);
-      // istanbul ignore else
-      if (location)
-        return isFloatingLocation(location);
-    }
-
-    return false;
-  }
-
-  /** Create a new floating panel that contains the widget specified by its Id. Supported only when in
-   *  UI 2.0 or higher.
-   * @param widgetId case sensitive Wigdet Id
-   * @param point Position of top left corner of floating panel in pixels. If undefined {x:50, y:100} is used.
-   * @param size defines the width and height of the floating panel. If undefined and widget has been floated before
-   * the previous size is used, else {height:400, width:400} is used.
-   * @beta
-   */
-<<<<<<< HEAD
-  public floatWidget(widgetId: string, point?: PointProps, size?: SizeProps, animateTransition?: boolean) {
-    // istanbul ignore else
-    if (this.nineZoneState) {
-      const state = floatWidget(this.nineZoneState, widgetId, point, size, (!!animateTransition ? animateTransition : false));
-      if (state)
-        this.nineZoneState = state;
-=======
-  public floatWidget(widgetId: string, point?: PointProps, size?: SizeProps) {
-    // istanbul ignore else
-    if (this.nineZoneState) {
-      const location = findTab(this.nineZoneState, widgetId);
-      if (location) {
-        let popoutWidgetContainerId: string | undefined;
-        if (isPopoutLocation(location)) {
-          popoutWidgetContainerId = location.popoutWidgetId;
-        }
-        const state = floatWidget(this.nineZoneState, widgetId, point, size);
-        // istanbul ignore else
-        if (state) {
-          this.nineZoneState = state;
-          setImmediate(() => {
-            popoutWidgetContainerId && UiFramework.childWindowManager.closeChildWindow(popoutWidgetContainerId, true);
-          });
-        }
-      }
-    }
-  }
-
-  /** Opens window for specified PopoutWidget container. Used to reopen popout when running in Electron.
-   * @internal */
-  public openPopoutWidgetContainer(state: NineZoneState, widgetContainerId: string) {
-    const location = findWidget(state, widgetContainerId);
-    // istanbul ignore else
-    if (location && isPopoutWidgetLocation(location) && 1 === state.widgets[widgetContainerId].tabs.length) {
-      // NOTE: Popout Widget Container will only contain a single WidgetTab
-      const widgetDef = this.findWidgetDef(state.widgets[widgetContainerId].tabs[0]);
-      // istanbul ignore else
-      if (widgetDef) {
-        const tab = state.tabs[widgetDef.id];
-        const popoutContent = (<PopoutWidget widgetContainerId={widgetContainerId} widgetDef={widgetDef} />);
-        const position: ChildWindowLocationProps = {
-          width: tab.preferredPopoutWidgetSize?.width ?? 600,
-          height: tab.preferredPopoutWidgetSize?.height ?? 800,
-          left: tab.preferredPopoutWidgetSize?.x ?? 0,
-          top: tab.preferredPopoutWidgetSize?.y ?? 0,
-        };
-        UiFramework.childWindowManager.openChildWindow(widgetContainerId, widgetDef.label, popoutContent, position, UiFramework.useDefaultPopoutUrl);
-      }
-    }
-  }
-
-  /** Create a new popout/child window that contains the widget specified by its Id. Supported only when in
-   *  UI 2.0 or higher.
-   * @param widgetId case sensitive Widget Id
-   * @param point Position of top left corner of floating panel in pixels. If undefined {x:0, y:0} is used.
-   * @param size defines the width and height of the floating panel. If undefined and widget has been floated before
-   * the previous size is used, else {height:800, width:600} is used.
-   * @beta
-   */
-  public popoutWidget(widgetId: string, point?: PointProps, size?: SizeProps) {
-    // istanbul ignore else
-    if (this.nineZoneState) {
-      let location = findTab(this.nineZoneState, widgetId);
-      // istanbul ignore else
-      if (location) {
-        if (isPopoutLocation(location))
-          return;
-
-        // get the state to apply that will pop-out the specified WidgetTab to child window.
-        const state = popoutWidgetToChildWindow(this.nineZoneState, widgetId, point, size);
-        // istanbul ignore else
-        if (state) {
-          // now that the state is updated get the id of the container that houses the widgetTab/widgetId
-          location = findTab(state, widgetId);
-          // istanbul ignore else
-          if (location && isPopoutLocation(location)) {
-            const widgetDef = this.findWidgetDef(widgetId);
-            // istanbul ignore else
-            if (widgetDef) {
-              const widgetContainerId = location.widgetId;
-              const tab = state.tabs[widgetId];
-              this.nineZoneState = state;
-              setImmediate(() => {
-                const popoutContent = (<PopoutWidget widgetContainerId={widgetContainerId} widgetDef={widgetDef} />);
-                const position: ChildWindowLocationProps = {
-                  width: tab.preferredPopoutWidgetSize!.width,  // preferredPopoutWidgetSize set in popoutWidgetToChildWindow method above
-                  height: tab.preferredPopoutWidgetSize!.height,
-                  left: tab.preferredPopoutWidgetSize!.x,
-                  top: tab.preferredPopoutWidgetSize!.y,
-                };
-                UiFramework.childWindowManager.openChildWindow(widgetContainerId, widgetDef.label, popoutContent, position, UiFramework.useDefaultPopoutUrl);
-              });
-            }
-          }
-        }
-      }
-    }
-  }
-
-  public get isStageClosing() {
-    return this._isStageClosing;
-  }
-
-  public get isApplicationClosing() {
-    return this._isApplicationClosing;
-  }
-
-  /** @internal */
-  public async saveChildWindowSizeAndPosition(childWindowId: string, childWindow: Window) {
-    // istanbul ignore else
-    if (this.nineZoneState) {
-      const newState = await saveFrontstagePopoutWidgetSizeAndPosition(this.nineZoneState, this.id, this.version, childWindowId, childWindow);
-      this._nineZoneState = newState; // set without triggering new render as only preferred floating position set
-    }
-  }
-
-  /** Method used to possibly change a Popout Wigdet back to a docked widget if the user was the one closing the popout's child
-   * window (i.e. UiFramework.childWindowManager.isClosingChildWindow === false).
-   *  @internal
-   */
-  public dockPopoutWidgetContainer(widgetContainerId: string) {
-    if (this.nineZoneState) {
-      const location = findWidget(this.nineZoneState, widgetContainerId);
-      // Make sure the widgetContainerId is still in popout state. We don't want to set it to docked if the window is being closed because
-      // an API call has moved the widget from a popout state to a floating state.
-      // istanbul ignore else
-      if (location && isPopoutWidgetLocation(location)) {
-        const state = dockWidgetContainer(this.nineZoneState, widgetContainerId, true);
-        state && (this.nineZoneState = state);
-      }
->>>>>>> 7029992b
-    }
-  }
-
-  /** Finds the container with the specified widget and re-docks all widgets
-   * back to the panel zone location that was used when the floating container
-   * was generated. Supported only when in UI 2.0 or higher.
-   * @param widgetId  case sensitive Wigdet Id.
-   * @beta
-   */
-<<<<<<< HEAD
-  public dockWidgetContainer(widgetId: string, animateTransition?: boolean) {
-    // istanbul ignore else
-    if (this.nineZoneState) {
-      const state = dockWidgetContainer(this.nineZoneState, widgetId, animateTransition);
-      if (state)
-        this.nineZoneState = state;
-=======
-  public dockWidgetContainer(widgetId: string) {
-    // istanbul ignore else
-    if (this.nineZoneState) {
-      const location = findTab(this.nineZoneState, widgetId);
-      if (location) {
-        const widgetContainerId = location.widgetId;
-        const state = dockWidgetContainer(this.nineZoneState, widgetContainerId, true);
-        state && (this.nineZoneState = state);
-        if (isPopoutLocation(location)) {
-          UiFramework.childWindowManager.closeChildWindow(location.widgetId, true);
-        }
-      }
->>>>>>> 7029992b
-    }
-  }
-}
+/*---------------------------------------------------------------------------------------------
+* Copyright (c) Bentley Systems, Incorporated. All rights reserved.
+* See LICENSE.md in the project root for license terms and full copyright notice.
+*--------------------------------------------------------------------------------------------*/
+/** @packageDocumentation
+ * @module Frontstage
+ */
+
+// cSpell:ignore popout
+
+import * as React from "react";
+import { IModelApp, ScreenViewport } from "@bentley/imodeljs-frontend";
+import { StagePanelLocation, StageUsage, UiError } from "@bentley/ui-abstract";
+import {
+  dockWidgetContainer, findTab, findWidget, floatWidget, isFloatingLocation, isPopoutLocation, isPopoutWidgetLocation,
+  NineZoneManagerProps, NineZoneState, popoutWidgetToChildWindow,
+} from "@bentley/ui-ninezone";
+import { ContentControl } from "../content/ContentControl";
+import { ContentGroup, ContentGroupManager } from "../content/ContentGroup";
+import { ContentLayoutDef } from "../content/ContentLayout";
+import { ContentLayoutManager } from "../content/ContentLayoutManager";
+import { ContentViewManager } from "../content/ContentViewManager";
+import { ToolItemDef } from "../shared/ToolItemDef";
+import { StagePanelDef } from "../stagepanels/StagePanelDef";
+import { UiFramework } from "../UiFramework";
+import { WidgetControl } from "../widgets/WidgetControl";
+import { WidgetDef } from "../widgets/WidgetDef";
+import { ZoneLocation } from "../zones/Zone";
+import { ZoneDef } from "../zones/ZoneDef";
+import { Frontstage, FrontstageProps } from "./Frontstage";
+import { FrontstageManager } from "./FrontstageManager";
+import { FrontstageProvider } from "./FrontstageProvider";
+import { TimeTracker } from "../configurableui/TimeTracker";
+import { PointProps, SizeProps } from "@bentley/ui-core";
+import { ChildWindowLocationProps } from "../childwindow/ChildWindowManager";
+import { PopoutWidget } from "../childwindow/PopoutWidget";
+import { setImmediate } from "timers";
+import { saveFrontstagePopoutWidgetSizeAndPosition } from "../widget-panels/Frontstage";
+
+/** @internal */
+export interface FrontstageEventArgs {
+  frontstageDef: FrontstageDef;
+}
+
+/** @internal */
+export interface FrontstageNineZoneStateChangedEventArgs extends FrontstageEventArgs {
+  state: NineZoneState | undefined;
+}
+
+/** FrontstageDef class provides an API for a Frontstage.
+ * @public
+ */
+export class FrontstageDef {
+  private _id: string = "";
+  private _defaultTool?: ToolItemDef;
+  private _defaultLayoutId: string = "";
+  private _defaultContentId: string = "";
+  private _contentGroupId: string = "";
+  private _isInFooterMode: boolean = true;
+  private _isStageClosing = false;
+  private _isApplicationClosing = false;
+  private _applicationData?: any;
+  private _usage?: string;
+  private _version: number = 0;
+  private _topLeft?: ZoneDef;
+  private _topCenter?: ZoneDef;
+  private _topRight?: ZoneDef;
+  private _centerLeft?: ZoneDef;
+  private _centerRight?: ZoneDef;
+  private _bottomLeft?: ZoneDef;
+  private _bottomCenter?: ZoneDef;
+  private _bottomRight?: ZoneDef;
+  private _topPanel?: StagePanelDef;
+  private _topMostPanel?: StagePanelDef;
+  private _leftPanel?: StagePanelDef;
+  private _rightPanel?: StagePanelDef;
+  private _bottomPanel?: StagePanelDef;
+  private _bottomMostPanel?: StagePanelDef;
+  private _defaultLayout?: ContentLayoutDef;
+  private _contentLayoutDef?: ContentLayoutDef;
+  private _contentGroup?: ContentGroup;
+  private _frontstageProvider?: FrontstageProvider;
+  private _nineZone?: NineZoneManagerProps;
+  private _timeTracker: TimeTracker = new TimeTracker();
+  private _nineZoneState?: NineZoneState;
+
+  public get id(): string { return this._id; }
+  public get defaultTool(): ToolItemDef | undefined { return this._defaultTool; }
+  public get defaultLayoutId(): string { return this._defaultLayoutId; }
+  public get defaultContentId(): string { return this._defaultContentId; }
+  public get contentGroupId(): string { return this._contentGroupId; }
+  public get isInFooterMode(): boolean { return this._isInFooterMode; }
+  public get applicationData(): any | undefined { return this._applicationData; }
+  public get usage(): string { return this._usage !== undefined ? this._usage : StageUsage.General; }
+  public get version(): number { return this._version; }
+
+  public get topLeft(): ZoneDef | undefined { return this._topLeft; }
+  public get topCenter(): ZoneDef | undefined { return this._topCenter; }
+  public get topRight(): ZoneDef | undefined { return this._topRight; }
+  public get centerLeft(): ZoneDef | undefined { return this._centerLeft; }
+  public get centerRight(): ZoneDef | undefined { return this._centerRight; }
+  public get bottomLeft(): ZoneDef | undefined { return this._bottomLeft; }
+  public get bottomCenter(): ZoneDef | undefined { return this._bottomCenter; }
+  public get bottomRight(): ZoneDef | undefined { return this._bottomRight; }
+
+  /** @beta */
+  public get topPanel(): StagePanelDef | undefined { return this._topPanel; }
+  /** @beta @deprecated Only topPanel is supported in UI 2.0 */
+  public get topMostPanel(): StagePanelDef | undefined { return this._topMostPanel; }
+  /** @beta */
+  public get leftPanel(): StagePanelDef | undefined { return this._leftPanel; }
+  /** @beta */
+  public get rightPanel(): StagePanelDef | undefined { return this._rightPanel; }
+  /** @beta */
+  public get bottomPanel(): StagePanelDef | undefined { return this._bottomPanel; }
+  /** @beta @deprecated Only bottomPanel is supported in UI 2.0  */
+  public get bottomMostPanel(): StagePanelDef | undefined { return this._bottomMostPanel; }
+
+  public get defaultLayout(): ContentLayoutDef | undefined { return this._defaultLayout; }
+  public get contentLayoutDef(): ContentLayoutDef | undefined { return this._contentLayoutDef; }
+  public get contentGroup(): ContentGroup | undefined { return this._contentGroup; }
+  public get frontstageProvider(): FrontstageProvider | undefined { return this._frontstageProvider; }
+
+  /** @internal */
+  public get nineZone(): NineZoneManagerProps | undefined { return this._nineZone; }
+  public set nineZone(props: NineZoneManagerProps | undefined) { this._nineZone = props; }
+
+  /** @internal */
+  public get nineZoneState(): NineZoneState | undefined { return this._nineZoneState; }
+  public set nineZoneState(state: NineZoneState | undefined) {
+    if (this._nineZoneState === state)
+      return;
+    this._nineZoneState = state;
+    // istanbul ignore else
+    if (!(this._isStageClosing || this._isApplicationClosing)) {
+      FrontstageManager.onFrontstageNineZoneStateChangedEvent.emit({
+        frontstageDef: this,
+        state,
+      });
+    }
+  }
+
+  /** @internal */
+  public get timeTracker(): TimeTracker { return this._timeTracker; }
+
+  /** Constructs the [[FrontstageDef]]  */
+  constructor(props?: FrontstageProps) {
+    if (props)
+      this.initializeFromProps(props);
+  }
+
+  /** Handles when the Frontstage becomes activated */
+  protected _onActivated(): void { }
+
+  /** Handles when the Frontstage becomes activated */
+  public onActivated(): void {
+    this.updateWidgetDefs();
+
+    this._contentLayoutDef = this.defaultLayout;
+
+    if (!this._contentLayoutDef) {
+      this._contentLayoutDef = ContentLayoutManager.findLayout(this.defaultLayoutId);
+      if (!this._contentLayoutDef)
+        throw new UiError(UiFramework.loggerCategory(this), `onActivated: Content Layout '${this.defaultLayoutId}' not registered`);
+    }
+
+    if (!this._contentGroup) {
+      this._contentGroup = ContentGroupManager.findGroup(this.contentGroupId);
+      if (!this._contentGroup)
+        throw new UiError(UiFramework.loggerCategory(this), `onActivated: Content Group '${this.contentGroupId}' not registered`);
+    }
+
+    FrontstageManager.onContentLayoutActivatedEvent.emit({ contentLayout: this._contentLayoutDef, contentGroup: this._contentGroup });
+
+    this._timeTracker.startTiming();
+
+    this._onActivated();
+  }
+
+  /** Handles when the Frontstage becomes inactive */
+  protected _onDeactivated(): void { }
+
+  /** Handles when the Frontstage becomes inactive */
+  public onDeactivated(): void {
+    for (const control of this._widgetControls) {
+      control.onFrontstageDeactivated();
+    }
+
+    for (const control of this.contentControls) {
+      control.onFrontstageDeactivated();
+    }
+
+    if (this.contentGroup)
+      this.contentGroup.onFrontstageDeactivated();
+
+    this._timeTracker.stopTiming();
+
+    this._isStageClosing = true; // this keeps widgets in child windows from automatically re-docking
+    UiFramework.childWindowManager.closeAllChildWindows();
+
+    this._onDeactivated();
+    this._isStageClosing = false;
+  }
+
+  /** @internal */
+  public setIsApplicationClosing(value: boolean) {
+    this._isApplicationClosing = value;
+  }
+
+  /** Returns once the contained widgets and content controls are ready to use */
+  public async waitUntilReady(): Promise<void> {
+    // create an array of control-ready promises
+    const controlReadyPromises = new Array<Promise<void>>();
+    this._widgetControls.forEach((control: WidgetControl) => {
+      controlReadyPromises.push(control.isReady);
+    });
+
+    // istanbul ignore else
+    if (this.contentLayoutDef) {
+      const usedContentIndexes = this.contentLayoutDef.getUsedContentIndexes();
+      this.contentControls.forEach((control: ContentControl, index: number) => {
+        // istanbul ignore else
+        if (usedContentIndexes.includes(index))
+          controlReadyPromises.push(control.isReady);
+      });
+    }
+
+    await Promise.all(controlReadyPromises);
+    // Frontstage ready
+  }
+
+  /** Handles when the Frontstage becomes active */
+  protected _onFrontstageReady(): void { }
+
+  /** Handles when the Frontstage becomes active */
+  public onFrontstageReady(): void {
+    for (const control of this._widgetControls) {
+      control.onFrontstageReady();
+    }
+
+    for (const control of this.contentControls) {
+      control.onFrontstageReady();
+    }
+
+    // istanbul ignore else
+    if (this.contentGroup)
+      this.contentGroup.onFrontstageReady();
+
+    this._onFrontstageReady();
+  }
+
+  /** Starts the default tool for the Frontstage */
+  public startDefaultTool(): void {
+    // Start the default tool
+    // istanbul ignore next
+    if (this.defaultTool && IModelApp.toolAdmin && IModelApp.viewManager) {
+      IModelApp.toolAdmin.defaultToolId = this.defaultTool.toolId;
+      this.defaultTool.execute();
+    }
+  }
+
+  /** Sets the Content Layout and Content Group */
+  public setContentLayoutAndGroup(contentLayoutDef: ContentLayoutDef, contentGroup: ContentGroup): void {
+    this._contentLayoutDef = contentLayoutDef;
+    this._contentGroup = contentGroup;
+  }
+
+  /** Sets the active view content control to the default or first */
+  public setActiveContent(): boolean {
+    let contentControl: ContentControl | undefined;
+    let activated = false;
+
+    if (this.contentGroup && this.defaultContentId) {
+      contentControl = this.contentGroup.getContentControlById(this.defaultContentId);
+    }
+
+    // istanbul ignore else
+    if (!contentControl && this.contentControls.length >= 0) {
+      contentControl = this.contentControls[0];
+    }
+
+    if (contentControl) {
+      ContentViewManager.setActiveContent(contentControl.reactNode, true);
+      if (contentControl.viewport)
+        IModelApp.viewManager.setSelectedView(contentControl.viewport);
+      activated = true;
+    }
+
+    return activated;
+  }
+
+  /** Sets the active view content control */
+  public setActiveView(newContent: ContentControl, oldContent?: ContentControl): void {
+    if (oldContent)
+      oldContent.onDeactivated();
+    newContent.onActivated();
+    FrontstageManager.onContentControlActivatedEvent.emit({ activeContentControl: newContent, oldContentControl: oldContent });
+  }
+
+  /** Sets the active view content control based on the selected viewport. */
+  public setActiveViewFromViewport(viewport: ScreenViewport): boolean {
+    const contentControl = this.contentControls.find((control: ContentControl) => control.viewport === viewport);
+    // istanbul ignore else
+    if (contentControl) {
+      ContentViewManager.setActiveContent(contentControl.reactNode, true);
+      return true;
+    }
+
+    // istanbul ignore next
+    return false;
+  }
+
+  /** Gets a [[ZoneDef]] based on a given zone id */
+  public getZoneDef(zoneId: number): ZoneDef | undefined {
+    let zoneDef;
+
+    switch (zoneId) {
+      case 1:
+        zoneDef = this.topLeft;
+        break;
+      case 2:
+        zoneDef = this.topCenter;
+        break;
+      case 3:
+        zoneDef = this.topRight;
+        break;
+      case 4:
+        zoneDef = this.centerLeft;
+        break;
+      case 6:
+        zoneDef = this.centerRight;
+        break;
+      case 7:
+        zoneDef = this.bottomLeft;
+        break;
+      case 8:
+        zoneDef = this.bottomCenter;
+        break;
+      case 9:
+        zoneDef = this.bottomRight;
+        break;
+      // istanbul ignore next
+      default:
+        throw new RangeError();
+    }
+
+    // Zones can be undefined in a Frontstage
+
+    return zoneDef;
+  }
+
+  /** Gets a list of [[ZoneDef]]s */
+  public get zoneDefs(): ZoneDef[] {
+    const zones = [1, 2, 3, 4, 6, 7, 8, 9];
+    const zoneDefs: ZoneDef[] = [];
+
+    zones.forEach((zoneId) => {
+      const zoneDef = this.getZoneDef(zoneId);
+      if (zoneDef)
+        zoneDefs.push(zoneDef);
+    });
+
+    return zoneDefs;
+  }
+
+  /** Gets a [[StagePanelDef]] based on a given panel location
+   * @beta
+   */
+  public getStagePanelDef(location: StagePanelLocation): StagePanelDef | undefined {
+    let panelDef: StagePanelDef | undefined;
+
+    switch (location) {
+      case StagePanelLocation.Top:
+        panelDef = this.topPanel;
+        break;
+      case StagePanelLocation.TopMost:
+        panelDef = this.topMostPanel; // eslint-disable-line deprecation/deprecation
+        break;
+      case StagePanelLocation.Left:
+        panelDef = this.leftPanel;
+        break;
+      case StagePanelLocation.Right:
+        panelDef = this.rightPanel;
+        break;
+      case StagePanelLocation.Bottom:
+        panelDef = this.bottomPanel;
+        break;
+      case StagePanelLocation.BottomMost:
+        panelDef = this.bottomMostPanel; // eslint-disable-line deprecation/deprecation
+        break;
+      // istanbul ignore next
+      default:
+        throw new RangeError();
+    }
+
+    // Panels can be undefined in a Frontstage
+
+    return panelDef;
+  }
+
+  /** Gets a list of [[StagePanelDef]]s
+   * @beta
+   */
+  public get panelDefs(): StagePanelDef[] {
+    const panels = [
+      StagePanelLocation.Left, StagePanelLocation.Right,
+      StagePanelLocation.Top, StagePanelLocation.TopMost,
+      StagePanelLocation.Bottom, StagePanelLocation.BottomMost,
+    ];
+    const panelDefs: StagePanelDef[] = [];
+
+    panels.forEach((location: StagePanelLocation) => {
+      const panelDef = this.getStagePanelDef(location);
+      if (panelDef)
+        panelDefs.push(panelDef);
+    });
+
+    return panelDefs;
+  }
+
+  /** Finds a [[WidgetDef]] based on a given id */
+  public findWidgetDef(id: string): WidgetDef | undefined {
+    for (const zoneDef of this.zoneDefs) {
+      const widgetDef = zoneDef.findWidgetDef(id);
+      if (widgetDef)
+        return widgetDef;
+    }
+
+    for (const panelDef of this.panelDefs) {
+      const widgetDef = panelDef.findWidgetDef(id);
+      if (widgetDef)
+        return widgetDef;
+    }
+
+    // istanbul ignore next
+    return undefined;
+  }
+
+  /** Gets the list of [[WidgetControl]]s */
+  private get _widgetControls(): WidgetControl[] {
+    const widgetControls = new Array<WidgetControl>();
+
+    this.zoneDefs.forEach((zoneDef: ZoneDef) => {
+      zoneDef.widgetDefs.forEach((widgetDef: WidgetDef) => {
+        const widgetControl = widgetDef.widgetControl;
+        if (widgetControl)
+          widgetControls.push(widgetControl);
+      });
+    });
+
+    this.panelDefs.forEach((panelDef: StagePanelDef) => {
+      panelDef.widgetDefs.forEach((widgetDef: WidgetDef) => {
+        const widgetControl = widgetDef.widgetControl;
+        // istanbul ignore if
+        if (widgetControl)
+          widgetControls.push(widgetControl);
+      });
+    });
+
+    return widgetControls;
+  }
+
+  /** Gets the list of [[ContentControl]]s */
+  public get contentControls(): ContentControl[] {
+    if (this.contentGroup) {
+      return this.contentGroup.getContentControls();
+    }
+    return [];
+  }
+
+  /**
+   * Initializes this [[FrontstageDef]] from a [[FrontstageProvider]]
+   * @param frontstageProvider The FrontstageProvider to initialize from
+   */
+  public initializeFromProvider(frontstageProvider: FrontstageProvider) {
+    // istanbul ignore else
+    if (frontstageProvider.frontstage && React.isValidElement(frontstageProvider.frontstage)) {
+      Frontstage.initializeFrontstageDef(this, frontstageProvider.frontstage.props);
+      this._frontstageProvider = frontstageProvider;
+    }
+  }
+
+  /** Initializes a FrontstageDef from FrontstageProps
+   * @internal
+   */
+  public initializeFromProps(props: FrontstageProps): void {
+    this._id = props.id;
+
+    this._defaultTool = props.defaultTool;
+
+    if (props.defaultContentId !== undefined)
+      this._defaultContentId = props.defaultContentId;
+
+    if (typeof props.defaultLayout === "string")
+      this._defaultLayoutId = props.defaultLayout;
+    else
+      this._defaultLayout = props.defaultLayout;
+
+    if (typeof props.contentGroup === "string")
+      this._contentGroupId = props.contentGroup;
+    else
+      this._contentGroup = props.contentGroup;
+
+    if (props.isInFooterMode !== undefined)
+      this._isInFooterMode = props.isInFooterMode;
+    if (props.applicationData !== undefined)
+      this._applicationData = props.applicationData;
+
+    this._usage = props.usage;
+    this._version = props.version || 0;
+
+    this._topLeft = Frontstage.createZoneDef(props.contentManipulationTools ? props.contentManipulationTools : props.topLeft, ZoneLocation.TopLeft, props);
+    this._topCenter = Frontstage.createZoneDef(props.toolSettings ? props.toolSettings : props.topCenter, ZoneLocation.TopCenter, props);
+    this._topRight = Frontstage.createZoneDef(props.viewNavigationTools ? /* istanbul ignore next */ props.viewNavigationTools : props.topRight, ZoneLocation.TopRight, props);
+    this._centerLeft = Frontstage.createZoneDef(props.centerLeft, ZoneLocation.CenterLeft, props);
+    this._centerRight = Frontstage.createZoneDef(props.centerRight, ZoneLocation.CenterRight, props);
+    this._bottomLeft = Frontstage.createZoneDef(props.bottomLeft, ZoneLocation.BottomLeft, props);
+    this._bottomCenter = Frontstage.createZoneDef(props.statusBar ? props.statusBar : props.bottomCenter, ZoneLocation.BottomCenter, props);
+    this._bottomRight = Frontstage.createZoneDef(props.bottomRight, ZoneLocation.BottomRight, props);
+
+    this._topPanel = Frontstage.createStagePanelDef(StagePanelLocation.Top, props);
+    this._topMostPanel = Frontstage.createStagePanelDef(StagePanelLocation.TopMost, props);
+    this._leftPanel = Frontstage.createStagePanelDef(StagePanelLocation.Left, props);
+    this._rightPanel = Frontstage.createStagePanelDef(StagePanelLocation.Right, props);
+    this._bottomPanel = Frontstage.createStagePanelDef(StagePanelLocation.Bottom, props);
+    this._bottomMostPanel = Frontstage.createStagePanelDef(StagePanelLocation.BottomMost, props);
+  }
+
+  /** @internal */
+  public updateWidgetDefs(): void {
+    // Tracks provided widgets to prevent duplicates.
+    const widgetDefs: WidgetDef[] = [];
+
+    this.zoneDefs.forEach((zoneDef: ZoneDef) => {
+      zoneDef.updateDynamicWidgetDefs(this.id, this.usage, zoneDef.zoneLocation, undefined, widgetDefs);
+    });
+
+    this.panelDefs.forEach((panelDef: StagePanelDef) => {
+      panelDef.updateDynamicWidgetDefs(this.id, this.usage, panelDef.location, undefined, widgetDefs);
+    });
+  }
+
+  /** @beta */
+  public restoreLayout() {
+    for (const zoneDef of this.zoneDefs) {
+      for (const widgetDef of zoneDef.widgetDefs) {
+        widgetDef.setWidgetState(widgetDef.defaultState);
+      }
+    }
+    for (const panelDef of this.panelDefs) {
+      panelDef.size = panelDef.defaultSize;
+      panelDef.panelState = panelDef.defaultState;
+      for (const widgetDef of panelDef.widgetDefs) {
+        widgetDef.setWidgetState(widgetDef.defaultState);
+      }
+    }
+    FrontstageManager.onFrontstageRestoreLayoutEvent.emit({ frontstageDef: this });
+  }
+
+  public isPopoutWidget(widgetId: string) {
+    // istanbul ignore else
+    if (this.nineZoneState) {
+      const location = findTab(this.nineZoneState, widgetId);
+      // istanbul ignore else
+      if (location)
+        return isPopoutLocation(location);
+    }
+
+    return false;
+  }
+
+  public isFloatingWidget(widgetId: string) {
+    // istanbul ignore else
+    if (this.nineZoneState) {
+      const location = findTab(this.nineZoneState, widgetId);
+      // istanbul ignore else
+      if (location)
+        return isFloatingLocation(location);
+    }
+
+    return false;
+  }
+
+  /** Create a new floating panel that contains the widget specified by its Id. Supported only when in
+   *  UI 2.0 or higher.
+   * @param widgetId case sensitive Wigdet Id
+   * @param point Position of top left corner of floating panel in pixels. If undefined {x:50, y:100} is used.
+   * @param size defines the width and height of the floating panel. If undefined and widget has been floated before
+   * the previous size is used, else {height:400, width:400} is used.
+   * @beta
+   */
+  public floatWidget(widgetId: string, point?: PointProps, size?: SizeProps, animateTransition?: boolean) {
+    // istanbul ignore else
+    if (this.nineZoneState) {
+      const location = findTab(this.nineZoneState, widgetId);
+      if (location) {
+        let popoutWidgetContainerId: string | undefined;
+        if (isPopoutLocation(location)) {
+          popoutWidgetContainerId = location.popoutWidgetId;
+        }
+        const state = floatWidget(this.nineZoneState, widgetId, point, size,(!!animateTransition ? animateTransition : false));
+        // istanbul ignore else
+        if (state) {
+          this.nineZoneState = state;
+          setImmediate(() => {
+            popoutWidgetContainerId && UiFramework.childWindowManager.closeChildWindow(popoutWidgetContainerId, true);
+          });
+        }
+      }
+    }
+  }
+
+  /** Opens window for specified PopoutWidget container. Used to reopen popout when running in Electron.
+   * @internal */
+  public openPopoutWidgetContainer(state: NineZoneState, widgetContainerId: string) {
+    const location = findWidget(state, widgetContainerId);
+    // istanbul ignore else
+    if (location && isPopoutWidgetLocation(location) && 1 === state.widgets[widgetContainerId].tabs.length) {
+      // NOTE: Popout Widget Container will only contain a single WidgetTab
+      const widgetDef = this.findWidgetDef(state.widgets[widgetContainerId].tabs[0]);
+      // istanbul ignore else
+      if (widgetDef) {
+        const tab = state.tabs[widgetDef.id];
+        const popoutContent = (<PopoutWidget widgetContainerId={widgetContainerId} widgetDef={widgetDef} />);
+        const position: ChildWindowLocationProps = {
+          width: tab.preferredPopoutWidgetSize?.width ?? 600,
+          height: tab.preferredPopoutWidgetSize?.height ?? 800,
+          left: tab.preferredPopoutWidgetSize?.x ?? 0,
+          top: tab.preferredPopoutWidgetSize?.y ?? 0,
+        };
+        UiFramework.childWindowManager.openChildWindow(widgetContainerId, widgetDef.label, popoutContent, position, UiFramework.useDefaultPopoutUrl);
+      }
+    }
+  }
+
+  /** Create a new popout/child window that contains the widget specified by its Id. Supported only when in
+   *  UI 2.0 or higher.
+   * @param widgetId case sensitive Widget Id
+   * @param point Position of top left corner of floating panel in pixels. If undefined {x:0, y:0} is used.
+   * @param size defines the width and height of the floating panel. If undefined and widget has been floated before
+   * the previous size is used, else {height:800, width:600} is used.
+   * @beta
+   */
+  public popoutWidget(widgetId: string, point?: PointProps, size?: SizeProps) {
+    // istanbul ignore else
+    if (this.nineZoneState) {
+      let location = findTab(this.nineZoneState, widgetId);
+      // istanbul ignore else
+      if (location) {
+        if (isPopoutLocation(location))
+          return;
+
+        // get the state to apply that will pop-out the specified WidgetTab to child window.
+        const state = popoutWidgetToChildWindow(this.nineZoneState, widgetId, point, size);
+        // istanbul ignore else
+        if (state) {
+          // now that the state is updated get the id of the container that houses the widgetTab/widgetId
+          location = findTab(state, widgetId);
+          // istanbul ignore else
+          if (location && isPopoutLocation(location)) {
+            const widgetDef = this.findWidgetDef(widgetId);
+            // istanbul ignore else
+            if (widgetDef) {
+              const widgetContainerId = location.widgetId;
+              const tab = state.tabs[widgetId];
+              this.nineZoneState = state;
+              setImmediate(() => {
+                const popoutContent = (<PopoutWidget widgetContainerId={widgetContainerId} widgetDef={widgetDef} />);
+                const position: ChildWindowLocationProps = {
+                  width: tab.preferredPopoutWidgetSize!.width,  // preferredPopoutWidgetSize set in popoutWidgetToChildWindow method above
+                  height: tab.preferredPopoutWidgetSize!.height,
+                  left: tab.preferredPopoutWidgetSize!.x,
+                  top: tab.preferredPopoutWidgetSize!.y,
+                };
+                UiFramework.childWindowManager.openChildWindow(widgetContainerId, widgetDef.label, popoutContent, position, UiFramework.useDefaultPopoutUrl);
+              });
+            }
+          }
+        }
+      }
+    }
+  }
+
+  public get isStageClosing() {
+    return this._isStageClosing;
+  }
+
+  public get isApplicationClosing() {
+    return this._isApplicationClosing;
+  }
+
+  /** @internal */
+  public async saveChildWindowSizeAndPosition(childWindowId: string, childWindow: Window) {
+    // istanbul ignore else
+    if (this.nineZoneState) {
+      const newState = await saveFrontstagePopoutWidgetSizeAndPosition(this.nineZoneState, this.id, this.version, childWindowId, childWindow);
+      this._nineZoneState = newState; // set without triggering new render as only preferred floating position set
+    }
+  }
+
+  /** Method used to possibly change a Popout Wigdet back to a docked widget if the user was the one closing the popout's child
+   * window (i.e. UiFramework.childWindowManager.isClosingChildWindow === false).
+   *  @internal
+   */
+  public dockPopoutWidgetContainer(widgetContainerId: string) {
+    if (this.nineZoneState) {
+      const location = findWidget(this.nineZoneState, widgetContainerId);
+      // Make sure the widgetContainerId is still in popout state. We don't want to set it to docked if the window is being closed because
+      // an API call has moved the widget from a popout state to a floating state.
+      // istanbul ignore else
+      if (location && isPopoutWidgetLocation(location)) {
+        const state = dockWidgetContainer(this.nineZoneState, widgetContainerId, true);
+        state && (this.nineZoneState = state);
+      }
+    }
+  }
+
+  /** Finds the container with the specified widget and re-docks all widgets
+   * back to the panel zone location that was used when the floating container
+   * was generated. Supported only when in UI 2.0 or higher.
+   * @param widgetId  case sensitive Wigdet Id.
+   * @beta
+   */
+  public dockWidgetContainer(widgetId: string, animateTransition?: boolean) {
+    // istanbul ignore else
+    if (this.nineZoneState) {
+      const location = findTab(this.nineZoneState, widgetId);
+      if (location) {
+        const widgetContainerId = location.widgetId;
+        const state = dockWidgetContainer(this.nineZoneState, widgetContainerId, true, animateTransition);
+        state && (this.nineZoneState = state);
+        if (isPopoutLocation(location)) {
+          UiFramework.childWindowManager.closeChildWindow(location.widgetId, true);
+        }
+      }
+    }
+  }
+}