{
  "name": "rpc-full-stack-tests",
  "//private": "NOTE: this is a private package that is never published",
  "private": true,
  "license": "MIT",
  "scripts": {
    "compile": "npm run build",
    "build": "tsc 1>&2 && npm run webpack:frontend",
    "clean": "rimraf lib .rush/temp/package-deps*.json coverage",
    "cover": "npm test",
    "docs": "",
    "lint": "eslint -f visualstudio \"./src/**/*.ts\" 1>&2",
    "test": "npm run test:chrome && npm run test:electron",
    "test:chrome": "certa -r chrome -b ./lib/backend/http.js",
    "test:electron": "certa -r electron -b ./lib/backend/electron.js",
    "test:direct": "certa -r node -b ./lib/backend/direct.js",
    "webpack:frontend": "webpack --config webpack.config.js 1>&2"
  },
  "repository": {},
  "dependencies": {
<<<<<<< HEAD
    "@bentley/bentleyjs-core": "2.16.0-dev.9",
    "@bentley/express-server": "2.16.0-dev.9",
    "@bentley/imodeljs-backend": "2.16.0-dev.9",
    "@bentley/imodeljs-frontend": "2.16.0-dev.9",
    "@bentley/itwin-client": "2.16.0-dev.9",
    "@bentley/imodeljs-common": "2.16.0-dev.9",
    "@bentley/electron-manager": "2.16.0-dev.9",
    "@bentley/mobile-manager": "2.16.0-dev.9",
=======
    "@bentley/bentleyjs-core": "2.16.0-dev.12",
    "@bentley/express-server": "2.16.0-dev.12",
    "@bentley/imodeljs-backend": "2.16.0-dev.12",
    "@bentley/imodeljs-frontend": "2.16.0-dev.12",
    "@bentley/itwin-client": "2.16.0-dev.12",
    "@bentley/imodeljs-common": "2.16.0-dev.12",
    "@bentley/electron-manager": "2.16.0-dev.12",
    "@bentley/mobile-manager": "2.16.0-dev.12",
>>>>>>> 8aaff637
    "chai": "^4.1.2",
    "electron": "^11.1.0",
    "express": "^4.16.3",
    "semver": "^5.5.0",
    "spdy": "^4.0.1"
  },
  "devDependencies": {
<<<<<<< HEAD
    "@bentley/build-tools": "2.16.0-dev.9",
    "@bentley/certa": "2.16.0-dev.9",
    "@bentley/eslint-plugin": "2.16.0-dev.9",
=======
    "@bentley/build-tools": "2.16.0-dev.12",
    "@bentley/certa": "2.16.0-dev.12",
    "@bentley/eslint-plugin": "2.16.0-dev.12",
>>>>>>> 8aaff637
    "@types/chai": "^4.1.4",
    "@types/express": "^4.16.1",
    "@types/mocha": "^5.2.5",
    "@types/node": "10.14.1",
    "@types/semver": "^5.5.0",
    "@types/spdy": "^3.4.4",
    "chai": "^4.1.2",
    "eslint": "^6.8.0",
    "glob": "^7.1.2",
    "null-loader": "^0.1.1",
    "rimraf": "^3.0.2",
    "source-map-loader": "^1.0.0",
    "typescript": "~4.1.0",
    "webpack": "4.42.0"
  },
  "eslintConfig": {
    "plugins": [
      "@bentley"
    ],
    "extends": "plugin:@bentley/imodeljs-recommended"
  }
}<|MERGE_RESOLUTION|>--- conflicted
+++ resolved
@@ -18,16 +18,6 @@
   },
   "repository": {},
   "dependencies": {
-<<<<<<< HEAD
-    "@bentley/bentleyjs-core": "2.16.0-dev.9",
-    "@bentley/express-server": "2.16.0-dev.9",
-    "@bentley/imodeljs-backend": "2.16.0-dev.9",
-    "@bentley/imodeljs-frontend": "2.16.0-dev.9",
-    "@bentley/itwin-client": "2.16.0-dev.9",
-    "@bentley/imodeljs-common": "2.16.0-dev.9",
-    "@bentley/electron-manager": "2.16.0-dev.9",
-    "@bentley/mobile-manager": "2.16.0-dev.9",
-=======
     "@bentley/bentleyjs-core": "2.16.0-dev.12",
     "@bentley/express-server": "2.16.0-dev.12",
     "@bentley/imodeljs-backend": "2.16.0-dev.12",
@@ -36,7 +26,6 @@
     "@bentley/imodeljs-common": "2.16.0-dev.12",
     "@bentley/electron-manager": "2.16.0-dev.12",
     "@bentley/mobile-manager": "2.16.0-dev.12",
->>>>>>> 8aaff637
     "chai": "^4.1.2",
     "electron": "^11.1.0",
     "express": "^4.16.3",
@@ -44,15 +33,9 @@
     "spdy": "^4.0.1"
   },
   "devDependencies": {
-<<<<<<< HEAD
-    "@bentley/build-tools": "2.16.0-dev.9",
-    "@bentley/certa": "2.16.0-dev.9",
-    "@bentley/eslint-plugin": "2.16.0-dev.9",
-=======
     "@bentley/build-tools": "2.16.0-dev.12",
     "@bentley/certa": "2.16.0-dev.12",
     "@bentley/eslint-plugin": "2.16.0-dev.12",
->>>>>>> 8aaff637
     "@types/chai": "^4.1.4",
     "@types/express": "^4.16.1",
     "@types/mocha": "^5.2.5",
