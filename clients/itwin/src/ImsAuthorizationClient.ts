/*---------------------------------------------------------------------------------------------
* Copyright (c) Bentley Systems, Incorporated. All rights reserved.
* See LICENSE.md in the project root for license terms and full copyright notice.
*--------------------------------------------------------------------------------------------*/
/** @packageDocumentation
 * @module Authentication
 */

import { Client } from "./Client";

/** @beta */
export class ImsAuthorizationClient extends Client {
  public constructor() {
    super();
<<<<<<< HEAD
    this.baseUrl = process.env.IMJS_ITWIN_PLATFORM_AUTHORITY;
=======
    this.baseUrl = process.env.IMJS_ITWIN_PLATFORM_AUTHORITY ?? "https://ims.bentley.com";
>>>>>>> bd7d176b
  }
}
<|MERGE_RESOLUTION|>--- conflicted
+++ resolved
@@ -1,21 +1,17 @@
-/*---------------------------------------------------------------------------------------------
-* Copyright (c) Bentley Systems, Incorporated. All rights reserved.
-* See LICENSE.md in the project root for license terms and full copyright notice.
-*--------------------------------------------------------------------------------------------*/
-/** @packageDocumentation
- * @module Authentication
- */
-
-import { Client } from "./Client";
-
-/** @beta */
-export class ImsAuthorizationClient extends Client {
-  public constructor() {
-    super();
-<<<<<<< HEAD
-    this.baseUrl = process.env.IMJS_ITWIN_PLATFORM_AUTHORITY;
-=======
-    this.baseUrl = process.env.IMJS_ITWIN_PLATFORM_AUTHORITY ?? "https://ims.bentley.com";
->>>>>>> bd7d176b
-  }
-}
+/*---------------------------------------------------------------------------------------------
+* Copyright (c) Bentley Systems, Incorporated. All rights reserved.
+* See LICENSE.md in the project root for license terms and full copyright notice.
+*--------------------------------------------------------------------------------------------*/
+/** @packageDocumentation
+ * @module Authentication
+ */
+
+import { Client } from "./Client";
+
+/** @beta */
+export class ImsAuthorizationClient extends Client {
+  public constructor() {
+    super();
+    this.baseUrl = process.env.IMJS_ITWIN_PLATFORM_AUTHORITY ?? "https://ims.bentley.com";
+  }
+}