--- conflicted
+++ resolved
@@ -1,4 +1,3 @@
-<<<<<<< HEAD
 /*---------------------------------------------------------------------------------------------
 * Copyright (c) Bentley Systems, Incorporated. All rights reserved.
 * See LICENSE.md in the project root for license terms and full copyright notice.
@@ -484,492 +483,4 @@
   public cloneWithProvider(provider: BackgroundMapProvider): BaseMapLayerSettings {
     return BaseMapLayerSettings.fromProvider(provider, { invisible: !this.visible, transparency: this.transparency });
   }
-}
-=======
-/*---------------------------------------------------------------------------------------------
-* Copyright (c) Bentley Systems, Incorporated. All rights reserved.
-* See LICENSE.md in the project root for license terms and full copyright notice.
-*--------------------------------------------------------------------------------------------*/
-/** @packageDocumentation
- * @module DisplayStyles
- */
-
-import { assert } from "@itwin/core-bentley";
-import { BackgroundMapProvider, BackgroundMapProviderProps, BackgroundMapType } from "./BackgroundMapProvider";
-import { DeprecatedBackgroundMapProps } from "./BackgroundMapSettings";
-
-/** @beta */
-export type SubLayerId = string | number;
-
-/** JSON representation of the settings associated with a map sublayer included within a [[MapLayerProps]].
- * A map sub layer represents a set of objects within the layer that can be controlled separately.  These
- * are produced only from map servers that produce images on demand and are not supported by tiled (cached) servers.
- * @see [[MapLayerProps]]
- * @beta
- */
-export interface MapSubLayerProps {
-  name: string;
-  title?: string;
-  visible?: boolean;
-  id?: SubLayerId;
-  parent?: SubLayerId;
-  children?: SubLayerId[];
-}
-
-/** Normalized representation of a [[MapSubLayerProps]] for which values
- * have been validated and default values have been applied where explicit values not defined.
- * A map sub layer represents a set of objects within the layer that can be controlled separately.  These
- * are produced only from map servers that produce images on demand and are not supported by tiled (cached) servers.
- * This class can represent an hierarchy, in this case a sub layer is visible only if all its ancestors are also visible.
- * @see [[MapLayerSettings]]
- * @beta
- */
-export class MapSubLayerSettings {
-  /** Typically Name is a single word used for machine-to-machine communication while the Title is for the benefit of humans (WMS) */
-  public readonly name: string;
-  /** Title. */
-  public readonly title?: string;
-  /** If true the sub layer is visible.  If part of a hierarchy, a sub layer is visible only if its ancestors are also visible. */
-  public readonly visible: boolean;
-  /** A unique string or number that may be used to identify the sub layer (ArcGIS) */
-  public readonly id: SubLayerId;
-  /** One or more sublayer children */
-  public readonly children?: SubLayerId[];
-  /** sublayer parent. */
-  public readonly parent?: SubLayerId;
-
-  constructor(name: string, title?: string, visible?: boolean, id?: SubLayerId, parent?: SubLayerId, children?: SubLayerId[]) {
-    this.name = name;
-    this.title = title;
-    this.visible = visible !== undefined && visible;
-    this.id = (id === undefined) ? this.name : id;
-    this.parent = parent;
-    this.children = children;
-  }
-  /** Construct from JSON, performing validation and applying default values for undefined fields. */
-  public static fromJSON(json: MapSubLayerProps): MapSubLayerSettings {
-    return new MapSubLayerSettings(json.name, json.title, json.visible, (json.id === json.name) ? undefined : json.id, json.parent, json.children);
-  }
-  public toJSON(): MapSubLayerProps {
-    const props: MapSubLayerProps = { name: this.name, visible: this.visible };
-
-    if (undefined !== this.id && this.id !== this.name)
-      props.id = this.id;
-
-    if (undefined !== this.title)
-      props.title = this.title;
-
-    if (this.children)
-      props.children = [...this.children];
-
-    if (undefined !== this.parent)
-      props.parent = this.parent;
-
-    return props;
-  }
-
-  /** Creating a copy of this MapSubLayer, optionally modifying some if its properties */
-  public clone(changedProps: Partial<MapSubLayerProps>): MapSubLayerSettings {
-    if (undefined === changedProps)
-      return this;
-
-    const props = {
-      name: undefined !== changedProps.name ? changedProps.name : this.name,
-      id: undefined !== changedProps.id ? changedProps.id : this.id,
-      visible: undefined !== changedProps.visible ? changedProps.visible : this.visible,
-      parent: undefined !== changedProps.parent ? changedProps.parent : this.parent,
-      children: undefined !== changedProps.children ? changedProps.children.slice() : this.children?.slice(),
-      title: undefined !== changedProps.title ? changedProps.title : this.title,
-    };
-    return MapSubLayerSettings.fromJSON(props)!;
-  }
-  /** @internal */
-  public displayMatches(other: MapSubLayerSettings): boolean {
-    return this.name === other.name && this.visible === other.visible;
-  }
-  /** return true if this sublayer is named. */
-  public get isNamed(): boolean { return this.name.length > 0; }
-
-  /** return true if this sublayer is a leaf (has no children) */
-  public get isLeaf(): boolean { return this.children === undefined || this.children.length === 0; }
-
-  /** return true if this sublayer is an unnamed group */
-  public get isUnnamedGroup(): boolean { return !this.isLeaf && !this.isNamed; }
-
-  /** return a string representing this sublayer id (converting to string if underlying id is number) */
-  public get idString(): string { return (typeof this.id === "number") ? this.id.toString(10) : this.id; }
-}
-
-/** JSON representation of the settings associated with a map layer.  One or more map layers may be included within a [[MapImageryProps]] object.
- * @see [[MapImageryProps]]
- * @beta
- */
-export interface MapLayerProps {
-  /** Controls visibility of layer. Defaults to 'true'. */
-  visible?: boolean;
-  /** Identifies the map layers source.*/
-  formatId: string;
-  /** Name */
-  name: string;
-  /** URL */
-  url: string;
-  /** Source layers. If undefined all layers are displayed. */
-  subLayers?: MapSubLayerProps[];
-  /** A transparency value from 0.0 (fully opaque) to 1.0 (fully transparent) to apply to map graphics when drawing,
-   * or false to indicate the transparency should not be overridden. Default value: 0.
-   * If omitted, defaults to 0. */
-  transparency?: number;
-  /** True to indicate background is transparent.  Defaults to 'true'. */
-  transparentBackground?: boolean;
-  /** Is a base layer.  Defaults to 'false'. */
-  isBase?: boolean;
-  /** Access Key for the Layer, like a subscription key or access token.
-   * TODO This does not belong in the props object. It should never be persisted.
-   */
-  accessKey?: MapLayerKey;
-}
-
-/**
- * stores key-value pair to be added to all requests made involving map layer.
- * @beta
- */
-export interface MapLayerKey {
-  key: string;
-  value: string;
-}
-
-/** Normalized representation of a [[MapLayerProps]] for which values have been  validated and default values have been applied where explicit values not defined.
- * One or more map layers may be included within [[MapImagerySettings]] object.
- * @see [[MapImagerySettings]]
- * @beta
- */
-export class MapLayerSettings {
-  public readonly visible: boolean;
-  public readonly formatId: string;
-  public readonly name: string;
-  public readonly url: string;
-  public readonly transparency: number;
-  public readonly subLayers: MapSubLayerSettings[];
-  public readonly transparentBackground: boolean;
-  public readonly isBase: boolean;
-  public userName?: string;
-  public password?: string;
-  public accessKey?: MapLayerKey;
-
-  public setCredentials(userName?: string, password?: string) {
-    this.userName = userName;
-    this.password = password;
-  }
-
-  /** @internal */
-  protected constructor(url: string, name: string, formatId: string, visible = true,
-    jsonSubLayers: MapSubLayerProps[] | undefined = undefined, transparency: number = 0,
-    transparentBackground = true, isBase = false, userName?: string, password?: string, accessKey?: MapLayerKey) {
-    this.formatId = formatId;
-    this.name = name;
-    this.visible = visible;
-    this.transparentBackground = transparentBackground;
-    this.isBase = isBase;
-    this.subLayers = new Array<MapSubLayerSettings>();
-    if (jsonSubLayers !== undefined) {
-      let hasUnnamedGroups = false;
-      for (const jsonSubLayer of jsonSubLayers) {
-        const subLayer = MapSubLayerSettings.fromJSON(jsonSubLayer);
-        if (undefined !== subLayer) {
-          this.subLayers.push(subLayer);
-          if (subLayer.children?.length !== 0 && !subLayer.isNamed && !hasUnnamedGroups)
-            hasUnnamedGroups = true;
-        }
-      }
-
-      this.userName = userName;
-      this.password = password;
-    }
-    this.accessKey = accessKey;
-    this.transparency = transparency;
-    this.url = url;
-  }
-
-  /** Construct from JSON, performing validation and applying default values for undefined fields. */
-  public static fromJSON(json: MapLayerProps): MapLayerSettings {
-    const transparentBackground = (json.transparentBackground === undefined) ? true : json.transparentBackground;
-    return new this(json.url, json.name, json.formatId, json.visible, json.subLayers, json.transparency, transparentBackground, json.isBase === true, undefined, undefined, json.accessKey);
-  }
-
-  /** return JSON representation of this MapLayerSettings object */
-  public toJSON(): MapLayerProps {
-    const props: MapLayerProps = {formatId: this.formatId, name: this.name, url: this.url};
-    if (this.subLayers.length > 0) {
-      props.subLayers = [];
-      this.subLayers.forEach((subLayer) => {
-        const subLayerJson = subLayer.toJSON();
-        if (subLayerJson)
-          props.subLayers!.push(subLayerJson);
-      });
-    }
-
-    if (0 !== this.transparency)
-      props.transparency = this.transparency;
-
-    if (this.transparentBackground === false)
-      props.transparentBackground = this.transparentBackground;
-
-    if (this.isBase === true)
-      props.isBase = this.isBase;
-
-    props.visible = this.visible;
-    return props;
-  }
-
-  /** @internal */
-  protected static mapTypeName(type: BackgroundMapType) {   // TBD.. Localization.
-    switch (type) {
-      case BackgroundMapType.Aerial:
-        return "Aerial Imagery";
-      default:
-      case BackgroundMapType.Hybrid:
-        return "Aerial Imagery with labels";
-      case BackgroundMapType.Street:
-        return "Streets";
-    }
-  }
-
-  /** Create a copy of this MapLayerSettings, optionally modifying some of its properties.
-   * @param changedProps JSON representation of the properties to change.
-   * @returns A MapLayerSettings with all of its properties set to match those of `this`, except those explicitly defined in `changedProps`.
-   */
-  public clone(changedProps: Partial<MapLayerProps>): MapLayerSettings {
-    const clone = MapLayerSettings.fromJSON(this.cloneProps(changedProps));
-
-    // Clone members not part of MapLayerProps
-    clone.userName = this.userName;
-    clone.password = this.password;
-    clone.accessKey = this.accessKey;
-
-    return clone;
-  }
-
-  /** @internal */
-  protected cloneProps(changedProps: Partial<MapLayerProps>): MapLayerProps {
-    return {
-      name: undefined !== changedProps.name ? changedProps.name : this.name,
-      formatId: undefined !== changedProps.formatId ? changedProps.formatId : this.formatId,
-      visible: undefined !== changedProps.visible ? changedProps.visible : this.visible,
-      url: undefined !== changedProps.url ? changedProps.url : this.url,
-      transparency: undefined !== changedProps.transparency ? changedProps.transparency : this.transparency,
-      transparentBackground: undefined !== changedProps.transparentBackground ? changedProps.transparentBackground : this.transparentBackground,
-      subLayers: undefined !== changedProps.subLayers ? changedProps.subLayers : this.subLayers,
-      accessKey: undefined !== changedProps.accessKey ? changedProps.accessKey : this.accessKey,
-    };
-  }
-
-  /** @internal */
-  public displayMatches(other: MapLayerSettings): boolean {
-    if (!this.matchesNameAndUrl(other.name, other.url)
-      || this.visible !== other.visible
-      || this.transparency !== other.transparency
-      || this.transparentBackground !== other.transparentBackground
-      || this.subLayers.length !== other.subLayers.length) {
-      return false;
-    }
-
-    if (this.userName !== other.userName || this.password !== other.password) {
-      return false;
-    }
-
-    for (let i = 0; i < this.subLayers.length; i++)
-      if (!this.subLayers[i].displayMatches(other.subLayers[i]))
-        return false;
-
-    return true;
-  }
-
-  /** @internal */
-  public matchesNameAndUrl(name: string, url: string): boolean {
-    return this.name === name && this.url === url;
-  }
-
-  /** Return a sublayer matching id -- or undefined if not found */
-  public subLayerById(id?: SubLayerId): MapSubLayerSettings | undefined {
-    return id === undefined ? undefined : this.subLayers.find((subLayer) => subLayer.id === id);
-  }
-
-  private hasInvisibleAncestors(subLayer?: MapSubLayerSettings): boolean {
-    if (!subLayer || !subLayer.parent)
-      return false;
-
-    const parent = this.subLayerById(subLayer.parent);
-    if (!parent)
-      return false;
-
-    // Visibility of named group has no impact on the visibility of children (only unnamed group does)
-    // i.e For WMS, its should be possible to request a child layer when its parent is not visible (if the parent is also named)
-    return (!parent.visible && !parent.isNamed) || this.hasInvisibleAncestors(parent);
-  }
-
-  /** Return true if sublayer is visible -- testing ancestors for visibility if they exist. */
-  public isSubLayerVisible(subLayer: MapSubLayerSettings): boolean {
-    if (!subLayer.visible)
-      return false;
-
-    return !this.hasInvisibleAncestors(subLayer);
-  }
-
-  /** Return true if all sublayers are visible. */
-  public get allSubLayersInvisible(): boolean {
-    if (this.subLayers.length === 0)
-      return false;
-
-    return this.subLayers.every((subLayer) => (subLayer.isUnnamedGroup || !this.isSubLayerVisible(subLayer)));
-  }
-
-  /** Return the children for a sublayer */
-  public getSubLayerChildren(subLayer: MapSubLayerSettings): MapSubLayerSettings[] | undefined {
-    if (!subLayer.children)
-      return undefined;
-
-    const children = new Array<MapSubLayerSettings>();
-    subLayer.children.forEach((childId) => {
-      const child = this.subLayerById(childId);
-      if (child !== undefined)
-        children.push(child);
-    });
-
-    return children;
-  }
-}
-
-/** JSON representation of a [[BaseMapLayerSettings]].
- * @beta
- */
-export interface BaseMapLayerProps extends MapLayerProps {
-  provider?: BackgroundMapProviderProps;
-}
-
-/** A [[MapLayerSettings]] that can serve as the base layer for a [[MapImagerySettings]].
- * The base layer supports all of the same options as any other layer, but also allows for simplified configuration based
- * on a small set of known supported [[BackgroundMapProvider]]s like [Bing Maps](https://www.microsoft.com/en-us/maps).
- * If the base layer was configured from such a provider, that information will be preserved and can be queried; this allows
- * the imagery provider and/or type to be easily modified.
- * @see [[MapImagerySettings.backgroundBase]].
- * @beta
- */
-export class BaseMapLayerSettings extends MapLayerSettings {
-  private _provider?: BackgroundMapProvider;
-
-  /** The provider from which this base layer was configured, if any. */
-  public get provider(): BackgroundMapProvider | undefined { return this._provider; }
-
-  /** Create a base layer from its JSON representation.
-   * TODO: This, MapLayerSettings.fromJSON, and MapSubLayerSettings.fromJSON should never return undefined.
-   * That means they should not accept undefined for props and should define props such that it fully describes the
-   * layer - e.g., url and name must be defined.
-   */
-  public static override fromJSON(props: BaseMapLayerProps): BaseMapLayerSettings {
-    const settings = super.fromJSON(props);
-    assert(settings instanceof BaseMapLayerSettings);
-    if (props.provider)
-      settings._provider = BackgroundMapProvider.fromJSON(props.provider);
-
-    return settings;
-  }
-
-  /** Convert this layer to its JSON representation. */
-  public override toJSON(): BaseMapLayerProps {
-    const props = super.toJSON() as BaseMapLayerProps;
-    if (this.provider)
-      props.provider = this.provider.toJSON();
-
-    return props;
-  }
-
-  /** @internal */
-  public override cloneProps(changedProps: Partial<MapLayerProps>): BaseMapLayerProps {
-    const props = super.cloneProps(changedProps) as BaseMapLayerProps;
-    if (this.provider)
-      props.provider = this.provider.toJSON();
-
-    return props;
-  }
-
-  /** Create a copy of this layer. */
-  public override clone(changedProps: Partial<MapLayerProps>): BaseMapLayerSettings {
-    const prevUrl = this.url;
-    const clone = BaseMapLayerSettings.fromJSON(this.cloneProps(changedProps))!;
-
-    if (this.provider && prevUrl !== this.url)
-      clone._provider = undefined;
-
-    return clone;
-  }
-
-  /** Create a base layer from a BackgroundMapProvider. */
-  public static fromProvider(provider: BackgroundMapProvider, options?: { invisible?: boolean, transparency?: number }): BaseMapLayerSettings {
-    let formatId: string, url: string, name: string;
-    switch (provider.name) {
-      case "BingProvider":
-      default:
-        formatId = "BingMaps";
-
-        let imagerySet;
-        switch (provider.type) {
-          case BackgroundMapType.Street:
-            imagerySet = "Road";
-            break;
-          case BackgroundMapType.Aerial:
-            imagerySet = "Aerial";
-            break;
-          case BackgroundMapType.Hybrid:
-          default:
-            imagerySet = "AerialWithLabels";
-            break;
-        }
-        name = `Bing Maps: ${MapLayerSettings.mapTypeName(provider.type)}`;
-        url = `https://dev.virtualearth.net/REST/v1/Imagery/Metadata/${imagerySet}?o=json&incl=ImageryProviders&key={bingKey}`;
-        break;
-
-      case "MapBoxProvider":
-        formatId = "MapboxImagery";
-        name = `MapBox: ${MapLayerSettings.mapTypeName(provider.type)}`;
-        switch (provider.type) {
-          case BackgroundMapType.Street:
-            url = "https://api.mapbox.com/v4/mapbox.streets/";
-            break;
-          case BackgroundMapType.Aerial:
-            url = "https://api.mapbox.com/v4/mapbox.satellite/";
-            break;
-          case BackgroundMapType.Hybrid:
-            url = "https://api.mapbox.com/v4/mapbox.streets-satellite/";
-            break;
-        }
-        break;
-    }
-
-    const settings = super.fromJSON({
-      name,
-      formatId,
-      url,
-      transparentBackground: false,
-      isBase: true,
-      visible: !options?.invisible,
-      transparency: options?.transparency,
-    });
-
-    assert(undefined !== settings);
-    assert(settings instanceof BaseMapLayerSettings);
-
-    settings._provider = provider;
-    return settings;
-  }
-
-  /** @internal */
-  public static fromBackgroundMapProps(props: DeprecatedBackgroundMapProps): BaseMapLayerSettings {
-    return this.fromProvider(BackgroundMapProvider.fromBackgroundMapProps(props));
-  }
-
-  /** @alpha */
-  public cloneWithProvider(provider: BackgroundMapProvider): BaseMapLayerSettings {
-    return BaseMapLayerSettings.fromProvider(provider, { invisible: !this.visible, transparency: this.transparency });
-  }
-}
->>>>>>> 007be59f
+}