/*---------------------------------------------------------------------------------------------
* Copyright (c) Bentley Systems, Incorporated. All rights reserved.
* See LICENSE.md in the project root for license terms and full copyright notice.
*--------------------------------------------------------------------------------------------*/
<<<<<<< HEAD
// /*---------------------------------------------------------------------------------------------
// * Copyright (c) Bentley Systems, Incorporated. All rights reserved.
// * See LICENSE.md in the project root for license terms and full copyright notice.
// *--------------------------------------------------------------------------------------------*/
// import { GuidString } from "@bentley/bentleyjs-core";
// import { ContextRegistryClient, Project } from "@bentley/context-registry-client";
// import { HubIModel, IModelClient, IModelHubClient } from "@bentley/imodelhub-client";
// import { AccessToken, AuthorizedClientRequestContext } from "@bentley/itwin-client";
// import { getAccessTokenFromBackend, TestUserCredentials, TestUsers } from "@bentley/oidc-signin-tool/lib/frontend";

// /** Basic configuration used by all tests
//  */
// export class TestConfig {
//   /** Name of project used by most tests */
//   public static readonly projectName: string = "iModelJsIntegrationTest";
=======
import { GuidString } from "@bentley/bentleyjs-core";
import { ITwin, ITwinAccessClient, ITwinSearchableProperty } from "@bentley/context-registry-client";
import { HubIModel, IModelClient, IModelHubClient } from "@bentley/imodelhub-client";
import { AccessToken, AuthorizedClientRequestContext } from "@bentley/itwin-client";
import { getAccessTokenFromBackend, TestUserCredentials, TestUsers } from "@bentley/oidc-signin-tool/lib/frontend";

/** Basic configuration used by all tests
 */
export class TestConfig {
  /** Name of the iTwin used by most tests */
  public static readonly iTwinName: string = "iModelJsIntegrationTest";
>>>>>>> 570e6594

//   /** Login the specified user and return the AuthorizationToken */
//   public static async getAuthorizedClientRequestContext(user: TestUserCredentials = TestUsers.regular): Promise<AuthorizedClientRequestContext> {
//     const accessToken = await getAccessTokenFromBackend(user);
//     return new AuthorizedClientRequestContext((accessToken as any) as AccessToken);
//   }

<<<<<<< HEAD
//   public static async queryProject(requestContext: AuthorizedClientRequestContext, projectName: string): Promise<Project> {
//     const contextRegistry = new ContextRegistryClient();
//     const project: Project | undefined = await contextRegistry.getProject(requestContext, {
//       $select: "*",
//       $filter: `Name+eq+'${projectName}'`,
//     });
//     if (!project || !project.wsgId)
//       throw new Error(`Project ${projectName} not found for user.`);
//     return project;
//   }

//   public static async queryIModel(requestContext: AuthorizedClientRequestContext, projectId: GuidString): Promise<HubIModel> {
//     const imodelHubClient: IModelClient = new IModelHubClient();
//     const iModel: HubIModel = await imodelHubClient.iModel.get(requestContext, projectId);
//     if (!iModel || !iModel.wsgId)
//       throw new Error(`Primary iModel not found for project ${projectId}`);
//     return iModel;
//   }
// }
=======
  public static async getITwinByName(requestContext: AuthorizedClientRequestContext, name: string): Promise<ITwin> {
    const iTwinAccessClient = new ITwinAccessClient();
    const iTwinList: ITwin[] = await iTwinAccessClient.getAll(requestContext, {
      search: {
        searchString: name,
        propertyName: ITwinSearchableProperty.Name,
        exactMatch: true,
      }});

    if (iTwinList.length === 0)
      throw new Error(`ITwin ${name} was not found for the user.`);
    else if (iTwinList.length > 1)
      throw new Error(`Multiple iTwins named ${name} were found for the user.`);

    return iTwinList[0];
  }

  public static async queryIModel(requestContext: AuthorizedClientRequestContext, iTwinId: GuidString): Promise<HubIModel> {
    const imodelHubClient: IModelClient = new IModelHubClient();
    const iModel: HubIModel = await imodelHubClient.iModel.get(requestContext, iTwinId);
    if (!iModel || !iModel.wsgId)
      throw new Error(`Primary iModel not found for iTwin ${iTwinId}.`);
    return iModel;
  }
}
>>>>>>> 570e6594
<|MERGE_RESOLUTION|>--- conflicted
+++ resolved
@@ -2,86 +2,50 @@
 * Copyright (c) Bentley Systems, Incorporated. All rights reserved.
 * See LICENSE.md in the project root for license terms and full copyright notice.
 *--------------------------------------------------------------------------------------------*/
-<<<<<<< HEAD
 // /*---------------------------------------------------------------------------------------------
 // * Copyright (c) Bentley Systems, Incorporated. All rights reserved.
 // * See LICENSE.md in the project root for license terms and full copyright notice.
 // *--------------------------------------------------------------------------------------------*/
 // import { GuidString } from "@bentley/bentleyjs-core";
-// import { ContextRegistryClient, Project } from "@bentley/context-registry-client";
+// import { ITwin, ITwinAccessClient, ITwinSearchableProperty } from "@bentley/context-registry-client";
 // import { HubIModel, IModelClient, IModelHubClient } from "@bentley/imodelhub-client";
-// import { AccessToken, AuthorizedClientRequestContext } from "@bentley/itwin-client";
-// import { getAccessTokenFromBackend, TestUserCredentials, TestUsers } from "@bentley/oidc-signin-tool/lib/frontend";
+// import { AuthorizedClientRequestContext } from "@bentley/itwin-client";
 
 // /** Basic configuration used by all tests
 //  */
 // export class TestConfig {
-//   /** Name of project used by most tests */
-//   public static readonly projectName: string = "iModelJsIntegrationTest";
-=======
-import { GuidString } from "@bentley/bentleyjs-core";
-import { ITwin, ITwinAccessClient, ITwinSearchableProperty } from "@bentley/context-registry-client";
-import { HubIModel, IModelClient, IModelHubClient } from "@bentley/imodelhub-client";
-import { AccessToken, AuthorizedClientRequestContext } from "@bentley/itwin-client";
-import { getAccessTokenFromBackend, TestUserCredentials, TestUsers } from "@bentley/oidc-signin-tool/lib/frontend";
+//   /** Name of the iTwin used by most tests */
+//   public static readonly iTwinName: string = "iModelJsIntegrationTest";
 
-/** Basic configuration used by all tests
- */
-export class TestConfig {
-  /** Name of the iTwin used by most tests */
-  public static readonly iTwinName: string = "iModelJsIntegrationTest";
->>>>>>> 570e6594
+//   //   /** Login the specified user and return the AuthorizationToken */
+//   //   public static async getAuthorizedClientRequestContext(user: TestUserCredentials = TestUsers.regular): Promise<AuthorizedClientRequestContext> {
+//   //     const accessToken = await getAccessTokenFromBackend(user);
+//   //     return new AuthorizedClientRequestContext((accessToken as any) as AccessToken);
+//   //   }
 
-//   /** Login the specified user and return the AuthorizationToken */
-//   public static async getAuthorizedClientRequestContext(user: TestUserCredentials = TestUsers.regular): Promise<AuthorizedClientRequestContext> {
-//     const accessToken = await getAccessTokenFromBackend(user);
-//     return new AuthorizedClientRequestContext((accessToken as any) as AccessToken);
+//   public static async getITwinByName(requestContext: AuthorizedClientRequestContext, name: string): Promise<ITwin> {
+//     const iTwinAccessClient = new ITwinAccessClient();
+//     const iTwinList: ITwin[] = await iTwinAccessClient.getAll(requestContext, {
+//       search: {
+//         searchString: name,
+//         propertyName: ITwinSearchableProperty.Name,
+//         exactMatch: true,
+//       }
+//     });
+
+//     if (iTwinList.length === 0)
+//       throw new Error(`ITwin ${name} was not found for the user.`);
+//     else if (iTwinList.length > 1)
+//       throw new Error(`Multiple iTwins named ${name} were found for the user.`);
+
+//     return iTwinList[0];
 //   }
 
-<<<<<<< HEAD
-//   public static async queryProject(requestContext: AuthorizedClientRequestContext, projectName: string): Promise<Project> {
-//     const contextRegistry = new ContextRegistryClient();
-//     const project: Project | undefined = await contextRegistry.getProject(requestContext, {
-//       $select: "*",
-//       $filter: `Name+eq+'${projectName}'`,
-//     });
-//     if (!project || !project.wsgId)
-//       throw new Error(`Project ${projectName} not found for user.`);
-//     return project;
-//   }
-
-//   public static async queryIModel(requestContext: AuthorizedClientRequestContext, projectId: GuidString): Promise<HubIModel> {
+//   public static async queryIModel(requestContext: AuthorizedClientRequestContext, iTwinId: GuidString): Promise<HubIModel> {
 //     const imodelHubClient: IModelClient = new IModelHubClient();
-//     const iModel: HubIModel = await imodelHubClient.iModel.get(requestContext, projectId);
+//     const iModel: HubIModel = await imodelHubClient.iModel.get(requestContext, iTwinId);
 //     if (!iModel || !iModel.wsgId)
-//       throw new Error(`Primary iModel not found for project ${projectId}`);
+//       throw new Error(`Primary iModel not found for iTwin ${iTwinId}.`);
 //     return iModel;
 //   }
-// }
-=======
-  public static async getITwinByName(requestContext: AuthorizedClientRequestContext, name: string): Promise<ITwin> {
-    const iTwinAccessClient = new ITwinAccessClient();
-    const iTwinList: ITwin[] = await iTwinAccessClient.getAll(requestContext, {
-      search: {
-        searchString: name,
-        propertyName: ITwinSearchableProperty.Name,
-        exactMatch: true,
-      }});
-
-    if (iTwinList.length === 0)
-      throw new Error(`ITwin ${name} was not found for the user.`);
-    else if (iTwinList.length > 1)
-      throw new Error(`Multiple iTwins named ${name} were found for the user.`);
-
-    return iTwinList[0];
-  }
-
-  public static async queryIModel(requestContext: AuthorizedClientRequestContext, iTwinId: GuidString): Promise<HubIModel> {
-    const imodelHubClient: IModelClient = new IModelHubClient();
-    const iModel: HubIModel = await imodelHubClient.iModel.get(requestContext, iTwinId);
-    if (!iModel || !iModel.wsgId)
-      throw new Error(`Primary iModel not found for iTwin ${iTwinId}.`);
-    return iModel;
-  }
-}
->>>>>>> 570e6594
+// }