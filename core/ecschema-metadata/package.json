--- conflicted
+++ resolved
@@ -1,10 +1,6 @@
 {
   "name": "@itwin/ecschema-metadata",
-<<<<<<< HEAD
   "version": "3.0.0-extension.1",
-=======
-  "version": "3.0.0-dev.102",
->>>>>>> ad9d8816
   "description": "ECObjects core concepts in typescript",
   "license": "MIT",
   "main": "lib/cjs/ecschema-metadata.js",
@@ -63,11 +59,7 @@
     "xmlhttprequest": "^1.8.0"
   },
   "peerDependencies": {
-<<<<<<< HEAD
     "@itwin/core-bentley": "workspace:^3.0.0-extension.1"
-=======
-    "@itwin/core-bentley": "workspace:^3.0.0-dev.102"
->>>>>>> ad9d8816
   },
   "dependencies": {
     "almost-equal": "^1.1.0"
