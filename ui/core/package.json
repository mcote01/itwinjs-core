{
  "name": "@bentley/ui-core",
<<<<<<< HEAD
  "version": "1.2.0-dev.9",
=======
  "version": "1.3.0-dev.7",
>>>>>>> 3035845d
  "description": "iModel.js UI core components",
  "license": "MIT",
  "repository": {
    "type": "git",
    "url": "https://github.com/imodeljs/imodeljs"
  },
  "main": "lib/ui-core.js",
  "typings": "lib/ui-core",
  "scripts": {
    "build": "buildIModelJsModule",
    "clean": "rimraf ./lib package-deps.json",
    "cover": "nyc npm test",
    "docs": "node ./node_modules/@bentley/build-tools/scripts/docs.js --source=./src --includes=../../generated-docs/extract --json=../../generated-docs/ui/ui-core/file.json --tsIndexFile=./ui-core.ts --onlyJson %TYPEDOC_THEME%",
    "lint": "tslint --project . 1>&2",
    "pack": "node ../../scripts/pack.js",
    "extract-api": "node ./node_modules/@bentley/build-tools/scripts/extract-api.js --entry=ui-core",
    "test": "mocha --opts ../mocha.opts \"./lib/test/**/*.test.js\"",
    "test:watch": "npm test -- --reporter min --watch-extensions ts,tsx --watch"
  },
  "iModelJs": {
    "buildModule": {
      "type": "system",
      "sourceResources": [
        {
          "source": "./src/**/*.*css",
          "dest": "./lib"
        },
        {
          "source": "./src/**/*.svg",
          "dest": "./lib"
        },
        {
          "source": "./public/**/*",
          "dest": "./lib/public"
        }
      ],
      "webpack": {
        "dest": "./lib/module",
        "entry": "./lib/ui-core.js",
        "bundleName": "ui-core",
        "styleSheets": true
      }
    }
  },
  "keywords": [
    "Bentley",
    "BIM",
    "iModel"
  ],
  "author": {
    "name": "Bentley Systems, Inc.",
    "url": "http://www.bentley.com"
  },
  "peerDependencies": {
<<<<<<< HEAD
    "@bentley/bentleyjs-core": "^1.2.0-dev.9",
    "@bentley/geometry-core": "^1.2.0-dev.9",
    "@bentley/imodeljs-i18n": "^1.2.0-dev.9"
=======
    "@bentley/bentleyjs-core": "^1.3.0-dev.7",
    "@bentley/geometry-core": "^1.3.0-dev.7",
    "@bentley/imodeljs-i18n": "^1.3.0-dev.7"
>>>>>>> 3035845d
  },
  "//devDependencies": [
    "NOTE: All peerDependencies should also be listed as devDependencies since peerDependencies are not considered by npm install",
    "NOTE: All tools used by scripts in this package must be listed as devDependencies"
  ],
  "devDependencies": {
<<<<<<< HEAD
    "@bentley/geometry-core": "1.2.0-dev.9",
    "@bentley/build-tools": "1.2.0-dev.9",
    "@bentley/bentleyjs-core": "1.2.0-dev.9",
    "@bentley/imodeljs-i18n": "1.2.0-dev.9",
    "@bentley/webpack-tools": "1.2.0-dev.9",
=======
    "@bentley/geometry-core": "1.3.0-dev.7",
    "@bentley/build-tools": "1.3.0-dev.7",
    "@bentley/bentleyjs-core": "1.3.0-dev.7",
    "@bentley/imodeljs-i18n": "1.3.0-dev.7",
    "@bentley/webpack-tools": "1.3.0-dev.7",
>>>>>>> 3035845d
    "@types/chai": "^4.1.4",
    "@types/chai-as-promised": "^7",
    "@types/chai-jest-snapshot": "^1.3.0",
    "@types/chai-spies": "^1.0.0",
    "@types/classnames": "^2.2.3",
    "@types/enzyme": "3.9.3",
    "@types/mocha": "^5.2.5",
    "@types/node": "10.14.1",
    "@types/react": "^16.8.0",
    "@types/react-dom": "^16.8.0",
    "@types/sinon": "^5.0.5",
    "@types/sinon-chai": "^3.2.0",
    "chai": "^4.1.2",
    "chai-as-promised": "^7",
    "chai-jest-snapshot": "^2.0.0",
    "chai-spies": "1.0.0",
    "cross-env": "^5.1.4",
    "csstype": "^2.5.7",
    "enzyme": "^3.4.0",
    "enzyme-adapter-react-16": "1.12.1",
    "enzyme-to-json": "^3.3.4",
    "ignore-styles": "^5.0.1",
    "jsdom": "^11.12.0",
    "jsdom-global": "3.0.2",
    "mocha": "^5.2.0",
    "nyc": "^14.0.0",
    "raf": "^3.4.0",
    "@testing-library/react": "^8.0.1",
    "rimraf": "^2.6.2",
    "sinon": "^7.1.1",
    "sinon-chai": "^3.2.0",
    "typescript": "~3.5.2",
    "ts-node": "^7.0.1",
    "tsconfig-paths": "^3.3.2",
    "tslint": "^5.11.0",
    "tslint-etc": "^1.5.2",
    "xmlhttprequest": "^1.8.0"
  },
  "//dependencies": [
    "NOTE: these dependencies should be only for things that DO NOT APPEAR IN THE API",
    "NOTE: imodeljs-frontend should remain UI technology agnostic, so no react/angular dependencies are allowed"
  ],
  "dependencies": {
    "@bentley/icons-generic-webfont": "^0.0.22",
    "classnames": "^2.2.5",
    "prop-types": "^15.7.2",
    "react": "^16.8.0",
    "react-dom": "^16.8.0"
  },
  "nyc": {
    "extends": "./node_modules/@bentley/build-tools/.nycrc",
    "require": [
      "ignore-styles",
      "jsdom-global/register",
      "source-map-support/register",
      "ts-node/register"
    ],
    "check-coverage": true,
    "statements": 97,
    "branches": 92,
    "functions": 99,
    "lines": 97
  }
}<|MERGE_RESOLUTION|>--- conflicted
+++ resolved
@@ -1,10 +1,6 @@
 {
   "name": "@bentley/ui-core",
-<<<<<<< HEAD
-  "version": "1.2.0-dev.9",
-=======
   "version": "1.3.0-dev.7",
->>>>>>> 3035845d
   "description": "iModel.js UI core components",
   "license": "MIT",
   "repository": {
@@ -59,34 +55,20 @@
     "url": "http://www.bentley.com"
   },
   "peerDependencies": {
-<<<<<<< HEAD
-    "@bentley/bentleyjs-core": "^1.2.0-dev.9",
-    "@bentley/geometry-core": "^1.2.0-dev.9",
-    "@bentley/imodeljs-i18n": "^1.2.0-dev.9"
-=======
     "@bentley/bentleyjs-core": "^1.3.0-dev.7",
     "@bentley/geometry-core": "^1.3.0-dev.7",
     "@bentley/imodeljs-i18n": "^1.3.0-dev.7"
->>>>>>> 3035845d
   },
   "//devDependencies": [
     "NOTE: All peerDependencies should also be listed as devDependencies since peerDependencies are not considered by npm install",
     "NOTE: All tools used by scripts in this package must be listed as devDependencies"
   ],
   "devDependencies": {
-<<<<<<< HEAD
-    "@bentley/geometry-core": "1.2.0-dev.9",
-    "@bentley/build-tools": "1.2.0-dev.9",
-    "@bentley/bentleyjs-core": "1.2.0-dev.9",
-    "@bentley/imodeljs-i18n": "1.2.0-dev.9",
-    "@bentley/webpack-tools": "1.2.0-dev.9",
-=======
     "@bentley/geometry-core": "1.3.0-dev.7",
     "@bentley/build-tools": "1.3.0-dev.7",
     "@bentley/bentleyjs-core": "1.3.0-dev.7",
     "@bentley/imodeljs-i18n": "1.3.0-dev.7",
     "@bentley/webpack-tools": "1.3.0-dev.7",
->>>>>>> 3035845d
     "@types/chai": "^4.1.4",
     "@types/chai-as-promised": "^7",
     "@types/chai-jest-snapshot": "^1.3.0",
