/*---------------------------------------------------------------------------------------------
* Copyright (c) 2019 Bentley Systems, Incorporated. All rights reserved.
* Licensed under the MIT License. See LICENSE.md in the project root for license terms.
*--------------------------------------------------------------------------------------------*/
/** @module WebGL */
import { PointCloudArgs } from "../primitives/PointCloudPrimitive";
import { CachedGeometry } from "./CachedGeometry";
import { QBufferHandle3d, BufferHandle, BufferParameters, BuffersContainer } from "./Handle";
import { TechniqueId } from "./TechniqueId";
import { RenderPass, RenderOrder } from "./RenderFlags";
import { Target } from "./Target";
import { GL } from "./GL";
import { System } from "./System";
<<<<<<< HEAD
import { dispose } from "@bentley/bentleyjs-core";
import { FeatureIndexType } from "@bentley/imodeljs-common";
=======
import { dispose, assert } from "@bentley/bentleyjs-core";
>>>>>>> 67e02c83
import { RenderMemory } from "../System";
import { AttributeMap } from "./AttributeMap";

/** @internal */
export class PointCloudGeometry extends CachedGeometry {
<<<<<<< HEAD
  private readonly _vertices: QBufferHandle3d;
  private readonly _vertexCount: number;
  private readonly _colorHandle: BufferHandle | undefined = undefined;
  private readonly _hasFeatures: boolean;
=======
  public readonly buffers: BuffersContainer;
  private _vertices: QBufferHandle3d;
  private _vertexCount: number;
  private _colorHandle: BufferHandle | undefined = undefined;
  public features: FeaturesInfo | undefined;
>>>>>>> 67e02c83

  public dispose() {
    dispose(this.buffers);
    dispose(this._vertices);
  }

  constructor(pointCloud: PointCloudArgs) {
    super();
    this.buffers = BuffersContainer.create();
    this._vertices = QBufferHandle3d.create(pointCloud.pointParams, pointCloud.points) as QBufferHandle3d;
    const attrPos = AttributeMap.findAttribute("a_pos", TechniqueId.PointCloud, false);
    assert(undefined !== attrPos);
    this.buffers.addBuffer(this._vertices, [BufferParameters.create(attrPos!.location, 3, GL.DataType.UnsignedShort, false, 0, 0, false)]);
    this._vertexCount = pointCloud.points.length / 3;
<<<<<<< HEAD
    this._hasFeatures = FeatureIndexType.Empty !== pointCloud.features.type;
    if (undefined !== pointCloud.colors)
=======
    this.features = FeaturesInfo.create(pointCloud.features);
    if (undefined !== pointCloud.colors) {
>>>>>>> 67e02c83
      this._colorHandle = BufferHandle.createArrayBuffer(pointCloud.colors);
      const attrColor = AttributeMap.findAttribute("a_color", TechniqueId.PointCloud, false);
      assert(undefined !== attrColor);
      this.buffers.addBuffer(this._colorHandle!, [BufferParameters.create(attrColor!.location, 3, GL.DataType.UnsignedByte, true, 0, 0, false)]);
    }
  }

  public collectStatistics(stats: RenderMemory.Statistics): void {
    const bytesUsed = this._vertices.bytesUsed + (undefined !== this._colorHandle ? this._colorHandle.bytesUsed : 0);
    stats.addPointCloud(bytesUsed);
  }

  protected _wantWoWReversal(_target: Target): boolean { return false; }

  public get techniqueId(): TechniqueId { return TechniqueId.PointCloud; }
  public getRenderPass(_target: Target): RenderPass { return RenderPass.OpaqueGeneral; }
  public get renderOrder(): RenderOrder { return RenderOrder.Surface; }
  public get qOrigin(): Float32Array { return this._vertices.origin; }
  public get qScale(): Float32Array { return this._vertices.scale; }
  public get colors(): BufferHandle | undefined { return this._colorHandle; }
  public get hasFeatures() { return this._hasFeatures; }
  public get hasBakedLighting() { return true; }

  public draw(): void {
    this.buffers.bind();
    System.instance.context.drawArrays(GL.PrimitiveType.Points, 0, this._vertexCount);
    this.buffers.unbind();
  }
}<|MERGE_RESOLUTION|>--- conflicted
+++ resolved
@@ -11,29 +11,18 @@
 import { Target } from "./Target";
 import { GL } from "./GL";
 import { System } from "./System";
-<<<<<<< HEAD
-import { dispose } from "@bentley/bentleyjs-core";
+import { dispose, assert } from "@bentley/bentleyjs-core";
 import { FeatureIndexType } from "@bentley/imodeljs-common";
-=======
-import { dispose, assert } from "@bentley/bentleyjs-core";
->>>>>>> 67e02c83
 import { RenderMemory } from "../System";
 import { AttributeMap } from "./AttributeMap";
 
 /** @internal */
 export class PointCloudGeometry extends CachedGeometry {
-<<<<<<< HEAD
+  public readonly buffers: BuffersContainer;
   private readonly _vertices: QBufferHandle3d;
   private readonly _vertexCount: number;
   private readonly _colorHandle: BufferHandle | undefined = undefined;
   private readonly _hasFeatures: boolean;
-=======
-  public readonly buffers: BuffersContainer;
-  private _vertices: QBufferHandle3d;
-  private _vertexCount: number;
-  private _colorHandle: BufferHandle | undefined = undefined;
-  public features: FeaturesInfo | undefined;
->>>>>>> 67e02c83
 
   public dispose() {
     dispose(this.buffers);
@@ -48,13 +37,8 @@
     assert(undefined !== attrPos);
     this.buffers.addBuffer(this._vertices, [BufferParameters.create(attrPos!.location, 3, GL.DataType.UnsignedShort, false, 0, 0, false)]);
     this._vertexCount = pointCloud.points.length / 3;
-<<<<<<< HEAD
     this._hasFeatures = FeatureIndexType.Empty !== pointCloud.features.type;
-    if (undefined !== pointCloud.colors)
-=======
-    this.features = FeaturesInfo.create(pointCloud.features);
     if (undefined !== pointCloud.colors) {
->>>>>>> 67e02c83
       this._colorHandle = BufferHandle.createArrayBuffer(pointCloud.colors);
       const attrColor = AttributeMap.findAttribute("a_color", TechniqueId.PointCloud, false);
       assert(undefined !== attrColor);
