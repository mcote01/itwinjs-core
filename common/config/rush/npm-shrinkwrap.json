{
  "name": "rush-common",
  "version": "0.0.0",
  "lockfileVersion": 1,
  "requires": true,
  "dependencies": {
    "@bentley/bentleyjs-core": {
      "version": "7.3.2",
      "resolved": "https://npm.bentley.com/npm/npm/@bentley/bentleyjs-core/-/bentleyjs-core-7.3.2.tgz",
      "integrity": "sha1-5mr7FrnnY8TUoFvVhvXXBVbpyx4="
    },
    "@bentley/bentleyjs-tools": {
      "version": "2.2.3",
      "resolved": "https://npm.bentley.com/npm/npm/@bentley/bentleyjs-tools/-/bentleyjs-tools-2.2.3.tgz",
      "integrity": "sha1-D1qD6K9GTu6SQRTTiQrpjGsUoTA=",
      "requires": {
        "chai": "4.1.2",
        "chalk": "2.3.2",
        "commander": "2.15.0",
        "comment-json": "1.1.3",
        "cpx": "1.5.0",
        "cross-spawn": "5.1.0",
        "find-imports": "0.5.2",
        "fs-extra": "3.0.1",
        "glob": "7.1.2",
        "merge-json": "0.1.0-b.3",
        "mocha": "3.5.3",
        "mocha-junit-reporter": "1.17.0",
        "nyc": "11.6.0",
        "rimraf": "2.6.2",
        "ts-node": "3.3.0",
        "tsconfig-paths": "2.7.3",
        "tslint": "5.9.1",
        "typedoc": "0.9.0",
        "typescript": "2.6.2",
        "yargs": "8.0.2"
      },
      "dependencies": {
        "fs-extra": {
          "version": "3.0.1",
          "resolved": "https://npm.bentley.com/npm/npm/fs-extra/-/fs-extra-3.0.1.tgz",
          "integrity": "sha1-N5TzeMWLNC6n27sjCVEJxLO2IpE=",
          "requires": {
            "graceful-fs": "4.1.11",
            "jsonfile": "3.0.1",
            "universalify": "0.1.1"
          }
        }
      }
    },
    "@bentley/geometry-core": {
      "version": "6.0.11",
      "resolved": "https://npm.bentley.com/npm/npm/@bentley/geometry-core/-/geometry-core-6.0.11.tgz",
      "integrity": "sha1-2cBRCTUDJljVKH5PpNuiJzK3cos=",
      "requires": {
        "flatbuffers": "1.8.0"
      }
    },
    "@bentley/imodeljs-clients": {
      "version": "4.2.2",
      "resolved": "https://npm.bentley.com/npm/npm/@bentley/imodeljs-clients/-/imodeljs-clients-4.2.2.tgz",
      "integrity": "sha1-Cvy3bl+CaDUxZb8svmq6iJPsGuE=",
      "requires": {
        "azure-storage": "2.8.1",
        "clone": "2.1.1",
        "deep-assign": "2.0.0",
        "js-base64": "2.4.3",
        "qs": "6.5.1",
        "superagent": "3.8.2",
        "xmldom": "0.1.27",
        "xpath": "0.0.24"
      }
    },
    "@bentley/imodeljs-e_1_6_11-win32-x64": {
      "version": "12.0.0",
      "resolved": "https://npm.bentley.com/npm/npm/@bentley/imodeljs-e_1_6_11-win32-x64/-/imodeljs-e_1_6_11-win32-x64-12.0.0.tgz",
      "integrity": "sha1-9vwLq4BTFf3iiq+/0Jh/VD04GDg="
    },
    "@bentley/imodeljs-native-platform-api": {
      "version": "12.0.0",
      "resolved": "https://npm.bentley.com/npm/npm/@bentley/imodeljs-native-platform-api/-/imodeljs-native-platform-api-12.0.0.tgz",
      "integrity": "sha1-kvyWv1eiWN/qMXusJhXWjRuE8vE="
    },
    "@bentley/imodeljs-native-platform-electron": {
      "version": "12.0.0",
      "resolved": "https://npm.bentley.com/npm/npm/@bentley/imodeljs-native-platform-electron/-/imodeljs-native-platform-electron-12.0.0.tgz",
      "integrity": "sha1-vSBBkYlWqcKz20yqxSR4JNDpc4A=",
      "requires": {
        "@bentley/imodeljs-e_1_6_11-win32-x64": "12.0.0"
      }
    },
    "@bentley/imodeljs-native-platform-node": {
      "version": "12.0.0",
      "resolved": "https://npm.bentley.com/npm/npm/@bentley/imodeljs-native-platform-node/-/imodeljs-native-platform-node-12.0.0.tgz",
      "integrity": "sha1-73t0YTeiMFAWnkVmpPLrD9Y4Pzs="
    },
    "@rush-temp/imodeljs-backend": {
      "version": "file:projects/imodeljs-backend.tgz",
      "integrity": "sha1-u6oR9d2qvA7QLHdWL217yr/IwzA=",
      "requires": {
        "@bentley/bentleyjs-core": "7.3.2",
        "@bentley/geometry-core": "6.0.11",
        "@bentley/imodeljs-clients": "4.2.2",
        "@bentley/imodeljs-native-platform-api": "12.0.0",
        "@bentley/imodeljs-native-platform-electron": "12.0.0",
        "@bentley/imodeljs-native-platform-node": "12.0.0",
        "cpx": "1.5.0",
        "fs-extra": "5.0.0",
        "js-base64": "2.4.3",
        "mocha": "3.5.3",
        "nyc": "11.6.0",
        "rimraf": "2.6.2",
        "source-map-support": "0.5.4",
        "ts-node": "3.3.0",
        "tsconfig-paths": "2.7.3",
        "typescript": "2.6.2",
        "webpack": "3.11.0"
      }
    },
    "@rush-temp/imodeljs-common": {
      "version": "file:projects/imodeljs-common.tgz",
      "integrity": "sha1-mG9auk6iOUFCBWNr5X8/nV17Ejk=",
      "requires": {
        "@bentley/bentleyjs-core": "7.3.2",
        "@bentley/geometry-core": "6.0.11",
        "@bentley/imodeljs-clients": "4.2.2",
        "rimraf": "2.6.2",
        "typescript": "2.6.2"
      }
    },
    "@rush-temp/imodeljs-core": {
      "version": "file:projects/imodeljs-core.tgz",
      "integrity": "sha1-66Jr/Iy64/9LFY6TwqVbyuGYyOo=",
      "requires": {
        "@bentley/bentleyjs-tools": "2.2.3",
        "@types/body-parser": "1.16.8",
        "@types/chai": "4.1.2",
        "@types/express": "4.11.1",
        "@types/express-serve-static-core": "4.11.1",
        "@types/flatbuffers": "1.6.5",
        "@types/fs-extra": "4.0.8",
        "@types/i18next": "8.4.3",
        "@types/i18next-browser-languagedetector": "2.0.1",
        "@types/i18next-xhr-backend": "1.4.1",
        "@types/js-base64": "2.3.1",
        "@types/mocha": "2.2.48",
        "@types/node": "9.4.7",
        "@types/serve-static": "1.13.1",
        "@types/tapable": "0.2.5",
        "@types/uglify-js": "2.6.30",
        "@types/webpack": "3.8.11",
        "chai": "4.1.2",
        "commander": "2.15.0",
        "concurrently": "3.5.1",
        "cpx": "1.5.0",
        "debug-fabulous": "0.1.2",
        "diff": "3.5.0",
        "duplexify": "3.5.4",
        "fs-extra": "5.0.0",
        "inherits": "2.0.3",
        "mocha": "3.5.3",
        "node-replace": "0.3.3",
        "null-loader": "0.1.1",
        "object-assign": "4.1.1",
        "once": "1.4.0",
        "os-locale": "2.1.0",
        "resolve": "1.5.0",
        "rimraf": "2.6.2",
        "semver": "5.5.0",
        "source-map-loader": "0.2.3",
        "source-map-support": "0.5.4",
        "string-width": "2.1.1",
        "ts-node": "3.3.0",
        "tsconfig-paths": "2.7.3",
        "tslint": "5.9.1",
        "typedoc": "0.9.0",
        "typemoq": "2.1.0",
        "typescript": "2.6.2",
        "webpack": "3.11.0",
        "webpack-stream": "4.0.2"
      }
    },
    "@rush-temp/imodeljs-core-testbed": {
      "version": "file:projects/imodeljs-core-testbed.tgz",
      "integrity": "sha1-pAmeB4QvZYN+GKWPNx8UgAmyj1U=",
      "requires": {
        "@bentley/bentleyjs-core": "7.3.2",
        "@bentley/geometry-core": "6.0.11",
        "@bentley/imodeljs-clients": "4.2.2",
        "@bentley/imodeljs-e_1_6_11-win32-x64": "12.0.0",
        "body-parser": "1.18.2",
        "chai": "4.1.2",
        "commander": "2.15.0",
        "cpx": "1.5.0",
        "electron": "1.6.11",
        "express": "4.16.3",
        "flatbuffers": "1.8.0",
        "fs-extra": "5.0.0",
        "fuse.js": "3.2.0",
        "i18next": "10.5.1",
        "i18next-browser-languagedetector": "2.1.0",
        "i18next-xhr-backend": "1.5.1",
        "js-base64": "2.4.3",
        "rimraf": "2.6.2",
        "save": "2.3.2",
        "typescript": "2.6.2",
        "webpack": "3.11.0"
      }
    },
    "@rush-temp/imodeljs-frontend": {
      "version": "file:projects/imodeljs-frontend.tgz",
      "integrity": "sha1-rqYQ6PjFeMtBtAyHUkb7gS4ONLY=",
      "requires": {
        "@bentley/bentleyjs-core": "7.3.2",
        "@bentley/geometry-core": "6.0.11",
        "@bentley/imodeljs-clients": "4.2.2",
        "fuse.js": "3.2.0",
        "i18next": "10.5.1",
        "i18next-browser-languagedetector": "2.1.0",
        "i18next-xhr-backend": "1.5.1",
        "js-base64": "2.4.3",
        "rimraf": "2.6.2",
        "typescript": "2.6.2"
      }
    },
    "@types/body-parser": {
      "version": "1.16.8",
      "resolved": "https://npm.bentley.com/npm/npm/@types/body-parser/-/body-parser-1.16.8.tgz",
      "integrity": "sha1-aH7DQUBiSjvsKxqOqSaEeK6PO+M=",
      "requires": {
        "@types/express": "4.11.1",
        "@types/node": "9.4.7"
      }
    },
    "@types/chai": {
      "version": "4.1.2",
      "resolved": "https://npm.bentley.com/npm/npm/@types/chai/-/chai-4.1.2.tgz",
      "integrity": "sha1-8a9mR2nPtQr4BUMcQHQl7WGdqiE="
    },
    "@types/events": {
      "version": "1.2.0",
      "resolved": "https://npm.bentley.com/npm/npm/@types/events/-/events-1.2.0.tgz",
      "integrity": "sha1-gaZzHOTfQ2GeXIyUU4Oz5iqJ6oY="
    },
    "@types/express": {
      "version": "4.11.1",
      "resolved": "https://npm.bentley.com/npm/npm/@types/express/-/express-4.11.1.tgz",
      "integrity": "sha1-+ZZjs6sy0EyxHbYS713Xkz91Rls=",
      "requires": {
        "@types/body-parser": "1.16.8",
        "@types/express-serve-static-core": "4.11.1",
        "@types/serve-static": "1.13.1"
      }
    },
    "@types/express-serve-static-core": {
      "version": "4.11.1",
      "resolved": "https://npm.bentley.com/npm/npm/@types/express-serve-static-core/-/express-serve-static-core-4.11.1.tgz",
      "integrity": "sha1-9vchI4LVmxnWlmd7yqSKNygPXUU=",
      "requires": {
        "@types/events": "1.2.0",
        "@types/node": "9.4.7"
      }
    },
    "@types/flatbuffers": {
      "version": "1.6.5",
      "resolved": "https://npm.bentley.com/npm/npm/@types/flatbuffers/-/flatbuffers-1.6.5.tgz",
      "integrity": "sha1-NRZGff+lxK9L7+0M58wlh3/qkro="
    },
    "@types/fs-extra": {
      "version": "4.0.8",
      "resolved": "https://npm.bentley.com/npm/npm/@types/fs-extra/-/fs-extra-4.0.8.tgz",
      "integrity": "sha1-aVfdr5FzGVGZy5baPbRMdHAEY9I=",
      "requires": {
        "@types/node": "9.4.7"
      }
    },
    "@types/handlebars": {
      "version": "4.0.31",
      "resolved": "https://npm.bentley.com/npm/npm/@types/handlebars/-/handlebars-4.0.31.tgz",
      "integrity": "sha1-p/umb6/kJxOu6I7sqNuRGS7+bnI="
    },
    "@types/highlight.js": {
      "version": "9.1.8",
      "resolved": "https://npm.bentley.com/npm/npm/@types/highlight.js/-/highlight.js-9.1.8.tgz",
      "integrity": "sha1-0ifxi8uPPxh+FpZfJESFmgRol1g="
    },
    "@types/i18next": {
      "version": "8.4.3",
      "resolved": "https://npm.bentley.com/npm/npm/@types/i18next/-/i18next-8.4.3.tgz",
      "integrity": "sha1-kTapVRv1v3Fpqp8xJcF0Px+N1t4="
    },
    "@types/i18next-browser-languagedetector": {
      "version": "2.0.1",
      "resolved": "https://npm.bentley.com/npm/npm/@types/i18next-browser-languagedetector/-/i18next-browser-languagedetector-2.0.1.tgz",
      "integrity": "sha1-NUkCU4hLFTEcVBCGl9WnFHp135U="
    },
    "@types/i18next-xhr-backend": {
      "version": "1.4.1",
      "resolved": "https://npm.bentley.com/npm/npm/@types/i18next-xhr-backend/-/i18next-xhr-backend-1.4.1.tgz",
      "integrity": "sha1-nakKXjCGAU0JxhKwXhGncXDTAnc="
    },
    "@types/js-base64": {
      "version": "2.3.1",
      "resolved": "https://npm.bentley.com/npm/npm/@types/js-base64/-/js-base64-2.3.1.tgz",
      "integrity": "sha1-w58U8SlAij2WoRBaZQ2LK27rQWg="
    },
    "@types/lodash": {
      "version": "4.14.74",
      "resolved": "https://npm.bentley.com/npm/npm/@types/lodash/-/lodash-4.14.74.tgz",
      "integrity": "sha1-rDvY25iOf3A45dIr12p7oT+HYWg="
    },
    "@types/marked": {
      "version": "0.3.0",
      "resolved": "https://npm.bentley.com/npm/npm/@types/marked/-/marked-0.3.0.tgz",
      "integrity": "sha1-WDwiPdMzhaHdoBqvd7DNBBHEtSQ="
    },
    "@types/mime": {
      "version": "2.0.0",
      "resolved": "https://npm.bentley.com/npm/npm/@types/mime/-/mime-2.0.0.tgz",
      "integrity": "sha1-WnMG42fFObn2VDSZ3o3VGfrDeos="
    },
    "@types/minimatch": {
      "version": "2.0.29",
      "resolved": "https://npm.bentley.com/npm/npm/@types/minimatch/-/minimatch-2.0.29.tgz",
      "integrity": "sha1-UALhT3Xi1x5WQoHfBDHIwbSio2o="
    },
    "@types/mocha": {
      "version": "2.2.48",
      "resolved": "https://npm.bentley.com/npm/npm/@types/mocha/-/mocha-2.2.48.tgz",
      "integrity": "sha1-NSOxJqCwSUguHDwRh3Rg92Yi/6s="
    },
    "@types/node": {
      "version": "9.4.7",
<<<<<<< HEAD
      "resolved": "https://npm.bentley.com/npm/npm/@types/node/-/node-9.4.7.tgz",
      "integrity": "sha1-V9gc2YcZ3yyd4Rjy1fOxEg3NcnU="
=======
      "resolved": "http://registry.npmjs.org/@types/node/-/node-9.4.7.tgz",
      "integrity": "sha512-4Ba90mWNx8ddbafuyGGwjkZMigi+AWfYLSDCpovwsE63ia8w93r3oJ8PIAQc3y8U+XHcnMOHPIzNe3o438Ywcw=="
>>>>>>> 198ff2f9
    },
    "@types/serve-static": {
      "version": "1.13.1",
      "resolved": "https://npm.bentley.com/npm/npm/@types/serve-static/-/serve-static-1.13.1.tgz",
      "integrity": "sha1-HSgB+mNdJ0zZfU7AfiayG0QSdJI=",
      "requires": {
        "@types/express-serve-static-core": "4.11.1",
        "@types/mime": "2.0.0"
      }
    },
    "@types/shelljs": {
      "version": "0.7.0",
      "resolved": "https://npm.bentley.com/npm/npm/@types/shelljs/-/shelljs-0.7.0.tgz",
      "integrity": "sha1-IpwVfGvB5n1rmQ5sXhjb0v9Yz/A=",
      "requires": {
        "@types/node": "9.4.7"
      }
    },
    "@types/tapable": {
      "version": "0.2.5",
      "resolved": "https://npm.bentley.com/npm/npm/@types/tapable/-/tapable-0.2.5.tgz",
      "integrity": "sha1-JEP8EtpRTIE0axpmVnVVnO4h+nU="
    },
    "@types/uglify-js": {
      "version": "2.6.30",
      "resolved": "https://npm.bentley.com/npm/npm/@types/uglify-js/-/uglify-js-2.6.30.tgz",
      "integrity": "sha1-JX0rbdhmc9YNpHZoD7qQ8uMMbu8=",
      "requires": {
        "source-map": "0.6.1"
      },
      "dependencies": {
        "source-map": {
          "version": "0.6.1",
          "resolved": "https://npm.bentley.com/npm/npm/source-map/-/source-map-0.6.1.tgz",
          "integrity": "sha1-dHIq8y6WFOnCh6jQu95IteLxomM="
        }
      }
    },
    "@types/webpack": {
<<<<<<< HEAD
      "version": "3.8.10",
      "resolved": "https://npm.bentley.com/npm/npm/@types/webpack/-/webpack-3.8.10.tgz",
      "integrity": "sha1-IIbB05aa/qhP/EFZ5kbTkZJI7ns=",
=======
      "version": "3.8.11",
      "resolved": "http://registry.npmjs.org/@types/webpack/-/webpack-3.8.11.tgz",
      "integrity": "sha512-6a+XQjFMAJekCE7IxkDavoX8cGCEmTE+MrKeUK4CL0Q7SL9w4c5TdrYrUEzcJx3GX3I0fTIC79x0C07Pi5VmlA==",
>>>>>>> 198ff2f9
      "requires": {
        "@types/node": "9.4.7",
        "@types/tapable": "0.2.5",
        "@types/uglify-js": "2.6.30",
        "source-map": "0.6.1"
      },
      "dependencies": {
        "source-map": {
          "version": "0.6.1",
          "resolved": "https://npm.bentley.com/npm/npm/source-map/-/source-map-0.6.1.tgz",
          "integrity": "sha1-dHIq8y6WFOnCh6jQu95IteLxomM="
        }
      }
    },
    "accepts": {
      "version": "1.3.5",
      "resolved": "https://npm.bentley.com/npm/npm/accepts/-/accepts-1.3.5.tgz",
      "integrity": "sha1-63d99gEXI6OxTopywIBcjoZ0a9I=",
      "requires": {
        "mime-types": "2.1.18",
        "negotiator": "0.6.1"
      }
    },
    "acorn": {
      "version": "5.5.3",
      "resolved": "https://npm.bentley.com/npm/npm/acorn/-/acorn-5.5.3.tgz",
      "integrity": "sha1-9HPdR+AnegjijpvsWu6wR1HwuMk="
    },
    "acorn-dynamic-import": {
      "version": "2.0.2",
      "resolved": "https://npm.bentley.com/npm/npm/acorn-dynamic-import/-/acorn-dynamic-import-2.0.2.tgz",
      "integrity": "sha1-x1K9IQvvZ5UBtsbLf8hPj0cVjMQ=",
      "requires": {
        "acorn": "4.0.13"
      },
      "dependencies": {
        "acorn": {
          "version": "4.0.13",
          "resolved": "https://npm.bentley.com/npm/npm/acorn/-/acorn-4.0.13.tgz",
          "integrity": "sha1-EFSVrlNh1pe9GVyCUZLhrX8lN4c="
        }
      }
    },
    "ajv": {
      "version": "5.5.2",
      "resolved": "https://npm.bentley.com/npm/npm/ajv/-/ajv-5.5.2.tgz",
      "integrity": "sha1-c7Xuyj+rZT49P5Qis0GtQiBdyWU=",
      "requires": {
        "co": "4.6.0",
        "fast-deep-equal": "1.1.0",
        "fast-json-stable-stringify": "2.0.0",
        "json-schema-traverse": "0.3.1"
      }
    },
    "ajv-keywords": {
      "version": "3.1.0",
      "resolved": "https://npm.bentley.com/npm/npm/ajv-keywords/-/ajv-keywords-3.1.0.tgz",
      "integrity": "sha1-rCsnk5xUPpXSwG5/f1wnvkqlQ74="
    },
    "align-text": {
      "version": "0.1.4",
      "resolved": "https://npm.bentley.com/npm/npm/align-text/-/align-text-0.1.4.tgz",
      "integrity": "sha1-DNkKVhCT810KmSVsIrcGlDP60Rc=",
      "requires": {
        "kind-of": "3.2.2",
        "longest": "1.0.1",
        "repeat-string": "1.6.1"
      }
    },
    "amdefine": {
      "version": "1.0.1",
      "resolved": "https://npm.bentley.com/npm/npm/amdefine/-/amdefine-1.0.1.tgz",
      "integrity": "sha1-SlKCrBZHKek2Gbz9OtFR+BfOkfU="
    },
    "ansi-colors": {
      "version": "1.1.0",
      "resolved": "https://npm.bentley.com/npm/npm/ansi-colors/-/ansi-colors-1.1.0.tgz",
      "integrity": "sha1-Y3S03V1HGP884npnGjscrQdxMqk=",
      "requires": {
        "ansi-wrap": "0.1.0"
      }
    },
    "ansi-gray": {
      "version": "0.1.1",
      "resolved": "https://npm.bentley.com/npm/npm/ansi-gray/-/ansi-gray-0.1.1.tgz",
      "integrity": "sha1-KWLPVOyXksSFEKPetSRDaGHvclE=",
      "requires": {
        "ansi-wrap": "0.1.0"
      }
    },
    "ansi-regex": {
      "version": "2.1.1",
      "resolved": "https://npm.bentley.com/npm/npm/ansi-regex/-/ansi-regex-2.1.1.tgz",
      "integrity": "sha1-w7M6te42DYbg5ijwRorn7yfWVN8="
    },
    "ansi-styles": {
      "version": "3.2.1",
      "resolved": "https://npm.bentley.com/npm/npm/ansi-styles/-/ansi-styles-3.2.1.tgz",
      "integrity": "sha1-QfuyAkPlCxK+DwS43tvwdSDOhB0=",
      "requires": {
        "color-convert": "1.9.1"
      }
    },
    "ansi-wrap": {
      "version": "0.1.0",
      "resolved": "https://npm.bentley.com/npm/npm/ansi-wrap/-/ansi-wrap-0.1.0.tgz",
      "integrity": "sha1-qCJQ3bABXponyoLoLqYDu/pF768="
    },
    "anymatch": {
      "version": "1.3.2",
      "resolved": "https://npm.bentley.com/npm/npm/anymatch/-/anymatch-1.3.2.tgz",
      "integrity": "sha1-VT3Lj5HjyImEXf26NMd3IbkLnXo=",
      "requires": {
        "micromatch": "2.3.11",
        "normalize-path": "2.1.1"
      }
    },
    "argparse": {
      "version": "1.0.10",
      "resolved": "https://npm.bentley.com/npm/npm/argparse/-/argparse-1.0.10.tgz",
      "integrity": "sha1-vNZ5HqWuCXJeF+WtmIE0zUCz2RE=",
      "requires": {
        "sprintf-js": "1.0.3"
      }
    },
    "arr-diff": {
      "version": "2.0.0",
      "resolved": "https://npm.bentley.com/npm/npm/arr-diff/-/arr-diff-2.0.0.tgz",
      "integrity": "sha1-jzuCf5Vai9ZpaX5KQlasPOrjVs8=",
      "requires": {
        "arr-flatten": "1.1.0"
      }
    },
    "arr-flatten": {
      "version": "1.1.0",
      "resolved": "https://npm.bentley.com/npm/npm/arr-flatten/-/arr-flatten-1.1.0.tgz",
      "integrity": "sha1-NgSLv/TntH4TZkQxbJlmnqWukfE="
    },
    "arr-union": {
      "version": "3.1.0",
      "resolved": "https://npm.bentley.com/npm/npm/arr-union/-/arr-union-3.1.0.tgz",
      "integrity": "sha1-45sJrqne+Gao8gbiiK9jkZuuOcQ="
    },
    "array-filter": {
      "version": "0.0.1",
      "resolved": "https://npm.bentley.com/npm/npm/array-filter/-/array-filter-0.0.1.tgz",
      "integrity": "sha1-fajPLiZijtcygDWB/SH2fKzS7uw="
    },
    "array-find-index": {
      "version": "1.0.2",
      "resolved": "https://npm.bentley.com/npm/npm/array-find-index/-/array-find-index-1.0.2.tgz",
      "integrity": "sha1-3wEKoSh+Fku9pvlyOwqWoexBh6E="
    },
    "array-flatten": {
      "version": "1.1.1",
      "resolved": "https://npm.bentley.com/npm/npm/array-flatten/-/array-flatten-1.1.1.tgz",
      "integrity": "sha1-ml9pkFGx5wczKPKgCJaLZOopVdI="
    },
    "array-map": {
      "version": "0.0.0",
      "resolved": "https://npm.bentley.com/npm/npm/array-map/-/array-map-0.0.0.tgz",
      "integrity": "sha1-iKK6tz0c97zVwbEYoAP2b2ZfpmI="
    },
    "array-reduce": {
      "version": "0.0.0",
      "resolved": "https://npm.bentley.com/npm/npm/array-reduce/-/array-reduce-0.0.0.tgz",
      "integrity": "sha1-FziZ0//Rx9k4PkR5Ul2+J4yrXys="
    },
    "array-unique": {
      "version": "0.2.1",
      "resolved": "https://npm.bentley.com/npm/npm/array-unique/-/array-unique-0.2.1.tgz",
      "integrity": "sha1-odl8yvy8JiXMcPrc6zalDFiwGlM="
    },
    "arrify": {
      "version": "1.0.1",
      "resolved": "https://npm.bentley.com/npm/npm/arrify/-/arrify-1.0.1.tgz",
      "integrity": "sha1-iYUI2iIm84DfkEcoRWhJwVAaSw0="
    },
    "asn1": {
      "version": "0.2.3",
      "resolved": "https://npm.bentley.com/npm/npm/asn1/-/asn1-0.2.3.tgz",
      "integrity": "sha1-2sh4dxPJlmhJ/IGAd36+nB3fO4Y="
    },
    "asn1.js": {
      "version": "4.10.1",
      "resolved": "https://npm.bentley.com/npm/npm/asn1.js/-/asn1.js-4.10.1.tgz",
      "integrity": "sha1-ucK/WAXx5kqt7tbfOiv6+1pz9aA=",
      "requires": {
        "bn.js": "4.11.8",
        "inherits": "2.0.3",
        "minimalistic-assert": "1.0.0"
      }
    },
    "assert": {
      "version": "1.4.1",
      "resolved": "https://npm.bentley.com/npm/npm/assert/-/assert-1.4.1.tgz",
      "integrity": "sha1-mZEtWRg2tab1s0XA8H7vwI/GXZE=",
      "requires": {
        "util": "0.10.3"
      }
    },
    "assert-plus": {
      "version": "1.0.0",
      "resolved": "https://npm.bentley.com/npm/npm/assert-plus/-/assert-plus-1.0.0.tgz",
      "integrity": "sha1-8S4PPF13sLHN2RRpQuTpbB5N1SU="
    },
    "assertion-error": {
      "version": "1.1.0",
      "resolved": "https://npm.bentley.com/npm/npm/assertion-error/-/assertion-error-1.1.0.tgz",
      "integrity": "sha1-5gtrDo8wG9l+U3UhW9pAbIURjAs="
    },
    "assign-symbols": {
      "version": "1.0.0",
      "resolved": "https://npm.bentley.com/npm/npm/assign-symbols/-/assign-symbols-1.0.0.tgz",
      "integrity": "sha1-WWZ/QfrdTyDMvCu5a41Pf3jsA2c="
    },
    "async": {
      "version": "1.5.2",
      "resolved": "https://npm.bentley.com/npm/npm/async/-/async-1.5.2.tgz",
      "integrity": "sha1-7GphrlZIDAw8skHJVhjiCJL5Zyo="
    },
    "async-each": {
      "version": "1.0.1",
      "resolved": "https://npm.bentley.com/npm/npm/async-each/-/async-each-1.0.1.tgz",
      "integrity": "sha1-GdOGodntxufByF04iu28xW0zYC0="
    },
    "asynckit": {
      "version": "0.4.0",
      "resolved": "https://npm.bentley.com/npm/npm/asynckit/-/asynckit-0.4.0.tgz",
      "integrity": "sha1-x57Zf380y48robyXkLzDZkdLS3k="
    },
    "atob": {
      "version": "2.0.3",
      "resolved": "https://npm.bentley.com/npm/npm/atob/-/atob-2.0.3.tgz",
      "integrity": "sha1-GcenYEc3dEaPILLS0DNyrX1Mv10="
    },
    "aws-sign2": {
      "version": "0.7.0",
      "resolved": "https://npm.bentley.com/npm/npm/aws-sign2/-/aws-sign2-0.7.0.tgz",
      "integrity": "sha1-tG6JCTSpWR8tL2+G1+ap8bP+dqg="
    },
    "aws4": {
      "version": "1.6.0",
      "resolved": "https://npm.bentley.com/npm/npm/aws4/-/aws4-1.6.0.tgz",
      "integrity": "sha1-g+9cqGCysy5KDe7e6MdxudtXRx4="
    },
    "azure-storage": {
      "version": "2.8.1",
      "resolved": "https://npm.bentley.com/npm/npm/azure-storage/-/azure-storage-2.8.1.tgz",
      "integrity": "sha1-7LnQUO8Tleef+7ZSwC/mQ2h77GM=",
      "requires": {
        "browserify-mime": "1.2.9",
        "extend": "1.2.1",
        "json-edm-parser": "0.1.2",
        "md5.js": "1.3.4",
        "readable-stream": "2.0.6",
        "request": "2.83.0",
        "underscore": "1.8.3",
        "uuid": "3.2.1",
        "validator": "9.4.1",
        "xml2js": "0.2.8",
        "xmlbuilder": "0.4.3"
      },
      "dependencies": {
        "process-nextick-args": {
          "version": "1.0.7",
          "resolved": "https://npm.bentley.com/npm/npm/process-nextick-args/-/process-nextick-args-1.0.7.tgz",
          "integrity": "sha1-FQ4gt1ZZCtP5EJPyWk8q2L/zC6M="
        },
        "readable-stream": {
          "version": "2.0.6",
          "resolved": "https://npm.bentley.com/npm/npm/readable-stream/-/readable-stream-2.0.6.tgz",
          "integrity": "sha1-j5A0HmilPMySh4jaz80Rs265t44=",
          "requires": {
            "core-util-is": "1.0.2",
            "inherits": "2.0.3",
            "isarray": "1.0.0",
            "process-nextick-args": "1.0.7",
            "string_decoder": "0.10.31",
            "util-deprecate": "1.0.2"
          }
        },
        "string_decoder": {
          "version": "0.10.31",
          "resolved": "https://npm.bentley.com/npm/npm/string_decoder/-/string_decoder-0.10.31.tgz",
          "integrity": "sha1-YuIDvEF2bGwoyfyEMB2rHFMQ+pQ="
        }
      }
    },
    "babel-code-frame": {
      "version": "6.26.0",
      "resolved": "https://npm.bentley.com/npm/npm/babel-code-frame/-/babel-code-frame-6.26.0.tgz",
      "integrity": "sha1-Y/1D99weO7fONZR9uP42mj9Yx0s=",
      "requires": {
        "chalk": "1.1.3",
        "esutils": "2.0.2",
        "js-tokens": "3.0.2"
      },
      "dependencies": {
        "ansi-styles": {
          "version": "2.2.1",
          "resolved": "https://npm.bentley.com/npm/npm/ansi-styles/-/ansi-styles-2.2.1.tgz",
          "integrity": "sha1-tDLdM1i2NM914eRmQ2gkBTPB3b4="
        },
        "chalk": {
          "version": "1.1.3",
          "resolved": "https://npm.bentley.com/npm/npm/chalk/-/chalk-1.1.3.tgz",
          "integrity": "sha1-qBFcVeSnAv5NFQq9OHKCKn4J/Jg=",
          "requires": {
            "ansi-styles": "2.2.1",
            "escape-string-regexp": "1.0.5",
            "has-ansi": "2.0.0",
            "strip-ansi": "3.0.1",
            "supports-color": "2.0.0"
          }
        },
        "supports-color": {
          "version": "2.0.0",
          "resolved": "https://npm.bentley.com/npm/npm/supports-color/-/supports-color-2.0.0.tgz",
          "integrity": "sha1-U10EXOa2Nj+kARcIRimZXp3zJMc="
        }
      }
    },
    "babel-core": {
      "version": "6.26.0",
      "resolved": "https://npm.bentley.com/npm/npm/babel-core/-/babel-core-6.26.0.tgz",
      "integrity": "sha1-rzL3izGm/O8RnIew/Y2XU/A6C7g=",
      "requires": {
        "babel-code-frame": "6.26.0",
        "babel-generator": "6.26.1",
        "babel-helpers": "6.24.1",
        "babel-messages": "6.23.0",
        "babel-register": "6.26.0",
        "babel-runtime": "6.26.0",
        "babel-template": "6.26.0",
        "babel-traverse": "6.26.0",
        "babel-types": "6.26.0",
        "babylon": "6.18.0",
        "convert-source-map": "1.5.1",
        "debug": "2.6.9",
        "json5": "0.5.1",
        "lodash": "4.17.5",
        "minimatch": "3.0.4",
        "path-is-absolute": "1.0.1",
        "private": "0.1.8",
        "slash": "1.0.0",
        "source-map": "0.5.7"
      }
    },
    "babel-generator": {
      "version": "6.26.1",
      "resolved": "https://npm.bentley.com/npm/npm/babel-generator/-/babel-generator-6.26.1.tgz",
      "integrity": "sha1-GERAjTuPDTWkBOp6wYDwh6YBvZA=",
      "requires": {
        "babel-messages": "6.23.0",
        "babel-runtime": "6.26.0",
        "babel-types": "6.26.0",
        "detect-indent": "4.0.0",
        "jsesc": "1.3.0",
        "lodash": "4.17.5",
        "source-map": "0.5.7",
        "trim-right": "1.0.1"
      }
    },
    "babel-helper-bindify-decorators": {
      "version": "6.24.1",
      "resolved": "https://npm.bentley.com/npm/npm/babel-helper-bindify-decorators/-/babel-helper-bindify-decorators-6.24.1.tgz",
      "integrity": "sha1-FMGeXxQte0fxmlJDHlKxzLxAozA=",
      "requires": {
        "babel-runtime": "6.26.0",
        "babel-traverse": "6.26.0",
        "babel-types": "6.26.0"
      }
    },
    "babel-helper-builder-binary-assignment-operator-visitor": {
      "version": "6.24.1",
      "resolved": "https://npm.bentley.com/npm/npm/babel-helper-builder-binary-assignment-operator-visitor/-/babel-helper-builder-binary-assignment-operator-visitor-6.24.1.tgz",
      "integrity": "sha1-zORReto1b0IgvK6KAsKzRvmlZmQ=",
      "requires": {
        "babel-helper-explode-assignable-expression": "6.24.1",
        "babel-runtime": "6.26.0",
        "babel-types": "6.26.0"
      }
    },
    "babel-helper-call-delegate": {
      "version": "6.24.1",
      "resolved": "https://npm.bentley.com/npm/npm/babel-helper-call-delegate/-/babel-helper-call-delegate-6.24.1.tgz",
      "integrity": "sha1-7Oaqzdx25Bw0YfiL/Fdb0Nqi340=",
      "requires": {
        "babel-helper-hoist-variables": "6.24.1",
        "babel-runtime": "6.26.0",
        "babel-traverse": "6.26.0",
        "babel-types": "6.26.0"
      }
    },
    "babel-helper-define-map": {
      "version": "6.26.0",
      "resolved": "https://npm.bentley.com/npm/npm/babel-helper-define-map/-/babel-helper-define-map-6.26.0.tgz",
      "integrity": "sha1-pfVtq0GiX5fstJjH66ypgZ+Vvl8=",
      "requires": {
        "babel-helper-function-name": "6.24.1",
        "babel-runtime": "6.26.0",
        "babel-types": "6.26.0",
        "lodash": "4.17.5"
      }
    },
    "babel-helper-explode-assignable-expression": {
      "version": "6.24.1",
      "resolved": "https://npm.bentley.com/npm/npm/babel-helper-explode-assignable-expression/-/babel-helper-explode-assignable-expression-6.24.1.tgz",
      "integrity": "sha1-8luCz33BBDPFX3BZLVdGQArCLKo=",
      "requires": {
        "babel-runtime": "6.26.0",
        "babel-traverse": "6.26.0",
        "babel-types": "6.26.0"
      }
    },
    "babel-helper-explode-class": {
      "version": "6.24.1",
      "resolved": "https://npm.bentley.com/npm/npm/babel-helper-explode-class/-/babel-helper-explode-class-6.24.1.tgz",
      "integrity": "sha1-fcKjkQ3uAHBW4eMdZAztPVTqqes=",
      "requires": {
        "babel-helper-bindify-decorators": "6.24.1",
        "babel-runtime": "6.26.0",
        "babel-traverse": "6.26.0",
        "babel-types": "6.26.0"
      }
    },
    "babel-helper-function-name": {
      "version": "6.24.1",
      "resolved": "https://npm.bentley.com/npm/npm/babel-helper-function-name/-/babel-helper-function-name-6.24.1.tgz",
      "integrity": "sha1-00dbjAPtmCQqJbSDUasYOZ01gKk=",
      "requires": {
        "babel-helper-get-function-arity": "6.24.1",
        "babel-runtime": "6.26.0",
        "babel-template": "6.26.0",
        "babel-traverse": "6.26.0",
        "babel-types": "6.26.0"
      }
    },
    "babel-helper-get-function-arity": {
      "version": "6.24.1",
      "resolved": "https://npm.bentley.com/npm/npm/babel-helper-get-function-arity/-/babel-helper-get-function-arity-6.24.1.tgz",
      "integrity": "sha1-j3eCqpNAfEHTqlCQj4mwMbG2hT0=",
      "requires": {
        "babel-runtime": "6.26.0",
        "babel-types": "6.26.0"
      }
    },
    "babel-helper-hoist-variables": {
      "version": "6.24.1",
      "resolved": "https://npm.bentley.com/npm/npm/babel-helper-hoist-variables/-/babel-helper-hoist-variables-6.24.1.tgz",
      "integrity": "sha1-HssnaJydJVE+rbyZFKc/VAi+enY=",
      "requires": {
        "babel-runtime": "6.26.0",
        "babel-types": "6.26.0"
      }
    },
    "babel-helper-optimise-call-expression": {
      "version": "6.24.1",
      "resolved": "https://npm.bentley.com/npm/npm/babel-helper-optimise-call-expression/-/babel-helper-optimise-call-expression-6.24.1.tgz",
      "integrity": "sha1-96E0J7qfc/j0+pk8VKl4gtEkQlc=",
      "requires": {
        "babel-runtime": "6.26.0",
        "babel-types": "6.26.0"
      }
    },
    "babel-helper-regex": {
      "version": "6.26.0",
      "resolved": "https://npm.bentley.com/npm/npm/babel-helper-regex/-/babel-helper-regex-6.26.0.tgz",
      "integrity": "sha1-MlxZ+QL4LyS3T6zu0DY5VPZJXnI=",
      "requires": {
        "babel-runtime": "6.26.0",
        "babel-types": "6.26.0",
        "lodash": "4.17.5"
      }
    },
    "babel-helper-remap-async-to-generator": {
      "version": "6.24.1",
      "resolved": "https://npm.bentley.com/npm/npm/babel-helper-remap-async-to-generator/-/babel-helper-remap-async-to-generator-6.24.1.tgz",
      "integrity": "sha1-XsWBgnrXI/7N04HxySg5BnbkVRs=",
      "requires": {
        "babel-helper-function-name": "6.24.1",
        "babel-runtime": "6.26.0",
        "babel-template": "6.26.0",
        "babel-traverse": "6.26.0",
        "babel-types": "6.26.0"
      }
    },
    "babel-helper-replace-supers": {
      "version": "6.24.1",
      "resolved": "https://npm.bentley.com/npm/npm/babel-helper-replace-supers/-/babel-helper-replace-supers-6.24.1.tgz",
      "integrity": "sha1-v22/5Dk40XNpohPKiov3S2qQqxo=",
      "requires": {
        "babel-helper-optimise-call-expression": "6.24.1",
        "babel-messages": "6.23.0",
        "babel-runtime": "6.26.0",
        "babel-template": "6.26.0",
        "babel-traverse": "6.26.0",
        "babel-types": "6.26.0"
      }
    },
    "babel-helpers": {
      "version": "6.24.1",
      "resolved": "https://npm.bentley.com/npm/npm/babel-helpers/-/babel-helpers-6.24.1.tgz",
      "integrity": "sha1-NHHenK7DiOXIUOWX5Yom3fN2ArI=",
      "requires": {
        "babel-runtime": "6.26.0",
        "babel-template": "6.26.0"
      }
    },
    "babel-messages": {
      "version": "6.23.0",
      "resolved": "https://npm.bentley.com/npm/npm/babel-messages/-/babel-messages-6.23.0.tgz",
      "integrity": "sha1-8830cDhYA1sqKVHG7F7fbGLyYw4=",
      "requires": {
        "babel-runtime": "6.26.0"
      }
    },
    "babel-plugin-check-es2015-constants": {
      "version": "6.22.0",
      "resolved": "https://npm.bentley.com/npm/npm/babel-plugin-check-es2015-constants/-/babel-plugin-check-es2015-constants-6.22.0.tgz",
      "integrity": "sha1-NRV7EBQm/S/9PaP3XH0ekYNbv4o=",
      "requires": {
        "babel-runtime": "6.26.0"
      }
    },
    "babel-plugin-syntax-async-functions": {
      "version": "6.13.0",
      "resolved": "https://npm.bentley.com/npm/npm/babel-plugin-syntax-async-functions/-/babel-plugin-syntax-async-functions-6.13.0.tgz",
      "integrity": "sha1-ytnK0RkbWtY0vzCuCHI5HgZHvpU="
    },
    "babel-plugin-syntax-async-generators": {
      "version": "6.13.0",
      "resolved": "https://npm.bentley.com/npm/npm/babel-plugin-syntax-async-generators/-/babel-plugin-syntax-async-generators-6.13.0.tgz",
      "integrity": "sha1-a8lj67FuzLrmuStZbrfzXDQqi5o="
    },
    "babel-plugin-syntax-class-constructor-call": {
      "version": "6.18.0",
      "resolved": "https://npm.bentley.com/npm/npm/babel-plugin-syntax-class-constructor-call/-/babel-plugin-syntax-class-constructor-call-6.18.0.tgz",
      "integrity": "sha1-nLnTn+Q8hgC+yBRkVt3L1OGnZBY="
    },
    "babel-plugin-syntax-class-properties": {
      "version": "6.13.0",
      "resolved": "https://npm.bentley.com/npm/npm/babel-plugin-syntax-class-properties/-/babel-plugin-syntax-class-properties-6.13.0.tgz",
      "integrity": "sha1-1+sjt5oxf4VDlixQW4J8fWysJ94="
    },
    "babel-plugin-syntax-decorators": {
      "version": "6.13.0",
      "resolved": "https://npm.bentley.com/npm/npm/babel-plugin-syntax-decorators/-/babel-plugin-syntax-decorators-6.13.0.tgz",
      "integrity": "sha1-MSVjtNvePMgGzuPkFszurd0RrAs="
    },
    "babel-plugin-syntax-do-expressions": {
      "version": "6.13.0",
      "resolved": "https://npm.bentley.com/npm/npm/babel-plugin-syntax-do-expressions/-/babel-plugin-syntax-do-expressions-6.13.0.tgz",
      "integrity": "sha1-V0d1YTmqJtOQ0JQQsDdEugfkeW0="
    },
    "babel-plugin-syntax-dynamic-import": {
      "version": "6.18.0",
      "resolved": "https://npm.bentley.com/npm/npm/babel-plugin-syntax-dynamic-import/-/babel-plugin-syntax-dynamic-import-6.18.0.tgz",
      "integrity": "sha1-jWomIpyDdFqZgqRBBRVyyqF5sdo="
    },
    "babel-plugin-syntax-exponentiation-operator": {
      "version": "6.13.0",
      "resolved": "https://npm.bentley.com/npm/npm/babel-plugin-syntax-exponentiation-operator/-/babel-plugin-syntax-exponentiation-operator-6.13.0.tgz",
      "integrity": "sha1-nufoM3KQ2pUoggGmpX9BcDF4MN4="
    },
    "babel-plugin-syntax-export-extensions": {
      "version": "6.13.0",
      "resolved": "https://npm.bentley.com/npm/npm/babel-plugin-syntax-export-extensions/-/babel-plugin-syntax-export-extensions-6.13.0.tgz",
      "integrity": "sha1-cKFITw+QiaToStRLrDU8lbmxJyE="
    },
    "babel-plugin-syntax-function-bind": {
      "version": "6.13.0",
      "resolved": "https://npm.bentley.com/npm/npm/babel-plugin-syntax-function-bind/-/babel-plugin-syntax-function-bind-6.13.0.tgz",
      "integrity": "sha1-SMSV8Xe98xqYHnMvVa3AvdJgH0Y="
    },
    "babel-plugin-syntax-object-rest-spread": {
      "version": "6.13.0",
      "resolved": "https://npm.bentley.com/npm/npm/babel-plugin-syntax-object-rest-spread/-/babel-plugin-syntax-object-rest-spread-6.13.0.tgz",
      "integrity": "sha1-/WU28rzhODb/o6VFjEkDpZe7O/U="
    },
    "babel-plugin-syntax-trailing-function-commas": {
      "version": "6.22.0",
      "resolved": "https://npm.bentley.com/npm/npm/babel-plugin-syntax-trailing-function-commas/-/babel-plugin-syntax-trailing-function-commas-6.22.0.tgz",
      "integrity": "sha1-ugNgk3+NBuQBgKQ/4NVhb/9TLPM="
    },
    "babel-plugin-transform-async-generator-functions": {
      "version": "6.24.1",
      "resolved": "https://npm.bentley.com/npm/npm/babel-plugin-transform-async-generator-functions/-/babel-plugin-transform-async-generator-functions-6.24.1.tgz",
      "integrity": "sha1-8FiQAUX9PpkHpt3yjaWfIVJYpds=",
      "requires": {
        "babel-helper-remap-async-to-generator": "6.24.1",
        "babel-plugin-syntax-async-generators": "6.13.0",
        "babel-runtime": "6.26.0"
      }
    },
    "babel-plugin-transform-async-to-generator": {
      "version": "6.24.1",
      "resolved": "https://npm.bentley.com/npm/npm/babel-plugin-transform-async-to-generator/-/babel-plugin-transform-async-to-generator-6.24.1.tgz",
      "integrity": "sha1-ZTbjeK/2yx1VF6wOQOs+n8jQh2E=",
      "requires": {
        "babel-helper-remap-async-to-generator": "6.24.1",
        "babel-plugin-syntax-async-functions": "6.13.0",
        "babel-runtime": "6.26.0"
      }
    },
    "babel-plugin-transform-class-constructor-call": {
      "version": "6.24.1",
      "resolved": "https://npm.bentley.com/npm/npm/babel-plugin-transform-class-constructor-call/-/babel-plugin-transform-class-constructor-call-6.24.1.tgz",
      "integrity": "sha1-gNwoVQWsBn3LjWxl4vbxGrd2Xvk=",
      "requires": {
        "babel-plugin-syntax-class-constructor-call": "6.18.0",
        "babel-runtime": "6.26.0",
        "babel-template": "6.26.0"
      }
    },
    "babel-plugin-transform-class-properties": {
      "version": "6.24.1",
      "resolved": "https://npm.bentley.com/npm/npm/babel-plugin-transform-class-properties/-/babel-plugin-transform-class-properties-6.24.1.tgz",
      "integrity": "sha1-anl2PqYdM9NvN7YRqp3vgagbRqw=",
      "requires": {
        "babel-helper-function-name": "6.24.1",
        "babel-plugin-syntax-class-properties": "6.13.0",
        "babel-runtime": "6.26.0",
        "babel-template": "6.26.0"
      }
    },
    "babel-plugin-transform-decorators": {
      "version": "6.24.1",
      "resolved": "https://npm.bentley.com/npm/npm/babel-plugin-transform-decorators/-/babel-plugin-transform-decorators-6.24.1.tgz",
      "integrity": "sha1-eIAT2PjGtSIr33s0Q5Df13Vp4k0=",
      "requires": {
        "babel-helper-explode-class": "6.24.1",
        "babel-plugin-syntax-decorators": "6.13.0",
        "babel-runtime": "6.26.0",
        "babel-template": "6.26.0",
        "babel-types": "6.26.0"
      }
    },
    "babel-plugin-transform-do-expressions": {
      "version": "6.22.0",
      "resolved": "https://npm.bentley.com/npm/npm/babel-plugin-transform-do-expressions/-/babel-plugin-transform-do-expressions-6.22.0.tgz",
      "integrity": "sha1-KMyvkoEtlJws0SgfaQyP3EaK6bs=",
      "requires": {
        "babel-plugin-syntax-do-expressions": "6.13.0",
        "babel-runtime": "6.26.0"
      }
    },
    "babel-plugin-transform-es2015-arrow-functions": {
      "version": "6.22.0",
      "resolved": "https://npm.bentley.com/npm/npm/babel-plugin-transform-es2015-arrow-functions/-/babel-plugin-transform-es2015-arrow-functions-6.22.0.tgz",
      "integrity": "sha1-RSaSy3EdX3ncf4XkQM5BufJE0iE=",
      "requires": {
        "babel-runtime": "6.26.0"
      }
    },
    "babel-plugin-transform-es2015-block-scoped-functions": {
      "version": "6.22.0",
      "resolved": "https://npm.bentley.com/npm/npm/babel-plugin-transform-es2015-block-scoped-functions/-/babel-plugin-transform-es2015-block-scoped-functions-6.22.0.tgz",
      "integrity": "sha1-u8UbSflk1wy42OC5ToICRs46YUE=",
      "requires": {
        "babel-runtime": "6.26.0"
      }
    },
    "babel-plugin-transform-es2015-block-scoping": {
      "version": "6.26.0",
      "resolved": "https://npm.bentley.com/npm/npm/babel-plugin-transform-es2015-block-scoping/-/babel-plugin-transform-es2015-block-scoping-6.26.0.tgz",
      "integrity": "sha1-1w9SmcEwjQXBL0Y4E7CgnnOxiV8=",
      "requires": {
        "babel-runtime": "6.26.0",
        "babel-template": "6.26.0",
        "babel-traverse": "6.26.0",
        "babel-types": "6.26.0",
        "lodash": "4.17.5"
      }
    },
    "babel-plugin-transform-es2015-classes": {
      "version": "6.24.1",
      "resolved": "https://npm.bentley.com/npm/npm/babel-plugin-transform-es2015-classes/-/babel-plugin-transform-es2015-classes-6.24.1.tgz",
      "integrity": "sha1-WkxYpQyclGHlZLSyo7+ryXolhNs=",
      "requires": {
        "babel-helper-define-map": "6.26.0",
        "babel-helper-function-name": "6.24.1",
        "babel-helper-optimise-call-expression": "6.24.1",
        "babel-helper-replace-supers": "6.24.1",
        "babel-messages": "6.23.0",
        "babel-runtime": "6.26.0",
        "babel-template": "6.26.0",
        "babel-traverse": "6.26.0",
        "babel-types": "6.26.0"
      }
    },
    "babel-plugin-transform-es2015-computed-properties": {
      "version": "6.24.1",
      "resolved": "https://npm.bentley.com/npm/npm/babel-plugin-transform-es2015-computed-properties/-/babel-plugin-transform-es2015-computed-properties-6.24.1.tgz",
      "integrity": "sha1-b+Ko0WiV1WNPTNmZttNICjCBWbM=",
      "requires": {
        "babel-runtime": "6.26.0",
        "babel-template": "6.26.0"
      }
    },
    "babel-plugin-transform-es2015-destructuring": {
      "version": "6.23.0",
      "resolved": "https://npm.bentley.com/npm/npm/babel-plugin-transform-es2015-destructuring/-/babel-plugin-transform-es2015-destructuring-6.23.0.tgz",
      "integrity": "sha1-mXux8auWf2gtKwh2/jWNYOdlxW0=",
      "requires": {
        "babel-runtime": "6.26.0"
      }
    },
    "babel-plugin-transform-es2015-duplicate-keys": {
      "version": "6.24.1",
      "resolved": "https://npm.bentley.com/npm/npm/babel-plugin-transform-es2015-duplicate-keys/-/babel-plugin-transform-es2015-duplicate-keys-6.24.1.tgz",
      "integrity": "sha1-c+s9MQypaePvnskcU3QabxV2Qj4=",
      "requires": {
        "babel-runtime": "6.26.0",
        "babel-types": "6.26.0"
      }
    },
    "babel-plugin-transform-es2015-for-of": {
      "version": "6.23.0",
      "resolved": "https://npm.bentley.com/npm/npm/babel-plugin-transform-es2015-for-of/-/babel-plugin-transform-es2015-for-of-6.23.0.tgz",
      "integrity": "sha1-9HyVsrYT3x0+zC/bdXNiPHUkhpE=",
      "requires": {
        "babel-runtime": "6.26.0"
      }
    },
    "babel-plugin-transform-es2015-function-name": {
      "version": "6.24.1",
      "resolved": "https://npm.bentley.com/npm/npm/babel-plugin-transform-es2015-function-name/-/babel-plugin-transform-es2015-function-name-6.24.1.tgz",
      "integrity": "sha1-g0yJhTvDaxrw86TF26qU/Y6sqos=",
      "requires": {
        "babel-helper-function-name": "6.24.1",
        "babel-runtime": "6.26.0",
        "babel-types": "6.26.0"
      }
    },
    "babel-plugin-transform-es2015-literals": {
      "version": "6.22.0",
      "resolved": "https://npm.bentley.com/npm/npm/babel-plugin-transform-es2015-literals/-/babel-plugin-transform-es2015-literals-6.22.0.tgz",
      "integrity": "sha1-T1SgLWzWbPkVKAAZox0xklN3yi4=",
      "requires": {
        "babel-runtime": "6.26.0"
      }
    },
    "babel-plugin-transform-es2015-modules-amd": {
      "version": "6.24.1",
      "resolved": "https://npm.bentley.com/npm/npm/babel-plugin-transform-es2015-modules-amd/-/babel-plugin-transform-es2015-modules-amd-6.24.1.tgz",
      "integrity": "sha1-Oz5UAXI5hC1tGcMBHEvS8AoA0VQ=",
      "requires": {
        "babel-plugin-transform-es2015-modules-commonjs": "6.26.0",
        "babel-runtime": "6.26.0",
        "babel-template": "6.26.0"
      }
    },
    "babel-plugin-transform-es2015-modules-commonjs": {
      "version": "6.26.0",
      "resolved": "https://npm.bentley.com/npm/npm/babel-plugin-transform-es2015-modules-commonjs/-/babel-plugin-transform-es2015-modules-commonjs-6.26.0.tgz",
      "integrity": "sha1-DYOUApt9xqvhqX7xgeAHWN0uXYo=",
      "requires": {
        "babel-plugin-transform-strict-mode": "6.24.1",
        "babel-runtime": "6.26.0",
        "babel-template": "6.26.0",
        "babel-types": "6.26.0"
      }
    },
    "babel-plugin-transform-es2015-modules-systemjs": {
      "version": "6.24.1",
      "resolved": "https://npm.bentley.com/npm/npm/babel-plugin-transform-es2015-modules-systemjs/-/babel-plugin-transform-es2015-modules-systemjs-6.24.1.tgz",
      "integrity": "sha1-/4mhQrkRmpBhlfXxBuzzBdlAfSM=",
      "requires": {
        "babel-helper-hoist-variables": "6.24.1",
        "babel-runtime": "6.26.0",
        "babel-template": "6.26.0"
      }
    },
    "babel-plugin-transform-es2015-modules-umd": {
      "version": "6.24.1",
      "resolved": "https://npm.bentley.com/npm/npm/babel-plugin-transform-es2015-modules-umd/-/babel-plugin-transform-es2015-modules-umd-6.24.1.tgz",
      "integrity": "sha1-rJl+YoXNGO1hdq22B9YCNErThGg=",
      "requires": {
        "babel-plugin-transform-es2015-modules-amd": "6.24.1",
        "babel-runtime": "6.26.0",
        "babel-template": "6.26.0"
      }
    },
    "babel-plugin-transform-es2015-object-super": {
      "version": "6.24.1",
      "resolved": "https://npm.bentley.com/npm/npm/babel-plugin-transform-es2015-object-super/-/babel-plugin-transform-es2015-object-super-6.24.1.tgz",
      "integrity": "sha1-JM72muIcuDp/hgPa0CH1cusnj40=",
      "requires": {
        "babel-helper-replace-supers": "6.24.1",
        "babel-runtime": "6.26.0"
      }
    },
    "babel-plugin-transform-es2015-parameters": {
      "version": "6.24.1",
      "resolved": "https://npm.bentley.com/npm/npm/babel-plugin-transform-es2015-parameters/-/babel-plugin-transform-es2015-parameters-6.24.1.tgz",
      "integrity": "sha1-V6w1GrScrxSpfNE7CfZv3wpiXys=",
      "requires": {
        "babel-helper-call-delegate": "6.24.1",
        "babel-helper-get-function-arity": "6.24.1",
        "babel-runtime": "6.26.0",
        "babel-template": "6.26.0",
        "babel-traverse": "6.26.0",
        "babel-types": "6.26.0"
      }
    },
    "babel-plugin-transform-es2015-shorthand-properties": {
      "version": "6.24.1",
      "resolved": "https://npm.bentley.com/npm/npm/babel-plugin-transform-es2015-shorthand-properties/-/babel-plugin-transform-es2015-shorthand-properties-6.24.1.tgz",
      "integrity": "sha1-JPh11nIch2YbvZmkYi5R8U3jiqA=",
      "requires": {
        "babel-runtime": "6.26.0",
        "babel-types": "6.26.0"
      }
    },
    "babel-plugin-transform-es2015-spread": {
      "version": "6.22.0",
      "resolved": "https://npm.bentley.com/npm/npm/babel-plugin-transform-es2015-spread/-/babel-plugin-transform-es2015-spread-6.22.0.tgz",
      "integrity": "sha1-1taKmfia7cRTbIGlQujdnxdG+NE=",
      "requires": {
        "babel-runtime": "6.26.0"
      }
    },
    "babel-plugin-transform-es2015-sticky-regex": {
      "version": "6.24.1",
      "resolved": "https://npm.bentley.com/npm/npm/babel-plugin-transform-es2015-sticky-regex/-/babel-plugin-transform-es2015-sticky-regex-6.24.1.tgz",
      "integrity": "sha1-AMHNsaynERLN8M9hJsLta0V8zbw=",
      "requires": {
        "babel-helper-regex": "6.26.0",
        "babel-runtime": "6.26.0",
        "babel-types": "6.26.0"
      }
    },
    "babel-plugin-transform-es2015-template-literals": {
      "version": "6.22.0",
      "resolved": "https://npm.bentley.com/npm/npm/babel-plugin-transform-es2015-template-literals/-/babel-plugin-transform-es2015-template-literals-6.22.0.tgz",
      "integrity": "sha1-qEs0UPfp+PH2g51taH2oS7EjbY0=",
      "requires": {
        "babel-runtime": "6.26.0"
      }
    },
    "babel-plugin-transform-es2015-typeof-symbol": {
      "version": "6.23.0",
      "resolved": "https://npm.bentley.com/npm/npm/babel-plugin-transform-es2015-typeof-symbol/-/babel-plugin-transform-es2015-typeof-symbol-6.23.0.tgz",
      "integrity": "sha1-3sCfHN3/lLUqxz1QXITfWdzOs3I=",
      "requires": {
        "babel-runtime": "6.26.0"
      }
    },
    "babel-plugin-transform-es2015-unicode-regex": {
      "version": "6.24.1",
      "resolved": "https://npm.bentley.com/npm/npm/babel-plugin-transform-es2015-unicode-regex/-/babel-plugin-transform-es2015-unicode-regex-6.24.1.tgz",
      "integrity": "sha1-04sS9C6nMj9yk4fxinxa4frrNek=",
      "requires": {
        "babel-helper-regex": "6.26.0",
        "babel-runtime": "6.26.0",
        "regexpu-core": "2.0.0"
      }
    },
    "babel-plugin-transform-exponentiation-operator": {
      "version": "6.24.1",
      "resolved": "https://npm.bentley.com/npm/npm/babel-plugin-transform-exponentiation-operator/-/babel-plugin-transform-exponentiation-operator-6.24.1.tgz",
      "integrity": "sha1-KrDJx/MJj6SJB3cruBP+QejeOg4=",
      "requires": {
        "babel-helper-builder-binary-assignment-operator-visitor": "6.24.1",
        "babel-plugin-syntax-exponentiation-operator": "6.13.0",
        "babel-runtime": "6.26.0"
      }
    },
    "babel-plugin-transform-export-extensions": {
      "version": "6.22.0",
      "resolved": "https://npm.bentley.com/npm/npm/babel-plugin-transform-export-extensions/-/babel-plugin-transform-export-extensions-6.22.0.tgz",
      "integrity": "sha1-U3OLR+deghhYnuqUbLvTkQm75lM=",
      "requires": {
        "babel-plugin-syntax-export-extensions": "6.13.0",
        "babel-runtime": "6.26.0"
      }
    },
    "babel-plugin-transform-function-bind": {
      "version": "6.22.0",
      "resolved": "https://npm.bentley.com/npm/npm/babel-plugin-transform-function-bind/-/babel-plugin-transform-function-bind-6.22.0.tgz",
      "integrity": "sha1-xvuOlqwpajELjPjqQBRiQH3fapc=",
      "requires": {
        "babel-plugin-syntax-function-bind": "6.13.0",
        "babel-runtime": "6.26.0"
      }
    },
    "babel-plugin-transform-object-rest-spread": {
      "version": "6.26.0",
      "resolved": "https://npm.bentley.com/npm/npm/babel-plugin-transform-object-rest-spread/-/babel-plugin-transform-object-rest-spread-6.26.0.tgz",
      "integrity": "sha1-DzZpLVD+9rfi1LOsFHgTepY7ewY=",
      "requires": {
        "babel-plugin-syntax-object-rest-spread": "6.13.0",
        "babel-runtime": "6.26.0"
      }
    },
    "babel-plugin-transform-regenerator": {
      "version": "6.26.0",
      "resolved": "https://npm.bentley.com/npm/npm/babel-plugin-transform-regenerator/-/babel-plugin-transform-regenerator-6.26.0.tgz",
      "integrity": "sha1-4HA2lvveJ/Cj78rPi03KL3s6jy8=",
      "requires": {
        "regenerator-transform": "0.10.1"
      }
    },
    "babel-plugin-transform-strict-mode": {
      "version": "6.24.1",
      "resolved": "https://npm.bentley.com/npm/npm/babel-plugin-transform-strict-mode/-/babel-plugin-transform-strict-mode-6.24.1.tgz",
      "integrity": "sha1-1fr3qleKZbvlkc9e2uBKDGcCB1g=",
      "requires": {
        "babel-runtime": "6.26.0",
        "babel-types": "6.26.0"
      }
    },
    "babel-preset-es2015": {
      "version": "6.24.1",
      "resolved": "https://npm.bentley.com/npm/npm/babel-preset-es2015/-/babel-preset-es2015-6.24.1.tgz",
      "integrity": "sha1-1EBQ1rwsn+6nAqrzjXJ6AhBTiTk=",
      "requires": {
        "babel-plugin-check-es2015-constants": "6.22.0",
        "babel-plugin-transform-es2015-arrow-functions": "6.22.0",
        "babel-plugin-transform-es2015-block-scoped-functions": "6.22.0",
        "babel-plugin-transform-es2015-block-scoping": "6.26.0",
        "babel-plugin-transform-es2015-classes": "6.24.1",
        "babel-plugin-transform-es2015-computed-properties": "6.24.1",
        "babel-plugin-transform-es2015-destructuring": "6.23.0",
        "babel-plugin-transform-es2015-duplicate-keys": "6.24.1",
        "babel-plugin-transform-es2015-for-of": "6.23.0",
        "babel-plugin-transform-es2015-function-name": "6.24.1",
        "babel-plugin-transform-es2015-literals": "6.22.0",
        "babel-plugin-transform-es2015-modules-amd": "6.24.1",
        "babel-plugin-transform-es2015-modules-commonjs": "6.26.0",
        "babel-plugin-transform-es2015-modules-systemjs": "6.24.1",
        "babel-plugin-transform-es2015-modules-umd": "6.24.1",
        "babel-plugin-transform-es2015-object-super": "6.24.1",
        "babel-plugin-transform-es2015-parameters": "6.24.1",
        "babel-plugin-transform-es2015-shorthand-properties": "6.24.1",
        "babel-plugin-transform-es2015-spread": "6.22.0",
        "babel-plugin-transform-es2015-sticky-regex": "6.24.1",
        "babel-plugin-transform-es2015-template-literals": "6.22.0",
        "babel-plugin-transform-es2015-typeof-symbol": "6.23.0",
        "babel-plugin-transform-es2015-unicode-regex": "6.24.1",
        "babel-plugin-transform-regenerator": "6.26.0"
      }
    },
    "babel-preset-stage-0": {
      "version": "6.24.1",
      "resolved": "https://npm.bentley.com/npm/npm/babel-preset-stage-0/-/babel-preset-stage-0-6.24.1.tgz",
      "integrity": "sha1-VkLRUEL5E4TX5a+LyIsduVsDnmo=",
      "requires": {
        "babel-plugin-transform-do-expressions": "6.22.0",
        "babel-plugin-transform-function-bind": "6.22.0",
        "babel-preset-stage-1": "6.24.1"
      }
    },
    "babel-preset-stage-1": {
      "version": "6.24.1",
      "resolved": "https://npm.bentley.com/npm/npm/babel-preset-stage-1/-/babel-preset-stage-1-6.24.1.tgz",
      "integrity": "sha1-dpLNfc1oSZB+auSgqFWJz7niv7A=",
      "requires": {
        "babel-plugin-transform-class-constructor-call": "6.24.1",
        "babel-plugin-transform-export-extensions": "6.22.0",
        "babel-preset-stage-2": "6.24.1"
      }
    },
    "babel-preset-stage-2": {
      "version": "6.24.1",
      "resolved": "https://npm.bentley.com/npm/npm/babel-preset-stage-2/-/babel-preset-stage-2-6.24.1.tgz",
      "integrity": "sha1-2eKWD7PXEYfw5k7sYrwHdnIZvcE=",
      "requires": {
        "babel-plugin-syntax-dynamic-import": "6.18.0",
        "babel-plugin-transform-class-properties": "6.24.1",
        "babel-plugin-transform-decorators": "6.24.1",
        "babel-preset-stage-3": "6.24.1"
      }
    },
    "babel-preset-stage-3": {
      "version": "6.24.1",
      "resolved": "https://npm.bentley.com/npm/npm/babel-preset-stage-3/-/babel-preset-stage-3-6.24.1.tgz",
      "integrity": "sha1-g2raCp56f6N8sTj7kyb4eTSkg5U=",
      "requires": {
        "babel-plugin-syntax-trailing-function-commas": "6.22.0",
        "babel-plugin-transform-async-generator-functions": "6.24.1",
        "babel-plugin-transform-async-to-generator": "6.24.1",
        "babel-plugin-transform-exponentiation-operator": "6.24.1",
        "babel-plugin-transform-object-rest-spread": "6.26.0"
      }
    },
    "babel-register": {
      "version": "6.26.0",
      "resolved": "https://npm.bentley.com/npm/npm/babel-register/-/babel-register-6.26.0.tgz",
      "integrity": "sha1-btAhFz4vy0htestFxgCahW9kcHE=",
      "requires": {
        "babel-core": "6.26.0",
        "babel-runtime": "6.26.0",
        "core-js": "2.5.3",
        "home-or-tmp": "2.0.0",
        "lodash": "4.17.5",
        "mkdirp": "0.5.1",
        "source-map-support": "0.4.18"
      },
      "dependencies": {
        "source-map-support": {
          "version": "0.4.18",
          "resolved": "https://npm.bentley.com/npm/npm/source-map-support/-/source-map-support-0.4.18.tgz",
          "integrity": "sha1-Aoam3ovkJkEzhZTpfM6nXwosWF8=",
          "requires": {
            "source-map": "0.5.7"
          }
        }
      }
    },
    "babel-runtime": {
      "version": "6.26.0",
      "resolved": "https://npm.bentley.com/npm/npm/babel-runtime/-/babel-runtime-6.26.0.tgz",
      "integrity": "sha1-llxwWGaOgrVde/4E/yM3vItWR/4=",
      "requires": {
        "core-js": "2.5.3",
        "regenerator-runtime": "0.11.1"
      }
    },
    "babel-template": {
      "version": "6.26.0",
      "resolved": "https://npm.bentley.com/npm/npm/babel-template/-/babel-template-6.26.0.tgz",
      "integrity": "sha1-3gPi0WOWsGn0bdn/+FIfsaDjXgI=",
      "requires": {
        "babel-runtime": "6.26.0",
        "babel-traverse": "6.26.0",
        "babel-types": "6.26.0",
        "babylon": "6.18.0",
        "lodash": "4.17.5"
      }
    },
    "babel-traverse": {
      "version": "6.26.0",
      "resolved": "https://npm.bentley.com/npm/npm/babel-traverse/-/babel-traverse-6.26.0.tgz",
      "integrity": "sha1-RqnL1+3MYsjlwGTi0tjQ9ANXZu4=",
      "requires": {
        "babel-code-frame": "6.26.0",
        "babel-messages": "6.23.0",
        "babel-runtime": "6.26.0",
        "babel-types": "6.26.0",
        "babylon": "6.18.0",
        "debug": "2.6.9",
        "globals": "9.18.0",
        "invariant": "2.2.4",
        "lodash": "4.17.5"
      }
    },
    "babel-types": {
      "version": "6.26.0",
      "resolved": "https://npm.bentley.com/npm/npm/babel-types/-/babel-types-6.26.0.tgz",
      "integrity": "sha1-o7Bz+Uq0nrb6Vc1lInozQ4BjJJc=",
      "requires": {
        "babel-runtime": "6.26.0",
        "esutils": "2.0.2",
        "lodash": "4.17.5",
        "to-fast-properties": "1.0.3"
      }
    },
    "babylon": {
      "version": "6.18.0",
      "resolved": "https://npm.bentley.com/npm/npm/babylon/-/babylon-6.18.0.tgz",
      "integrity": "sha1-ry87iPpvXB5MY00aD46sT1WzleM="
    },
    "balanced-match": {
      "version": "1.0.0",
      "resolved": "https://npm.bentley.com/npm/npm/balanced-match/-/balanced-match-1.0.0.tgz",
      "integrity": "sha1-ibTRmasr7kneFk6gK4nORi1xt2c="
    },
    "base": {
      "version": "0.11.2",
      "resolved": "https://npm.bentley.com/npm/npm/base/-/base-0.11.2.tgz",
      "integrity": "sha1-e95c7RRbbVUakNuH+DxVi060io8=",
      "requires": {
        "cache-base": "1.0.1",
        "class-utils": "0.3.6",
        "component-emitter": "1.2.1",
        "define-property": "1.0.0",
        "isobject": "3.0.1",
        "mixin-deep": "1.3.1",
        "pascalcase": "0.1.1"
      },
      "dependencies": {
        "define-property": {
          "version": "1.0.0",
          "resolved": "https://npm.bentley.com/npm/npm/define-property/-/define-property-1.0.0.tgz",
          "integrity": "sha1-dp66rz9KY6rTr56NMEybvnm/sOY=",
          "requires": {
            "is-descriptor": "1.0.2"
          }
        },
        "isobject": {
          "version": "3.0.1",
          "resolved": "https://npm.bentley.com/npm/npm/isobject/-/isobject-3.0.1.tgz",
          "integrity": "sha1-TkMekrEalzFjaqH5yNHMvP2reN8="
        }
      }
    },
    "base64-js": {
      "version": "1.2.3",
      "resolved": "https://npm.bentley.com/npm/npm/base64-js/-/base64-js-1.2.3.tgz",
      "integrity": "sha1-+xNmgjPZYUz1+0vOlam6QJbN+AE="
    },
    "big.js": {
      "version": "3.2.0",
      "resolved": "https://npm.bentley.com/npm/npm/big.js/-/big.js-3.2.0.tgz",
      "integrity": "sha1-pfwpi4G54Nyi5FiCR4S2XFK6WI4="
    },
    "binary-extensions": {
      "version": "1.11.0",
      "resolved": "https://npm.bentley.com/npm/npm/binary-extensions/-/binary-extensions-1.11.0.tgz",
      "integrity": "sha1-RqoXUftqL5PuXmibsQh9SxTGwgU="
    },
    "bn.js": {
      "version": "4.11.8",
      "resolved": "https://npm.bentley.com/npm/npm/bn.js/-/bn.js-4.11.8.tgz",
      "integrity": "sha1-LN4J617jQfSEdGuwMJsyU7GxRC8="
    },
    "body-parser": {
      "version": "1.18.2",
      "resolved": "https://npm.bentley.com/npm/npm/body-parser/-/body-parser-1.18.2.tgz",
      "integrity": "sha1-h2eKGdhLR9hZuDGZvVm84iKxBFQ=",
      "requires": {
        "bytes": "3.0.0",
        "content-type": "1.0.4",
        "debug": "2.6.9",
        "depd": "1.1.2",
        "http-errors": "1.6.2",
        "iconv-lite": "0.4.19",
        "on-finished": "2.3.0",
        "qs": "6.5.1",
        "raw-body": "2.3.2",
        "type-is": "1.6.16"
      }
    },
    "boom": {
      "version": "4.3.1",
      "resolved": "https://npm.bentley.com/npm/npm/boom/-/boom-4.3.1.tgz",
      "integrity": "sha1-T4owBctKfjiJ90kDD9JbluAdLjE=",
      "requires": {
        "hoek": "4.2.1"
      }
    },
    "brace-expansion": {
      "version": "1.1.11",
      "resolved": "https://npm.bentley.com/npm/npm/brace-expansion/-/brace-expansion-1.1.11.tgz",
      "integrity": "sha1-PH/L9SnYcibz0vUrlm/1Jx60Qd0=",
      "requires": {
        "balanced-match": "1.0.0",
        "concat-map": "0.0.1"
      }
    },
    "braces": {
      "version": "1.8.5",
      "resolved": "https://npm.bentley.com/npm/npm/braces/-/braces-1.8.5.tgz",
      "integrity": "sha1-uneWLhLf+WnWt2cR6RS3N4V79qc=",
      "requires": {
        "expand-range": "1.8.2",
        "preserve": "0.2.0",
        "repeat-element": "1.1.2"
      }
    },
    "brorand": {
      "version": "1.1.0",
      "resolved": "https://npm.bentley.com/npm/npm/brorand/-/brorand-1.1.0.tgz",
      "integrity": "sha1-EsJe/kCkXjwyPrhnWgoM5XsiNx8="
    },
    "browser-stdout": {
      "version": "1.3.0",
      "resolved": "https://npm.bentley.com/npm/npm/browser-stdout/-/browser-stdout-1.3.0.tgz",
      "integrity": "sha1-81HTKWnTL6XXpVZxVCY9korjvR8="
    },
    "browserify-aes": {
      "version": "1.1.1",
      "resolved": "https://npm.bentley.com/npm/npm/browserify-aes/-/browserify-aes-1.1.1.tgz",
      "integrity": "sha1-OLerVe24Bv8tzaGn8WIHc6R3xJ8=",
      "requires": {
        "buffer-xor": "1.0.3",
        "cipher-base": "1.0.4",
        "create-hash": "1.1.3",
        "evp_bytestokey": "1.0.3",
        "inherits": "2.0.3",
        "safe-buffer": "5.1.1"
      }
    },
    "browserify-cipher": {
      "version": "1.0.0",
      "resolved": "https://npm.bentley.com/npm/npm/browserify-cipher/-/browserify-cipher-1.0.0.tgz",
      "integrity": "sha1-mYgkSHS/XtTijalWZtzWasj8Njo=",
      "requires": {
        "browserify-aes": "1.1.1",
        "browserify-des": "1.0.0",
        "evp_bytestokey": "1.0.3"
      }
    },
    "browserify-des": {
      "version": "1.0.0",
      "resolved": "https://npm.bentley.com/npm/npm/browserify-des/-/browserify-des-1.0.0.tgz",
      "integrity": "sha1-2qJ3cXRwki7S/hhZQRihdUOXId0=",
      "requires": {
        "cipher-base": "1.0.4",
        "des.js": "1.0.0",
        "inherits": "2.0.3"
      }
    },
    "browserify-mime": {
      "version": "1.2.9",
      "resolved": "https://npm.bentley.com/npm/npm/browserify-mime/-/browserify-mime-1.2.9.tgz",
      "integrity": "sha1-rrGvKN5sDXpqLOQK22j/GEIq8x8="
    },
    "browserify-rsa": {
      "version": "4.0.1",
      "resolved": "https://npm.bentley.com/npm/npm/browserify-rsa/-/browserify-rsa-4.0.1.tgz",
      "integrity": "sha1-IeCr+vbyApzy+vsTNWenAdQTVSQ=",
      "requires": {
        "bn.js": "4.11.8",
        "randombytes": "2.0.6"
      }
    },
    "browserify-sign": {
      "version": "4.0.4",
      "resolved": "https://npm.bentley.com/npm/npm/browserify-sign/-/browserify-sign-4.0.4.tgz",
      "integrity": "sha1-qk62jl17ZYuqa/alfmMMvXqT0pg=",
      "requires": {
        "bn.js": "4.11.8",
        "browserify-rsa": "4.0.1",
        "create-hash": "1.1.3",
        "create-hmac": "1.1.6",
        "elliptic": "6.4.0",
        "inherits": "2.0.3",
        "parse-asn1": "5.1.0"
      }
    },
    "browserify-zlib": {
      "version": "0.2.0",
      "resolved": "https://npm.bentley.com/npm/npm/browserify-zlib/-/browserify-zlib-0.2.0.tgz",
      "integrity": "sha1-KGlFnZqjviRf6P4sofRuLn9U1z8=",
      "requires": {
        "pako": "1.0.6"
      }
    },
    "buffer": {
      "version": "4.9.1",
      "resolved": "https://npm.bentley.com/npm/npm/buffer/-/buffer-4.9.1.tgz",
      "integrity": "sha1-bRu2AbB6TvztlwlBMgkwJ8lbwpg=",
      "requires": {
        "base64-js": "1.2.3",
        "ieee754": "1.1.10",
        "isarray": "1.0.0"
      }
    },
    "buffer-xor": {
      "version": "1.0.3",
      "resolved": "https://npm.bentley.com/npm/npm/buffer-xor/-/buffer-xor-1.0.3.tgz",
      "integrity": "sha1-JuYe0UIvtw3ULm42cp7VHYVf6Nk="
    },
    "builtin-modules": {
      "version": "1.1.1",
      "resolved": "https://npm.bentley.com/npm/npm/builtin-modules/-/builtin-modules-1.1.1.tgz",
      "integrity": "sha1-Jw8HbFpywC9bZaR9+Uxf46J4iS8="
    },
    "builtin-status-codes": {
      "version": "3.0.0",
      "resolved": "https://npm.bentley.com/npm/npm/builtin-status-codes/-/builtin-status-codes-3.0.0.tgz",
      "integrity": "sha1-hZgoeOIbmOHGZCXgPQF0eI9Wnug="
    },
    "bytes": {
      "version": "3.0.0",
      "resolved": "https://npm.bentley.com/npm/npm/bytes/-/bytes-3.0.0.tgz",
      "integrity": "sha1-0ygVQE1olpn4Wk6k+odV3ROpYEg="
    },
    "cache-base": {
      "version": "1.0.1",
      "resolved": "https://npm.bentley.com/npm/npm/cache-base/-/cache-base-1.0.1.tgz",
      "integrity": "sha1-Cn9GQWgxyLZi7jb+TnxZ129marI=",
      "requires": {
        "collection-visit": "1.0.0",
        "component-emitter": "1.2.1",
        "get-value": "2.0.6",
        "has-value": "1.0.0",
        "isobject": "3.0.1",
        "set-value": "2.0.0",
        "to-object-path": "0.3.0",
        "union-value": "1.0.0",
        "unset-value": "1.0.0"
      },
      "dependencies": {
        "isobject": {
          "version": "3.0.1",
          "resolved": "https://npm.bentley.com/npm/npm/isobject/-/isobject-3.0.1.tgz",
          "integrity": "sha1-TkMekrEalzFjaqH5yNHMvP2reN8="
        }
      }
    },
    "camelcase": {
      "version": "4.1.0",
      "resolved": "https://npm.bentley.com/npm/npm/camelcase/-/camelcase-4.1.0.tgz",
      "integrity": "sha1-1UVjW+HjPFQmScaRc+Xeas+uNN0="
    },
    "camelcase-keys": {
      "version": "2.1.0",
      "resolved": "https://npm.bentley.com/npm/npm/camelcase-keys/-/camelcase-keys-2.1.0.tgz",
      "integrity": "sha1-MIvur/3ygRkFHvodkyITyRuPkuc=",
      "requires": {
        "camelcase": "2.1.1",
        "map-obj": "1.0.1"
      },
      "dependencies": {
        "camelcase": {
          "version": "2.1.1",
          "resolved": "https://npm.bentley.com/npm/npm/camelcase/-/camelcase-2.1.1.tgz",
          "integrity": "sha1-fB0W1nmhu+WcoCys7PsBHiAfWh8="
        }
      }
    },
    "caseless": {
      "version": "0.12.0",
      "resolved": "https://npm.bentley.com/npm/npm/caseless/-/caseless-0.12.0.tgz",
      "integrity": "sha1-G2gcIf+EAzyCZUMJBolCDRhxUdw="
    },
    "center-align": {
      "version": "0.1.3",
      "resolved": "https://npm.bentley.com/npm/npm/center-align/-/center-align-0.1.3.tgz",
      "integrity": "sha1-qg0yYptu6XIgBBHL1EYckHvCt60=",
      "requires": {
        "align-text": "0.1.4",
        "lazy-cache": "1.0.4"
      }
    },
    "chai": {
      "version": "4.1.2",
      "resolved": "https://npm.bentley.com/npm/npm/chai/-/chai-4.1.2.tgz",
      "integrity": "sha1-D2RYS6ZC8PKs4oBiefTwbKI61zw=",
      "requires": {
        "assertion-error": "1.1.0",
        "check-error": "1.0.2",
        "deep-eql": "3.0.1",
        "get-func-name": "2.0.0",
        "pathval": "1.1.0",
        "type-detect": "4.0.8"
      }
    },
    "chalk": {
      "version": "2.3.2",
      "resolved": "https://npm.bentley.com/npm/npm/chalk/-/chalk-2.3.2.tgz",
      "integrity": "sha1-JQ3JawdJG/1gHmSNZt319gx6XGU=",
      "requires": {
        "ansi-styles": "3.2.1",
        "escape-string-regexp": "1.0.5",
        "supports-color": "5.3.0"
      }
    },
    "charenc": {
      "version": "0.0.2",
      "resolved": "https://npm.bentley.com/npm/npm/charenc/-/charenc-0.0.2.tgz",
      "integrity": "sha1-wKHS86cJLgN3S/qD8UwPxXkKhmc="
    },
    "check-error": {
      "version": "1.0.2",
      "resolved": "https://npm.bentley.com/npm/npm/check-error/-/check-error-1.0.2.tgz",
      "integrity": "sha1-V00xLt2Iu13YkS6Sht1sCu1KrII="
    },
    "chokidar": {
      "version": "1.7.0",
      "resolved": "https://npm.bentley.com/npm/npm/chokidar/-/chokidar-1.7.0.tgz",
      "integrity": "sha1-eY5ol3gVHIB2tLNg5e3SjNortGg=",
      "requires": {
        "anymatch": "1.3.2",
        "async-each": "1.0.1",
        "glob-parent": "2.0.0",
        "inherits": "2.0.3",
        "is-binary-path": "1.0.1",
        "is-glob": "2.0.1",
        "path-is-absolute": "1.0.1",
        "readdirp": "2.1.0"
      }
    },
    "cipher-base": {
      "version": "1.0.4",
      "resolved": "https://npm.bentley.com/npm/npm/cipher-base/-/cipher-base-1.0.4.tgz",
      "integrity": "sha1-h2Dk7MJy9MNjUy+SbYdKriwTl94=",
      "requires": {
        "inherits": "2.0.3",
        "safe-buffer": "5.1.1"
      }
    },
    "circular-json": {
      "version": "0.3.3",
      "resolved": "https://npm.bentley.com/npm/npm/circular-json/-/circular-json-0.3.3.tgz",
      "integrity": "sha1-gVyZ6oT2gJUp0vRXkb34JxE1LWY="
    },
    "class-utils": {
      "version": "0.3.6",
      "resolved": "https://npm.bentley.com/npm/npm/class-utils/-/class-utils-0.3.6.tgz",
      "integrity": "sha1-+TNprouafOAv1B+q0MqDAzGQxGM=",
      "requires": {
        "arr-union": "3.1.0",
        "define-property": "0.2.5",
        "isobject": "3.0.1",
        "static-extend": "0.1.2"
      },
      "dependencies": {
        "define-property": {
          "version": "0.2.5",
          "resolved": "https://npm.bentley.com/npm/npm/define-property/-/define-property-0.2.5.tgz",
          "integrity": "sha1-w1se+RjsPJkPmlvFe+BKrOxcgRY=",
          "requires": {
            "is-descriptor": "0.1.6"
          }
        },
        "is-accessor-descriptor": {
          "version": "0.1.6",
          "resolved": "https://npm.bentley.com/npm/npm/is-accessor-descriptor/-/is-accessor-descriptor-0.1.6.tgz",
          "integrity": "sha1-qeEss66Nh2cn7u84Q/igiXtcmNY=",
          "requires": {
            "kind-of": "3.2.2"
          },
          "dependencies": {
            "kind-of": {
              "version": "3.2.2",
              "resolved": "https://npm.bentley.com/npm/npm/kind-of/-/kind-of-3.2.2.tgz",
              "integrity": "sha1-MeohpzS6ubuw8yRm2JOupR5KPGQ=",
              "requires": {
                "is-buffer": "1.1.6"
              }
            }
          }
        },
        "is-data-descriptor": {
          "version": "0.1.4",
          "resolved": "https://npm.bentley.com/npm/npm/is-data-descriptor/-/is-data-descriptor-0.1.4.tgz",
          "integrity": "sha1-C17mSDiOLIYCgueT8YVv7D8wG1Y=",
          "requires": {
            "kind-of": "3.2.2"
          },
          "dependencies": {
            "kind-of": {
              "version": "3.2.2",
              "resolved": "https://npm.bentley.com/npm/npm/kind-of/-/kind-of-3.2.2.tgz",
              "integrity": "sha1-MeohpzS6ubuw8yRm2JOupR5KPGQ=",
              "requires": {
                "is-buffer": "1.1.6"
              }
            }
          }
        },
        "is-descriptor": {
          "version": "0.1.6",
          "resolved": "https://npm.bentley.com/npm/npm/is-descriptor/-/is-descriptor-0.1.6.tgz",
          "integrity": "sha1-Nm2CQN3kh8pRgjsaufB6EKeCUco=",
          "requires": {
            "is-accessor-descriptor": "0.1.6",
            "is-data-descriptor": "0.1.4",
            "kind-of": "5.1.0"
          }
        },
        "isobject": {
          "version": "3.0.1",
          "resolved": "https://npm.bentley.com/npm/npm/isobject/-/isobject-3.0.1.tgz",
          "integrity": "sha1-TkMekrEalzFjaqH5yNHMvP2reN8="
        },
        "kind-of": {
          "version": "5.1.0",
          "resolved": "https://npm.bentley.com/npm/npm/kind-of/-/kind-of-5.1.0.tgz",
          "integrity": "sha1-cpyR4thXt6QZofmqZWhcTDP1hF0="
        }
      }
    },
    "cliui": {
      "version": "3.2.0",
      "resolved": "https://npm.bentley.com/npm/npm/cliui/-/cliui-3.2.0.tgz",
      "integrity": "sha1-EgYBU3qRbSmUD5NNo7SNWFo5IT0=",
      "requires": {
        "string-width": "1.0.2",
        "strip-ansi": "3.0.1",
        "wrap-ansi": "2.1.0"
      },
      "dependencies": {
        "string-width": {
          "version": "1.0.2",
          "resolved": "https://npm.bentley.com/npm/npm/string-width/-/string-width-1.0.2.tgz",
          "integrity": "sha1-EYvfW4zcUaKn5w0hHgfisLmxB9M=",
          "requires": {
            "code-point-at": "1.1.0",
            "is-fullwidth-code-point": "1.0.0",
            "strip-ansi": "3.0.1"
          }
        }
      }
    },
    "clone": {
      "version": "2.1.1",
      "resolved": "https://npm.bentley.com/npm/npm/clone/-/clone-2.1.1.tgz",
      "integrity": "sha1-0hfR6WERjjrJpLi7oyhVU79kfNs="
    },
    "clone-buffer": {
      "version": "1.0.0",
      "resolved": "https://npm.bentley.com/npm/npm/clone-buffer/-/clone-buffer-1.0.0.tgz",
      "integrity": "sha1-4+JbIHrE5wGvch4staFnksrD3Fg="
    },
    "clone-stats": {
      "version": "1.0.0",
      "resolved": "https://npm.bentley.com/npm/npm/clone-stats/-/clone-stats-1.0.0.tgz",
      "integrity": "sha1-s3gt/4u1R04Yuba/D9/ngvh3doA="
    },
    "cloneable-readable": {
<<<<<<< HEAD
      "version": "1.1.1",
      "resolved": "https://npm.bentley.com/npm/npm/cloneable-readable/-/cloneable-readable-1.1.1.tgz",
      "integrity": "sha1-wnpPOpQ8o3vtmwHH1XLuYbEwKxU=",
=======
      "version": "1.1.2",
      "resolved": "https://registry.npmjs.org/cloneable-readable/-/cloneable-readable-1.1.2.tgz",
      "integrity": "sha512-Bq6+4t+lbM8vhTs/Bef5c5AdEMtapp/iFb6+s4/Hh9MVTt8OLKH7ZOOZSCT+Ys7hsHvqv0GuMPJ1lnQJVHvxpg==",
>>>>>>> 198ff2f9
      "requires": {
        "inherits": "2.0.3",
        "process-nextick-args": "2.0.0",
        "readable-stream": "2.3.5"
      }
    },
    "co": {
      "version": "4.6.0",
      "resolved": "https://npm.bentley.com/npm/npm/co/-/co-4.6.0.tgz",
      "integrity": "sha1-bqa989hTrlTMuOR7+gvz+QMfsYQ="
    },
    "code-point-at": {
      "version": "1.1.0",
      "resolved": "https://npm.bentley.com/npm/npm/code-point-at/-/code-point-at-1.1.0.tgz",
      "integrity": "sha1-DQcLTQQ6W+ozovGkDi7bPZpMz3c="
    },
    "collection-visit": {
      "version": "1.0.0",
      "resolved": "https://npm.bentley.com/npm/npm/collection-visit/-/collection-visit-1.0.0.tgz",
      "integrity": "sha1-S8A3PBZLwykbTTaMgpzxqApZ3KA=",
      "requires": {
        "map-visit": "1.0.0",
        "object-visit": "1.0.1"
      }
    },
    "color-convert": {
      "version": "1.9.1",
      "resolved": "https://npm.bentley.com/npm/npm/color-convert/-/color-convert-1.9.1.tgz",
      "integrity": "sha1-wSYRB66y8pTr/+ye2eytUppgl+0=",
      "requires": {
        "color-name": "1.1.3"
      }
    },
    "color-name": {
      "version": "1.1.3",
      "resolved": "https://npm.bentley.com/npm/npm/color-name/-/color-name-1.1.3.tgz",
      "integrity": "sha1-p9BVi9icQveV3UIyj3QIMcpTvCU="
    },
    "color-support": {
      "version": "1.1.3",
      "resolved": "https://npm.bentley.com/npm/npm/color-support/-/color-support-1.1.3.tgz",
      "integrity": "sha1-k4NDeaHMmgxh+C9S8NBDIiUb1aI="
    },
    "colors": {
      "version": "1.2.1",
      "resolved": "https://npm.bentley.com/npm/npm/colors/-/colors-1.2.1.tgz",
      "integrity": "sha1-9KPTApdqrwQjVroa3jsaLGLZ15Q="
    },
    "combined-stream": {
      "version": "1.0.6",
      "resolved": "https://npm.bentley.com/npm/npm/combined-stream/-/combined-stream-1.0.6.tgz",
      "integrity": "sha1-cj599ugBrFYTETp+RFqbactjKBg=",
      "requires": {
        "delayed-stream": "1.0.0"
      }
    },
    "commander": {
      "version": "2.15.0",
      "resolved": "https://npm.bentley.com/npm/npm/commander/-/commander-2.15.0.tgz",
      "integrity": "sha1-rSojocOwNuOSRpuAEs7GsztMEyI="
    },
    "comment-json": {
      "version": "1.1.3",
      "resolved": "https://npm.bentley.com/npm/npm/comment-json/-/comment-json-1.1.3.tgz",
      "integrity": "sha1-aYbDMw/uDEyeAMI5jNYa+l2PI54=",
      "requires": {
        "json-parser": "1.1.5"
      }
    },
    "component-emitter": {
      "version": "1.2.1",
      "resolved": "https://npm.bentley.com/npm/npm/component-emitter/-/component-emitter-1.2.1.tgz",
      "integrity": "sha1-E3kY1teCg/ffemt8WmPhQOaUJeY="
    },
    "concat-map": {
      "version": "0.0.1",
      "resolved": "https://npm.bentley.com/npm/npm/concat-map/-/concat-map-0.0.1.tgz",
      "integrity": "sha1-2Klr13/Wjfd5OnMDajug1UBdR3s="
    },
    "concat-stream": {
      "version": "1.6.0",
      "resolved": "https://npm.bentley.com/npm/npm/concat-stream/-/concat-stream-1.6.0.tgz",
      "integrity": "sha1-CqxmL9Ur54lk1VMvaUeE5wEQrPc=",
      "requires": {
        "inherits": "2.0.3",
        "readable-stream": "2.3.5",
        "typedarray": "0.0.6"
      }
    },
    "concurrently": {
      "version": "3.5.1",
      "resolved": "https://npm.bentley.com/npm/npm/concurrently/-/concurrently-3.5.1.tgz",
      "integrity": "sha1-7otgAYu+hrAt8T5SSUU8bs7NJSE=",
      "requires": {
        "chalk": "0.5.1",
        "commander": "2.6.0",
        "date-fns": "1.29.0",
        "lodash": "4.17.5",
        "rx": "2.3.24",
        "spawn-command": "0.0.2-1",
        "supports-color": "3.2.3",
        "tree-kill": "1.2.0"
      },
      "dependencies": {
        "ansi-regex": {
          "version": "0.2.1",
          "resolved": "https://npm.bentley.com/npm/npm/ansi-regex/-/ansi-regex-0.2.1.tgz",
          "integrity": "sha1-DY6UaWej2BQ/k+JOKYUl/BsiNfk="
        },
        "ansi-styles": {
          "version": "1.1.0",
          "resolved": "https://npm.bentley.com/npm/npm/ansi-styles/-/ansi-styles-1.1.0.tgz",
          "integrity": "sha1-6uy/Zs1waIJ2Cy9GkVgrj1XXp94="
        },
        "chalk": {
          "version": "0.5.1",
          "resolved": "https://npm.bentley.com/npm/npm/chalk/-/chalk-0.5.1.tgz",
          "integrity": "sha1-Zjs6ZItotV0EaQ1JFnqoN4WPIXQ=",
          "requires": {
            "ansi-styles": "1.1.0",
            "escape-string-regexp": "1.0.5",
            "has-ansi": "0.1.0",
            "strip-ansi": "0.3.0",
            "supports-color": "0.2.0"
          },
          "dependencies": {
            "supports-color": {
              "version": "0.2.0",
              "resolved": "https://npm.bentley.com/npm/npm/supports-color/-/supports-color-0.2.0.tgz",
              "integrity": "sha1-2S3iaU6z9nMjlz1649i1W0wiGQo="
            }
          }
        },
        "commander": {
          "version": "2.6.0",
          "resolved": "https://npm.bentley.com/npm/npm/commander/-/commander-2.6.0.tgz",
          "integrity": "sha1-nfflL7Kgyw+4kFjugMMQQiXzfh0="
        },
        "has-ansi": {
          "version": "0.1.0",
          "resolved": "https://npm.bentley.com/npm/npm/has-ansi/-/has-ansi-0.1.0.tgz",
          "integrity": "sha1-hPJlqujA5qiKEtcCKJS3VoiUxi4=",
          "requires": {
            "ansi-regex": "0.2.1"
          }
        },
        "has-flag": {
          "version": "1.0.0",
          "resolved": "https://npm.bentley.com/npm/npm/has-flag/-/has-flag-1.0.0.tgz",
          "integrity": "sha1-nZ55MWXOAXoA8AQYxD+UKnsdEfo="
        },
        "strip-ansi": {
          "version": "0.3.0",
          "resolved": "https://npm.bentley.com/npm/npm/strip-ansi/-/strip-ansi-0.3.0.tgz",
          "integrity": "sha1-JfSOoiynkYfzF0pNuHWTR7sSYiA=",
          "requires": {
            "ansi-regex": "0.2.1"
          }
        },
        "supports-color": {
          "version": "3.2.3",
          "resolved": "https://npm.bentley.com/npm/npm/supports-color/-/supports-color-3.2.3.tgz",
          "integrity": "sha1-ZawFBLOVQXHYpklGsq48u4pfVPY=",
          "requires": {
            "has-flag": "1.0.0"
          }
        }
      }
    },
    "console-browserify": {
      "version": "1.1.0",
      "resolved": "https://npm.bentley.com/npm/npm/console-browserify/-/console-browserify-1.1.0.tgz",
      "integrity": "sha1-8CQcRXMKn8YyOyBtvzjtx0HQuxA=",
      "requires": {
        "date-now": "0.1.4"
      }
    },
    "constants-browserify": {
      "version": "1.0.0",
      "resolved": "https://npm.bentley.com/npm/npm/constants-browserify/-/constants-browserify-1.0.0.tgz",
      "integrity": "sha1-wguW2MYXdIqvHBYCF2DNJ/y4y3U="
    },
    "content-disposition": {
      "version": "0.5.2",
      "resolved": "https://npm.bentley.com/npm/npm/content-disposition/-/content-disposition-0.5.2.tgz",
      "integrity": "sha1-DPaLud318r55YcOoUXjLhdunjLQ="
    },
    "content-type": {
      "version": "1.0.4",
      "resolved": "https://npm.bentley.com/npm/npm/content-type/-/content-type-1.0.4.tgz",
      "integrity": "sha1-4TjMdeBAxyexlm/l5fjJruJW/js="
    },
    "convert-source-map": {
      "version": "1.5.1",
      "resolved": "https://npm.bentley.com/npm/npm/convert-source-map/-/convert-source-map-1.5.1.tgz",
      "integrity": "sha1-uCeAl7m8IpNl3lxiz1/K7YtVmeU="
    },
    "cookie": {
      "version": "0.3.1",
      "resolved": "https://npm.bentley.com/npm/npm/cookie/-/cookie-0.3.1.tgz",
      "integrity": "sha1-5+Ch+e9DtMi6klxcWpboBtFoc7s="
    },
    "cookie-signature": {
      "version": "1.0.6",
      "resolved": "https://npm.bentley.com/npm/npm/cookie-signature/-/cookie-signature-1.0.6.tgz",
      "integrity": "sha1-4wOogrNCzD7oylE6eZmXNNqzriw="
    },
    "cookiejar": {
      "version": "2.1.1",
      "resolved": "https://npm.bentley.com/npm/npm/cookiejar/-/cookiejar-2.1.1.tgz",
      "integrity": "sha1-Qa1XsbVVlR7BcUEqgZQrHoIA00o="
    },
    "copy-descriptor": {
      "version": "0.1.1",
      "resolved": "https://npm.bentley.com/npm/npm/copy-descriptor/-/copy-descriptor-0.1.1.tgz",
      "integrity": "sha1-Z29us8OZl8LuGsOpJP1hJHSPV40="
    },
    "core-js": {
      "version": "2.5.3",
      "resolved": "https://npm.bentley.com/npm/npm/core-js/-/core-js-2.5.3.tgz",
      "integrity": "sha1-isw4NFgk8W2DZbfJtCWRaOjtYD4="
    },
    "core-util-is": {
      "version": "1.0.2",
      "resolved": "https://npm.bentley.com/npm/npm/core-util-is/-/core-util-is-1.0.2.tgz",
      "integrity": "sha1-tf1UIgqivFq1eqtxQMlAdUUDwac="
    },
    "cpx": {
      "version": "1.5.0",
      "resolved": "https://npm.bentley.com/npm/npm/cpx/-/cpx-1.5.0.tgz",
      "integrity": "sha1-GFvgGFEdhycN7czCkxceN2VauI8=",
      "requires": {
        "babel-runtime": "6.26.0",
        "chokidar": "1.7.0",
        "duplexer": "0.1.1",
        "glob": "7.1.2",
        "glob2base": "0.0.12",
        "minimatch": "3.0.4",
        "mkdirp": "0.5.1",
        "resolve": "1.5.0",
        "safe-buffer": "5.1.1",
        "shell-quote": "1.6.1",
        "subarg": "1.0.0"
      }
    },
    "create-ecdh": {
      "version": "4.0.0",
      "resolved": "https://npm.bentley.com/npm/npm/create-ecdh/-/create-ecdh-4.0.0.tgz",
      "integrity": "sha1-iIxyNZbN92EvZJgjPuvXo1MBc30=",
      "requires": {
        "bn.js": "4.11.8",
        "elliptic": "6.4.0"
      }
    },
    "create-hash": {
      "version": "1.1.3",
      "resolved": "https://npm.bentley.com/npm/npm/create-hash/-/create-hash-1.1.3.tgz",
      "integrity": "sha1-YGBCrIuSYnUPSDyt2rD1gZFy2P0=",
      "requires": {
        "cipher-base": "1.0.4",
        "inherits": "2.0.3",
        "ripemd160": "2.0.1",
        "sha.js": "2.4.10"
      }
    },
    "create-hmac": {
      "version": "1.1.6",
      "resolved": "https://npm.bentley.com/npm/npm/create-hmac/-/create-hmac-1.1.6.tgz",
      "integrity": "sha1-rLniIaThe9sHbpBlfEK5PjcmzwY=",
      "requires": {
        "cipher-base": "1.0.4",
        "create-hash": "1.1.3",
        "inherits": "2.0.3",
        "ripemd160": "2.0.1",
        "safe-buffer": "5.1.1",
        "sha.js": "2.4.10"
      }
    },
    "cross-spawn": {
      "version": "5.1.0",
      "resolved": "https://npm.bentley.com/npm/npm/cross-spawn/-/cross-spawn-5.1.0.tgz",
      "integrity": "sha1-6L0O/uWPz/b4+UUQoKVUu/ojVEk=",
      "requires": {
        "lru-cache": "4.1.2",
        "shebang-command": "1.2.0",
        "which": "1.3.0"
      }
    },
    "crypt": {
      "version": "0.0.2",
      "resolved": "https://npm.bentley.com/npm/npm/crypt/-/crypt-0.0.2.tgz",
      "integrity": "sha1-iNf/fsDfuG9xPch7u0LQRNPmxBs="
    },
    "cryptiles": {
      "version": "3.1.2",
      "resolved": "https://npm.bentley.com/npm/npm/cryptiles/-/cryptiles-3.1.2.tgz",
      "integrity": "sha1-qJ+7Ig9c4l7FboxKqKT9e1sNKf4=",
      "requires": {
        "boom": "5.2.0"
      },
      "dependencies": {
        "boom": {
          "version": "5.2.0",
          "resolved": "https://npm.bentley.com/npm/npm/boom/-/boom-5.2.0.tgz",
          "integrity": "sha1-XdnabuOl8wIHdDYpDLcX0/SlTgI=",
          "requires": {
            "hoek": "4.2.1"
          }
        }
      }
    },
    "crypto-browserify": {
      "version": "3.12.0",
      "resolved": "https://npm.bentley.com/npm/npm/crypto-browserify/-/crypto-browserify-3.12.0.tgz",
      "integrity": "sha1-OWz58xN/A+S45TLFj2mCVOAPgOw=",
      "requires": {
        "browserify-cipher": "1.0.0",
        "browserify-sign": "4.0.4",
        "create-ecdh": "4.0.0",
        "create-hash": "1.1.3",
        "create-hmac": "1.1.6",
        "diffie-hellman": "5.0.2",
        "inherits": "2.0.3",
        "pbkdf2": "3.0.14",
        "public-encrypt": "4.0.0",
        "randombytes": "2.0.6",
        "randomfill": "1.0.4"
      }
    },
    "currently-unhandled": {
      "version": "0.4.1",
      "resolved": "https://npm.bentley.com/npm/npm/currently-unhandled/-/currently-unhandled-0.4.1.tgz",
      "integrity": "sha1-mI3zP+qxke95mmE2nddsF635V+o=",
      "requires": {
        "array-find-index": "1.0.2"
      }
    },
    "d": {
      "version": "1.0.0",
      "resolved": "https://npm.bentley.com/npm/npm/d/-/d-1.0.0.tgz",
      "integrity": "sha1-dUu1v+VUUdpppYuU1F9MWwRi1Y8=",
      "requires": {
        "es5-ext": "0.10.41"
      }
    },
    "dashdash": {
      "version": "1.14.1",
      "resolved": "https://npm.bentley.com/npm/npm/dashdash/-/dashdash-1.14.1.tgz",
      "integrity": "sha1-hTz6D3y+L+1d4gMmuN1YEDX24vA=",
      "requires": {
        "assert-plus": "1.0.0"
      }
    },
    "date-fns": {
      "version": "1.29.0",
      "resolved": "https://npm.bentley.com/npm/npm/date-fns/-/date-fns-1.29.0.tgz",
      "integrity": "sha1-EuYJzcuTUScxHQTTMzTilgoqVOY="
    },
    "date-now": {
      "version": "0.1.4",
      "resolved": "https://npm.bentley.com/npm/npm/date-now/-/date-now-0.1.4.tgz",
      "integrity": "sha1-6vQ5/U1ISK105cx9vvIAZyueNFs="
    },
    "debug": {
      "version": "2.6.9",
      "resolved": "https://npm.bentley.com/npm/npm/debug/-/debug-2.6.9.tgz",
      "integrity": "sha1-XRKFFd8TT/Mn6QpMk/Tgd6U2NB8=",
      "requires": {
        "ms": "2.0.0"
      }
    },
    "debug-fabulous": {
      "version": "0.1.2",
      "resolved": "https://npm.bentley.com/npm/npm/debug-fabulous/-/debug-fabulous-0.1.2.tgz",
      "integrity": "sha1-xjrE35KhNpC4t51RFAHWU7CjF2c=",
      "requires": {
        "debug": "2.6.9",
        "memoizee": "0.4.12",
        "object-assign": "4.1.1"
      }
    },
    "decamelize": {
      "version": "1.2.0",
      "resolved": "https://npm.bentley.com/npm/npm/decamelize/-/decamelize-1.2.0.tgz",
      "integrity": "sha1-9lNNFRSCabIDUue+4m9QH5oZEpA="
    },
    "decode-uri-component": {
      "version": "0.2.0",
      "resolved": "https://npm.bentley.com/npm/npm/decode-uri-component/-/decode-uri-component-0.2.0.tgz",
      "integrity": "sha1-6zkTMzRYd1y4TNGh+uBiEGu4dUU="
    },
    "deep-assign": {
      "version": "2.0.0",
      "resolved": "https://npm.bentley.com/npm/npm/deep-assign/-/deep-assign-2.0.0.tgz",
      "integrity": "sha1-6+BrHwfwja5ZdiDj3RYi83GhxXI=",
      "requires": {
        "is-obj": "1.0.1"
      }
    },
    "deep-eql": {
      "version": "3.0.1",
      "resolved": "https://npm.bentley.com/npm/npm/deep-eql/-/deep-eql-3.0.1.tgz",
      "integrity": "sha1-38lARACtHI/gI+faHfHBR8S0RN8=",
      "requires": {
        "type-detect": "4.0.8"
      }
    },
    "deep-extend": {
      "version": "0.4.2",
      "resolved": "https://npm.bentley.com/npm/npm/deep-extend/-/deep-extend-0.4.2.tgz",
      "integrity": "sha1-SLaZwn4zS/ifEIkr5DL25MfTSn8="
    },
    "deepmerge": {
      "version": "2.1.0",
      "resolved": "https://npm.bentley.com/npm/npm/deepmerge/-/deepmerge-2.1.0.tgz",
      "integrity": "sha1-URpU//QF/DRvAkC7Jwo+lTOjEQI="
    },
    "define-property": {
      "version": "2.0.2",
      "resolved": "https://npm.bentley.com/npm/npm/define-property/-/define-property-2.0.2.tgz",
      "integrity": "sha1-1Flono1lS6d+AqgX+HENcCyxbp0=",
      "requires": {
        "is-descriptor": "1.0.2",
        "isobject": "3.0.1"
      },
      "dependencies": {
        "isobject": {
          "version": "3.0.1",
          "resolved": "https://npm.bentley.com/npm/npm/isobject/-/isobject-3.0.1.tgz",
          "integrity": "sha1-TkMekrEalzFjaqH5yNHMvP2reN8="
        }
      }
    },
    "delayed-stream": {
      "version": "1.0.0",
      "resolved": "https://npm.bentley.com/npm/npm/delayed-stream/-/delayed-stream-1.0.0.tgz",
      "integrity": "sha1-3zrhmayt+31ECqrgsp4icrJOxhk="
    },
    "depd": {
      "version": "1.1.2",
      "resolved": "https://npm.bentley.com/npm/npm/depd/-/depd-1.1.2.tgz",
      "integrity": "sha1-m81S4UwJd2PnSbJ0xDRu0uVgtak="
    },
    "des.js": {
      "version": "1.0.0",
      "resolved": "https://npm.bentley.com/npm/npm/des.js/-/des.js-1.0.0.tgz",
      "integrity": "sha1-wHTS4qpqipoH29YfmhXCzYPsjsw=",
      "requires": {
        "inherits": "2.0.3",
        "minimalistic-assert": "1.0.0"
      }
    },
    "destroy": {
      "version": "1.0.4",
      "resolved": "https://npm.bentley.com/npm/npm/destroy/-/destroy-1.0.4.tgz",
      "integrity": "sha1-l4hXRCxEdJ5CBmE+N5RiBYJqvYA="
    },
    "detect-indent": {
      "version": "4.0.0",
      "resolved": "https://npm.bentley.com/npm/npm/detect-indent/-/detect-indent-4.0.0.tgz",
      "integrity": "sha1-920GQ1LN9Docts5hnE7jqUdd4gg=",
      "requires": {
        "repeating": "2.0.1"
      }
    },
    "diff": {
      "version": "3.5.0",
      "resolved": "https://npm.bentley.com/npm/npm/diff/-/diff-3.5.0.tgz",
      "integrity": "sha1-gAwN0eCov7yVg1wgKtIg/jF+WhI="
    },
    "diffie-hellman": {
      "version": "5.0.2",
      "resolved": "https://npm.bentley.com/npm/npm/diffie-hellman/-/diffie-hellman-5.0.2.tgz",
      "integrity": "sha1-tYNXOScM/ias9jIJn97SoH8gnl4=",
      "requires": {
        "bn.js": "4.11.8",
        "miller-rabin": "4.0.1",
        "randombytes": "2.0.6"
      }
    },
    "domain-browser": {
      "version": "1.2.0",
      "resolved": "https://npm.bentley.com/npm/npm/domain-browser/-/domain-browser-1.2.0.tgz",
      "integrity": "sha1-PTH1AZGmdJ3RN1p/Ui6CPULlTto="
    },
    "duplexer": {
      "version": "0.1.1",
      "resolved": "https://npm.bentley.com/npm/npm/duplexer/-/duplexer-0.1.1.tgz",
      "integrity": "sha1-rOb/gIwc5mtX0ev5eXessCM0z8E="
    },
    "duplexify": {
      "version": "3.5.4",
      "resolved": "https://npm.bentley.com/npm/npm/duplexify/-/duplexify-3.5.4.tgz",
      "integrity": "sha1-S7RsF5bqvr7sTKmi5muAjLej2LQ=",
      "requires": {
        "end-of-stream": "1.4.1",
        "inherits": "2.0.3",
        "readable-stream": "2.3.5",
        "stream-shift": "1.0.0"
      }
    },
    "ee-first": {
      "version": "1.1.1",
      "resolved": "https://npm.bentley.com/npm/npm/ee-first/-/ee-first-1.1.1.tgz",
      "integrity": "sha1-WQxhFWsK4vTwJVcyoViyZrxWsh0="
    },
    "electron": {
      "version": "1.6.11",
      "resolved": "https://npm.bentley.com/npm/npm/electron/-/electron-1.6.11.tgz",
      "integrity": "sha1-vnnA69zv7bW/KBF0CYAPpTus7/o=",
      "requires": {
        "@types/node": "7.0.56",
        "electron-download": "3.3.0",
        "extract-zip": "1.6.6"
      },
      "dependencies": {
        "@types/node": {
          "version": "7.0.56",
<<<<<<< HEAD
          "resolved": "https://npm.bentley.com/npm/npm/@types/node/-/node-7.0.56.tgz",
          "integrity": "sha1-trZZBJGRgivkPBRhDBeF1LnN3s8="
=======
          "resolved": "http://registry.npmjs.org/@types/node/-/node-7.0.56.tgz",
          "integrity": "sha512-NgjN3xPyqbAXSIpznNAR5Cisx5uKqJWxcS9kefzSFEX/9J7O01/FHyfnvPI7SztBf9p6c8mqOn3olZWJx3ja6g=="
>>>>>>> 198ff2f9
        }
      }
    },
    "electron-download": {
      "version": "3.3.0",
      "resolved": "https://npm.bentley.com/npm/npm/electron-download/-/electron-download-3.3.0.tgz",
      "integrity": "sha1-LP1U1pZsAZxNSa1l++Zcyc3vaMg=",
      "requires": {
        "debug": "2.6.9",
        "fs-extra": "0.30.0",
        "home-path": "1.0.5",
        "minimist": "1.2.0",
        "nugget": "2.0.1",
        "path-exists": "2.1.0",
        "rc": "1.2.6",
        "semver": "5.5.0",
        "sumchecker": "1.3.1"
      },
      "dependencies": {
        "fs-extra": {
          "version": "0.30.0",
          "resolved": "https://npm.bentley.com/npm/npm/fs-extra/-/fs-extra-0.30.0.tgz",
          "integrity": "sha1-8jP/zAjU2n1DLapEl3aYnbHfk/A=",
          "requires": {
            "graceful-fs": "4.1.11",
            "jsonfile": "2.4.0",
            "klaw": "1.3.1",
            "path-is-absolute": "1.0.1",
            "rimraf": "2.6.2"
          }
        },
        "jsonfile": {
          "version": "2.4.0",
          "resolved": "https://npm.bentley.com/npm/npm/jsonfile/-/jsonfile-2.4.0.tgz",
          "integrity": "sha1-NzaitCi4e72gzIO1P6PWM6NcKug=",
          "requires": {
            "graceful-fs": "4.1.11"
          }
        },
        "minimist": {
          "version": "1.2.0",
          "resolved": "https://npm.bentley.com/npm/npm/minimist/-/minimist-1.2.0.tgz",
          "integrity": "sha1-o1AIsg9BOD7sH7kU9M1d95omQoQ="
        },
        "path-exists": {
          "version": "2.1.0",
          "resolved": "https://npm.bentley.com/npm/npm/path-exists/-/path-exists-2.1.0.tgz",
          "integrity": "sha1-D+tsZPD8UY2adU3V77YscCJ2H0s=",
          "requires": {
            "pinkie-promise": "2.0.1"
          }
        }
      }
    },
    "elliptic": {
      "version": "6.4.0",
      "resolved": "https://npm.bentley.com/npm/npm/elliptic/-/elliptic-6.4.0.tgz",
      "integrity": "sha1-ysmvh2LIWDYYcAPI3+GT5eLq5d8=",
      "requires": {
        "bn.js": "4.11.8",
        "brorand": "1.1.0",
        "hash.js": "1.1.3",
        "hmac-drbg": "1.0.1",
        "inherits": "2.0.3",
        "minimalistic-assert": "1.0.0",
        "minimalistic-crypto-utils": "1.0.1"
      }
    },
    "emojis-list": {
      "version": "2.1.0",
      "resolved": "https://npm.bentley.com/npm/npm/emojis-list/-/emojis-list-2.1.0.tgz",
      "integrity": "sha1-TapNnbAPmBmIDHn6RXrlsJof04k="
    },
    "encodeurl": {
      "version": "1.0.2",
      "resolved": "https://npm.bentley.com/npm/npm/encodeurl/-/encodeurl-1.0.2.tgz",
      "integrity": "sha1-rT/0yG7C0CkyL1oCw6mmBslbP1k="
    },
    "end-of-stream": {
      "version": "1.4.1",
      "resolved": "https://npm.bentley.com/npm/npm/end-of-stream/-/end-of-stream-1.4.1.tgz",
      "integrity": "sha1-7SljTRm6ukY7bOa4CjchPqtx7EM=",
      "requires": {
        "once": "1.4.0"
      }
    },
    "enhanced-resolve": {
      "version": "3.4.1",
      "resolved": "https://npm.bentley.com/npm/npm/enhanced-resolve/-/enhanced-resolve-3.4.1.tgz",
      "integrity": "sha1-BCHjOf1xQZs9oT0Smzl5BAIwR24=",
      "requires": {
        "graceful-fs": "4.1.11",
        "memory-fs": "0.4.1",
        "object-assign": "4.1.1",
        "tapable": "0.2.8"
      }
    },
    "errno": {
      "version": "0.1.7",
      "resolved": "https://npm.bentley.com/npm/npm/errno/-/errno-0.1.7.tgz",
      "integrity": "sha1-RoTXF3mtOa8Xfj8AeZb3xnyFJhg=",
      "requires": {
        "prr": "1.0.1"
      }
    },
    "error-ex": {
      "version": "1.3.1",
      "resolved": "https://npm.bentley.com/npm/npm/error-ex/-/error-ex-1.3.1.tgz",
      "integrity": "sha1-+FWobOYa3E6GIcPNoh56dhLDqNw=",
      "requires": {
        "is-arrayish": "0.2.1"
      }
    },
    "es5-ext": {
<<<<<<< HEAD
      "version": "0.10.40",
      "resolved": "https://npm.bentley.com/npm/npm/es5-ext/-/es5-ext-0.10.40.tgz",
      "integrity": "sha1-qz0heblDAIxenvJBvrJe9BQkx3Q=",
=======
      "version": "0.10.41",
      "resolved": "https://registry.npmjs.org/es5-ext/-/es5-ext-0.10.41.tgz",
      "integrity": "sha512-MYK02wXfwTMie5TEJWPolgOsXEmz7wKCQaGzgmRjZOoV6VLG8I5dSv2bn6AOClXhK64gnSQTQ9W9MKvx87J4gw==",
>>>>>>> 198ff2f9
      "requires": {
        "es6-iterator": "2.0.3",
        "es6-symbol": "3.1.1",
        "next-tick": "1.0.0"
      }
    },
    "es6-iterator": {
      "version": "2.0.3",
      "resolved": "https://npm.bentley.com/npm/npm/es6-iterator/-/es6-iterator-2.0.3.tgz",
      "integrity": "sha1-p96IkUGgWpSwhUQDstCg+/qY87c=",
      "requires": {
        "d": "1.0.0",
        "es5-ext": "0.10.41",
        "es6-symbol": "3.1.1"
      }
    },
    "es6-map": {
      "version": "0.1.5",
      "resolved": "https://npm.bentley.com/npm/npm/es6-map/-/es6-map-0.1.5.tgz",
      "integrity": "sha1-kTbgUD3MBqMBaQ8LsU/042TpSfA=",
      "requires": {
        "d": "1.0.0",
        "es5-ext": "0.10.41",
        "es6-iterator": "2.0.3",
        "es6-set": "0.1.5",
        "es6-symbol": "3.1.1",
        "event-emitter": "0.3.5"
      }
    },
    "es6-promise": {
      "version": "4.2.4",
      "resolved": "https://npm.bentley.com/npm/npm/es6-promise/-/es6-promise-4.2.4.tgz",
      "integrity": "sha1-3EIhwrFlGHYL2MOaUtjzVvwA7Sk="
    },
    "es6-set": {
      "version": "0.1.5",
      "resolved": "https://npm.bentley.com/npm/npm/es6-set/-/es6-set-0.1.5.tgz",
      "integrity": "sha1-0rPsXU2ADO2BjbU40ol02wpzzLE=",
      "requires": {
        "d": "1.0.0",
        "es5-ext": "0.10.41",
        "es6-iterator": "2.0.3",
        "es6-symbol": "3.1.1",
        "event-emitter": "0.3.5"
      }
    },
    "es6-symbol": {
      "version": "3.1.1",
      "resolved": "https://npm.bentley.com/npm/npm/es6-symbol/-/es6-symbol-3.1.1.tgz",
      "integrity": "sha1-vwDvT9q2uhtG7Le2KbTH7VcVzHc=",
      "requires": {
        "d": "1.0.0",
        "es5-ext": "0.10.41"
      }
    },
    "es6-weak-map": {
      "version": "2.0.2",
      "resolved": "https://npm.bentley.com/npm/npm/es6-weak-map/-/es6-weak-map-2.0.2.tgz",
      "integrity": "sha1-XjqzIlH/0VOKH45f+hNXdy+S2W8=",
      "requires": {
        "d": "1.0.0",
        "es5-ext": "0.10.41",
        "es6-iterator": "2.0.3",
        "es6-symbol": "3.1.1"
      }
    },
    "escape-html": {
      "version": "1.0.3",
      "resolved": "https://npm.bentley.com/npm/npm/escape-html/-/escape-html-1.0.3.tgz",
      "integrity": "sha1-Aljq5NPQwJdN4cFpGI7wBR0dGYg="
    },
    "escape-string-regexp": {
      "version": "1.0.5",
      "resolved": "https://npm.bentley.com/npm/npm/escape-string-regexp/-/escape-string-regexp-1.0.5.tgz",
      "integrity": "sha1-G2HAViGQqN/2rjuyzwIAyhMLhtQ="
    },
    "escope": {
      "version": "3.6.0",
      "resolved": "https://npm.bentley.com/npm/npm/escope/-/escope-3.6.0.tgz",
      "integrity": "sha1-4Bl16BJ4GhY6ba392AOY3GTIicM=",
      "requires": {
        "es6-map": "0.1.5",
        "es6-weak-map": "2.0.2",
        "esrecurse": "4.2.1",
        "estraverse": "4.2.0"
      }
    },
    "esprima": {
      "version": "2.7.3",
      "resolved": "https://npm.bentley.com/npm/npm/esprima/-/esprima-2.7.3.tgz",
      "integrity": "sha1-luO3DVd59q1JzQMmc9HDEnZ7pYE="
    },
    "esrecurse": {
      "version": "4.2.1",
      "resolved": "https://npm.bentley.com/npm/npm/esrecurse/-/esrecurse-4.2.1.tgz",
      "integrity": "sha1-AHo7n9vCs7uH5IeeoZyS/b05Qs8=",
      "requires": {
        "estraverse": "4.2.0"
      }
    },
    "estraverse": {
      "version": "4.2.0",
      "resolved": "https://npm.bentley.com/npm/npm/estraverse/-/estraverse-4.2.0.tgz",
      "integrity": "sha1-De4/7TH81GlhjOc0IJn8GvoL2xM="
    },
    "esutils": {
      "version": "2.0.2",
      "resolved": "https://npm.bentley.com/npm/npm/esutils/-/esutils-2.0.2.tgz",
      "integrity": "sha1-Cr9PHKpbyx96nYrMbepPqqBLrJs="
    },
    "etag": {
      "version": "1.8.1",
      "resolved": "https://npm.bentley.com/npm/npm/etag/-/etag-1.8.1.tgz",
      "integrity": "sha1-Qa4u62XvpiJorr/qg6x9eSmbCIc="
    },
    "event-emitter": {
      "version": "0.3.5",
      "resolved": "https://npm.bentley.com/npm/npm/event-emitter/-/event-emitter-0.3.5.tgz",
      "integrity": "sha1-34xp7vFkeSPHFXuc6DhAYQsCzDk=",
      "requires": {
        "d": "1.0.0",
        "es5-ext": "0.10.41"
      }
    },
    "event-stream": {
      "version": "3.3.4",
<<<<<<< HEAD
      "resolved": "https://npm.bentley.com/npm/npm/event-stream/-/event-stream-3.3.4.tgz",
=======
      "resolved": "http://registry.npmjs.org/event-stream/-/event-stream-3.3.4.tgz",
>>>>>>> 198ff2f9
      "integrity": "sha1-SrTJoPWlTbkzi0w02Gv86PSzVXE=",
      "requires": {
        "duplexer": "0.1.1",
        "from": "0.1.7",
        "map-stream": "0.1.0",
        "pause-stream": "0.0.11",
        "split": "0.3.3",
        "stream-combiner": "0.0.4",
        "through": "2.3.8"
      }
    },
    "events": {
      "version": "1.1.1",
      "resolved": "https://npm.bentley.com/npm/npm/events/-/events-1.1.1.tgz",
      "integrity": "sha1-nr23Y1rQmccNzEwqH1AEKI6L2SQ="
    },
    "evp_bytestokey": {
      "version": "1.0.3",
      "resolved": "https://npm.bentley.com/npm/npm/evp_bytestokey/-/evp_bytestokey-1.0.3.tgz",
      "integrity": "sha1-f8vbGY3HGVlDLv4ThCaE4FJaywI=",
      "requires": {
        "md5.js": "1.3.4",
        "safe-buffer": "5.1.1"
      }
    },
    "execa": {
      "version": "0.7.0",
      "resolved": "https://npm.bentley.com/npm/npm/execa/-/execa-0.7.0.tgz",
      "integrity": "sha1-lEvs00zEHuMqY6n68nrVpl/Fl3c=",
      "requires": {
        "cross-spawn": "5.1.0",
        "get-stream": "3.0.0",
        "is-stream": "1.1.0",
        "npm-run-path": "2.0.2",
        "p-finally": "1.0.0",
        "signal-exit": "3.0.2",
        "strip-eof": "1.0.0"
      }
    },
    "expand-brackets": {
      "version": "0.1.5",
      "resolved": "https://npm.bentley.com/npm/npm/expand-brackets/-/expand-brackets-0.1.5.tgz",
      "integrity": "sha1-3wcoTjQqgHzXM6xa9yQR5YHRF3s=",
      "requires": {
        "is-posix-bracket": "0.1.1"
      }
    },
    "expand-range": {
      "version": "1.8.2",
      "resolved": "https://npm.bentley.com/npm/npm/expand-range/-/expand-range-1.8.2.tgz",
      "integrity": "sha1-opnv/TNf4nIeuujiV+x5ZE/IUzc=",
      "requires": {
        "fill-range": "2.2.3"
      }
    },
    "express": {
      "version": "4.16.3",
      "resolved": "https://npm.bentley.com/npm/npm/express/-/express-4.16.3.tgz",
      "integrity": "sha1-avilAjUNsyRuzEvs9rWjTSL37VM=",
      "requires": {
        "accepts": "1.3.5",
        "array-flatten": "1.1.1",
        "body-parser": "1.18.2",
        "content-disposition": "0.5.2",
        "content-type": "1.0.4",
        "cookie": "0.3.1",
        "cookie-signature": "1.0.6",
        "debug": "2.6.9",
        "depd": "1.1.2",
        "encodeurl": "1.0.2",
        "escape-html": "1.0.3",
        "etag": "1.8.1",
        "finalhandler": "1.1.1",
        "fresh": "0.5.2",
        "merge-descriptors": "1.0.1",
        "methods": "1.1.2",
        "on-finished": "2.3.0",
        "parseurl": "1.3.2",
        "path-to-regexp": "0.1.7",
        "proxy-addr": "2.0.3",
        "qs": "6.5.1",
        "range-parser": "1.2.0",
        "safe-buffer": "5.1.1",
        "send": "0.16.2",
        "serve-static": "1.13.2",
        "setprototypeof": "1.1.0",
        "statuses": "1.4.0",
        "type-is": "1.6.16",
        "utils-merge": "1.0.1",
        "vary": "1.1.2"
      },
      "dependencies": {
        "setprototypeof": {
          "version": "1.1.0",
          "resolved": "https://npm.bentley.com/npm/npm/setprototypeof/-/setprototypeof-1.1.0.tgz",
          "integrity": "sha1-0L2FU2iHtv58DYGMuWLZ2RxU5lY="
        }
      }
    },
    "extend": {
      "version": "1.2.1",
      "resolved": "https://npm.bentley.com/npm/npm/extend/-/extend-1.2.1.tgz",
      "integrity": "sha1-oPX9bPyDpf5J72mNYOyKYk3UV2w="
    },
    "extend-shallow": {
      "version": "3.0.2",
      "resolved": "https://npm.bentley.com/npm/npm/extend-shallow/-/extend-shallow-3.0.2.tgz",
      "integrity": "sha1-Jqcarwc7OfshJxcnRhMcJwQCjbg=",
      "requires": {
        "assign-symbols": "1.0.0",
        "is-extendable": "1.0.1"
      },
      "dependencies": {
        "is-extendable": {
          "version": "1.0.1",
          "resolved": "https://npm.bentley.com/npm/npm/is-extendable/-/is-extendable-1.0.1.tgz",
          "integrity": "sha1-p0cPnkJnM9gb2B4RVSZOOjUHyrQ=",
          "requires": {
            "is-plain-object": "2.0.4"
          }
        }
      }
    },
    "extglob": {
      "version": "0.3.2",
      "resolved": "https://npm.bentley.com/npm/npm/extglob/-/extglob-0.3.2.tgz",
      "integrity": "sha1-Lhj/PS9JqydlzskCPwEdqo2DSaE=",
      "requires": {
        "is-extglob": "1.0.0"
      }
    },
    "extract-zip": {
      "version": "1.6.6",
      "resolved": "https://npm.bentley.com/npm/npm/extract-zip/-/extract-zip-1.6.6.tgz",
      "integrity": "sha1-EpDt6NINCHK0Kf0/NRyhKOxe+Fw=",
      "requires": {
        "concat-stream": "1.6.0",
        "debug": "2.6.9",
        "mkdirp": "0.5.0",
        "yauzl": "2.4.1"
      },
      "dependencies": {
        "mkdirp": {
          "version": "0.5.0",
          "resolved": "https://npm.bentley.com/npm/npm/mkdirp/-/mkdirp-0.5.0.tgz",
          "integrity": "sha1-HXMHam35hs2TROFecfzAWkyavxI=",
          "requires": {
            "minimist": "0.0.8"
          }
        }
      }
    },
    "extsprintf": {
      "version": "1.3.0",
      "resolved": "https://npm.bentley.com/npm/npm/extsprintf/-/extsprintf-1.3.0.tgz",
      "integrity": "sha1-lpGEQOMEGnpBT4xS48V06zw+HgU="
    },
    "fancy-log": {
      "version": "1.3.2",
      "resolved": "https://npm.bentley.com/npm/npm/fancy-log/-/fancy-log-1.3.2.tgz",
      "integrity": "sha1-9BEl49hPLn2JpD0G2VjI94vha+E=",
      "requires": {
        "ansi-gray": "0.1.1",
        "color-support": "1.1.3",
        "time-stamp": "1.1.0"
      }
    },
    "fast-deep-equal": {
      "version": "1.1.0",
      "resolved": "https://npm.bentley.com/npm/npm/fast-deep-equal/-/fast-deep-equal-1.1.0.tgz",
      "integrity": "sha1-wFNHeBfIa1HaqFPIHgWbcz0CNhQ="
    },
    "fast-json-stable-stringify": {
      "version": "2.0.0",
      "resolved": "https://npm.bentley.com/npm/npm/fast-json-stable-stringify/-/fast-json-stable-stringify-2.0.0.tgz",
      "integrity": "sha1-1RQsDK7msRifh9OnYREGT4bIu/I="
    },
    "fd-slicer": {
      "version": "1.0.1",
      "resolved": "https://npm.bentley.com/npm/npm/fd-slicer/-/fd-slicer-1.0.1.tgz",
      "integrity": "sha1-i1vL2ewyfFBBv5qwI/1nUPEXfmU=",
      "requires": {
        "pend": "1.2.0"
      }
    },
    "filename-regex": {
      "version": "2.0.1",
      "resolved": "https://npm.bentley.com/npm/npm/filename-regex/-/filename-regex-2.0.1.tgz",
      "integrity": "sha1-wcS5vuPglyXdsQa3XB4wH+LxiyY="
    },
    "fill-range": {
      "version": "2.2.3",
      "resolved": "https://npm.bentley.com/npm/npm/fill-range/-/fill-range-2.2.3.tgz",
      "integrity": "sha1-ULd9/X5Gm8dJJHCWNpn+eoSFpyM=",
      "requires": {
        "is-number": "2.1.0",
        "isobject": "2.1.0",
        "randomatic": "1.1.7",
        "repeat-element": "1.1.2",
        "repeat-string": "1.6.1"
      }
    },
    "finalhandler": {
      "version": "1.1.1",
      "resolved": "https://npm.bentley.com/npm/npm/finalhandler/-/finalhandler-1.1.1.tgz",
      "integrity": "sha1-7r9O2EAHnIP0JJA4ydcDAIMBsQU=",
      "requires": {
        "debug": "2.6.9",
        "encodeurl": "1.0.2",
        "escape-html": "1.0.3",
        "on-finished": "2.3.0",
        "parseurl": "1.3.2",
        "statuses": "1.4.0",
        "unpipe": "1.0.0"
      }
    },
    "find-imports": {
      "version": "0.5.2",
      "resolved": "https://npm.bentley.com/npm/npm/find-imports/-/find-imports-0.5.2.tgz",
      "integrity": "sha1-8XORASiY/OCrRTdt1+z92fach3E=",
      "requires": {
        "babel-core": "6.26.0",
        "babel-preset-es2015": "6.24.1",
        "babel-preset-stage-0": "6.24.1",
        "esprima": "3.1.3",
        "glob": "7.1.2",
        "lodash": "4.17.5"
      },
      "dependencies": {
        "esprima": {
          "version": "3.1.3",
          "resolved": "https://npm.bentley.com/npm/npm/esprima/-/esprima-3.1.3.tgz",
          "integrity": "sha1-/cpRzuYTOJXjyI1TXOSdv/YqRjM="
        }
      }
    },
    "find-index": {
      "version": "0.1.1",
      "resolved": "https://npm.bentley.com/npm/npm/find-index/-/find-index-0.1.1.tgz",
      "integrity": "sha1-Z101iyyjiS15Whq0cjL4tuLg3eQ="
    },
    "find-up": {
      "version": "2.1.0",
      "resolved": "https://npm.bentley.com/npm/npm/find-up/-/find-up-2.1.0.tgz",
      "integrity": "sha1-RdG35QbHF93UgndaK3eSCjwMV6c=",
      "requires": {
        "locate-path": "2.0.0"
      }
    },
    "flatbuffers": {
      "version": "1.8.0",
      "resolved": "https://npm.bentley.com/npm/npm/flatbuffers/-/flatbuffers-1.8.0.tgz",
      "integrity": "sha1-SnCxbYQ9cL8IIvwNcTe3Vanogao="
    },
    "for-in": {
      "version": "1.0.2",
      "resolved": "https://npm.bentley.com/npm/npm/for-in/-/for-in-1.0.2.tgz",
      "integrity": "sha1-gQaNKVqBQuwKxybG4iAMMPttXoA="
    },
    "for-own": {
      "version": "0.1.5",
      "resolved": "https://npm.bentley.com/npm/npm/for-own/-/for-own-0.1.5.tgz",
      "integrity": "sha1-UmXGgaTylNq78XyVCbZ2OqhFEM4=",
      "requires": {
        "for-in": "1.0.2"
      }
    },
    "forever-agent": {
      "version": "0.6.1",
      "resolved": "https://npm.bentley.com/npm/npm/forever-agent/-/forever-agent-0.6.1.tgz",
      "integrity": "sha1-+8cfDEGt6zf5bFd60e1C2P2sypE="
    },
    "form-data": {
      "version": "2.3.2",
      "resolved": "https://npm.bentley.com/npm/npm/form-data/-/form-data-2.3.2.tgz",
      "integrity": "sha1-SXBJi+YEwgwAXU9cI67NIda0kJk=",
      "requires": {
        "asynckit": "0.4.0",
        "combined-stream": "1.0.6",
        "mime-types": "2.1.18"
      }
    },
    "formidable": {
      "version": "1.2.0",
      "resolved": "https://npm.bentley.com/npm/npm/formidable/-/formidable-1.2.0.tgz",
      "integrity": "sha1-zikb/sZ8F24oL4keziw33gyDroQ="
    },
    "forwarded": {
      "version": "0.1.2",
      "resolved": "https://npm.bentley.com/npm/npm/forwarded/-/forwarded-0.1.2.tgz",
      "integrity": "sha1-mMI9qxF1ZXuMBXPozszZGw/xjIQ="
    },
    "fragment-cache": {
      "version": "0.2.1",
      "resolved": "https://npm.bentley.com/npm/npm/fragment-cache/-/fragment-cache-0.2.1.tgz",
      "integrity": "sha1-QpD60n8T6Jvn8zeZxrxaCr//DRk=",
      "requires": {
        "map-cache": "0.2.2"
      }
    },
    "fresh": {
      "version": "0.5.2",
      "resolved": "https://npm.bentley.com/npm/npm/fresh/-/fresh-0.5.2.tgz",
      "integrity": "sha1-PYyt2Q2XZWn6g1qx+OSyOhBWBac="
    },
    "from": {
      "version": "0.1.7",
      "resolved": "https://npm.bentley.com/npm/npm/from/-/from-0.1.7.tgz",
      "integrity": "sha1-g8YK/Fi5xWmXAH7Rp2izqzA6RP4="
    },
    "fs-extra": {
      "version": "5.0.0",
      "resolved": "https://npm.bentley.com/npm/npm/fs-extra/-/fs-extra-5.0.0.tgz",
      "integrity": "sha1-QU0BEM3QZwVzTQVWUsVBEmDDGr0=",
      "requires": {
        "graceful-fs": "4.1.11",
        "jsonfile": "4.0.0",
        "universalify": "0.1.1"
      },
      "dependencies": {
        "jsonfile": {
          "version": "4.0.0",
          "resolved": "https://npm.bentley.com/npm/npm/jsonfile/-/jsonfile-4.0.0.tgz",
          "integrity": "sha1-h3Gq4HmbZAdrdmQPygWPnBDjPss=",
          "requires": {
            "graceful-fs": "4.1.11"
          }
        }
      }
    },
    "fs.realpath": {
      "version": "1.0.0",
      "resolved": "https://npm.bentley.com/npm/npm/fs.realpath/-/fs.realpath-1.0.0.tgz",
      "integrity": "sha1-FQStJSMVjKpA20onh8sBQRmU6k8="
    },
    "fuse.js": {
      "version": "3.2.0",
      "resolved": "https://npm.bentley.com/npm/npm/fuse.js/-/fuse.js-3.2.0.tgz",
      "integrity": "sha1-8ESOgGmFW/Kj5oPNwdMg5+KgfvQ="
    },
    "get-caller-file": {
      "version": "1.0.2",
      "resolved": "https://npm.bentley.com/npm/npm/get-caller-file/-/get-caller-file-1.0.2.tgz",
      "integrity": "sha1-9wLmMSfn4jHBYKgMFVSstw1QR+U="
    },
    "get-func-name": {
      "version": "2.0.0",
      "resolved": "https://npm.bentley.com/npm/npm/get-func-name/-/get-func-name-2.0.0.tgz",
      "integrity": "sha1-6td0q+5y4gQJQzoGY2YCPdaIekE="
    },
    "get-stdin": {
      "version": "4.0.1",
      "resolved": "https://npm.bentley.com/npm/npm/get-stdin/-/get-stdin-4.0.1.tgz",
      "integrity": "sha1-uWjGsKBDhDJJAui/Gl3zJXmkUP4="
    },
    "get-stream": {
      "version": "3.0.0",
      "resolved": "https://npm.bentley.com/npm/npm/get-stream/-/get-stream-3.0.0.tgz",
      "integrity": "sha1-jpQ9E1jcN1VQVOy+LtsFqhdO3hQ="
    },
    "get-value": {
      "version": "2.0.6",
      "resolved": "https://npm.bentley.com/npm/npm/get-value/-/get-value-2.0.6.tgz",
      "integrity": "sha1-3BXKHGcjh8p2vTesCjlbogQqLCg="
    },
    "getpass": {
      "version": "0.1.7",
      "resolved": "https://npm.bentley.com/npm/npm/getpass/-/getpass-0.1.7.tgz",
      "integrity": "sha1-Xv+OPmhNVprkyysSgmBOi6YhSfo=",
      "requires": {
        "assert-plus": "1.0.0"
      }
    },
    "glob": {
      "version": "7.1.2",
      "resolved": "https://npm.bentley.com/npm/npm/glob/-/glob-7.1.2.tgz",
      "integrity": "sha1-wZyd+aAocC1nhhI4SmVSQExjbRU=",
      "requires": {
        "fs.realpath": "1.0.0",
        "inflight": "1.0.6",
        "inherits": "2.0.3",
        "minimatch": "3.0.4",
        "once": "1.4.0",
        "path-is-absolute": "1.0.1"
      }
    },
    "glob-base": {
      "version": "0.3.0",
      "resolved": "https://npm.bentley.com/npm/npm/glob-base/-/glob-base-0.3.0.tgz",
      "integrity": "sha1-27Fk9iIbHAscz4Kuoyi0l98Oo8Q=",
      "requires": {
        "glob-parent": "2.0.0",
        "is-glob": "2.0.1"
      }
    },
    "glob-parent": {
      "version": "2.0.0",
      "resolved": "https://npm.bentley.com/npm/npm/glob-parent/-/glob-parent-2.0.0.tgz",
      "integrity": "sha1-gTg9ctsFT8zPUzbaqQLxgvbtuyg=",
      "requires": {
        "is-glob": "2.0.1"
      }
    },
    "glob2base": {
      "version": "0.0.12",
      "resolved": "https://npm.bentley.com/npm/npm/glob2base/-/glob2base-0.0.12.tgz",
      "integrity": "sha1-nUGbPijxLoOjYhZKJ3BVkiycDVY=",
      "requires": {
        "find-index": "0.1.1"
      }
    },
    "globals": {
      "version": "9.18.0",
      "resolved": "https://npm.bentley.com/npm/npm/globals/-/globals-9.18.0.tgz",
      "integrity": "sha1-qjiWs+abSH8X4x7SFD1pqOMMLYo="
    },
    "graceful-fs": {
      "version": "4.1.11",
      "resolved": "https://npm.bentley.com/npm/npm/graceful-fs/-/graceful-fs-4.1.11.tgz",
      "integrity": "sha1-Dovf5NHduIVNZOBOp8AOKgJuVlg="
    },
    "graceful-readlink": {
      "version": "1.0.1",
      "resolved": "https://npm.bentley.com/npm/npm/graceful-readlink/-/graceful-readlink-1.0.1.tgz",
      "integrity": "sha1-TK+tdrxi8C+gObL5Tpo906ORpyU="
    },
    "growl": {
      "version": "1.9.2",
      "resolved": "https://npm.bentley.com/npm/npm/growl/-/growl-1.9.2.tgz",
      "integrity": "sha1-Dqd0NxXbjY3ixe3hd14bRayFwC8="
    },
    "handlebars": {
      "version": "4.0.11",
      "resolved": "https://npm.bentley.com/npm/npm/handlebars/-/handlebars-4.0.11.tgz",
      "integrity": "sha1-Ywo13+ApS8KB7a5v/F0yn8eYLcw=",
      "requires": {
        "async": "1.5.2",
        "optimist": "0.6.1",
        "source-map": "0.4.4",
        "uglify-js": "2.8.29"
      },
      "dependencies": {
        "source-map": {
          "version": "0.4.4",
          "resolved": "https://npm.bentley.com/npm/npm/source-map/-/source-map-0.4.4.tgz",
          "integrity": "sha1-66T12pwNyZneaAMti092FzZSA2s=",
          "requires": {
            "amdefine": "1.0.1"
          }
        }
      }
    },
    "har-schema": {
      "version": "2.0.0",
      "resolved": "https://npm.bentley.com/npm/npm/har-schema/-/har-schema-2.0.0.tgz",
      "integrity": "sha1-qUwiJOvKwEeCoNkDVSHyRzW37JI="
    },
    "har-validator": {
      "version": "5.0.3",
      "resolved": "https://npm.bentley.com/npm/npm/har-validator/-/har-validator-5.0.3.tgz",
      "integrity": "sha1-ukAsJmGU8VlW7xXg/PJCmT9qff0=",
      "requires": {
        "ajv": "5.5.2",
        "har-schema": "2.0.0"
      }
    },
    "has-ansi": {
      "version": "2.0.0",
      "resolved": "https://npm.bentley.com/npm/npm/has-ansi/-/has-ansi-2.0.0.tgz",
      "integrity": "sha1-NPUEnOHs3ysGSa8+8k5F7TVBbZE=",
      "requires": {
        "ansi-regex": "2.1.1"
      }
    },
    "has-color": {
      "version": "0.1.7",
      "resolved": "https://npm.bentley.com/npm/npm/has-color/-/has-color-0.1.7.tgz",
      "integrity": "sha1-ZxRKUmDDT8PMpnfQQdr1L+e3iy8="
    },
    "has-flag": {
      "version": "3.0.0",
      "resolved": "https://npm.bentley.com/npm/npm/has-flag/-/has-flag-3.0.0.tgz",
      "integrity": "sha1-tdRU3CGZriJWmfNGfloH87lVuv0="
    },
    "has-value": {
      "version": "1.0.0",
      "resolved": "https://npm.bentley.com/npm/npm/has-value/-/has-value-1.0.0.tgz",
      "integrity": "sha1-GLKB2lhbHFxR3vJMkw7SmgvmsXc=",
      "requires": {
        "get-value": "2.0.6",
        "has-values": "1.0.0",
        "isobject": "3.0.1"
      },
      "dependencies": {
        "isobject": {
          "version": "3.0.1",
          "resolved": "https://npm.bentley.com/npm/npm/isobject/-/isobject-3.0.1.tgz",
          "integrity": "sha1-TkMekrEalzFjaqH5yNHMvP2reN8="
        }
      }
    },
    "has-values": {
      "version": "1.0.0",
      "resolved": "https://npm.bentley.com/npm/npm/has-values/-/has-values-1.0.0.tgz",
      "integrity": "sha1-lbC2P+whRmGab+V/51Yo1aOe/k8=",
      "requires": {
        "is-number": "3.0.0",
        "kind-of": "4.0.0"
      },
      "dependencies": {
        "is-number": {
          "version": "3.0.0",
          "resolved": "https://npm.bentley.com/npm/npm/is-number/-/is-number-3.0.0.tgz",
          "integrity": "sha1-JP1iAaR4LPUFYcgQJ2r8fRLXEZU=",
          "requires": {
            "kind-of": "3.2.2"
          },
          "dependencies": {
            "kind-of": {
              "version": "3.2.2",
              "resolved": "https://npm.bentley.com/npm/npm/kind-of/-/kind-of-3.2.2.tgz",
              "integrity": "sha1-MeohpzS6ubuw8yRm2JOupR5KPGQ=",
              "requires": {
                "is-buffer": "1.1.6"
              }
            }
          }
        },
        "kind-of": {
          "version": "4.0.0",
          "resolved": "https://npm.bentley.com/npm/npm/kind-of/-/kind-of-4.0.0.tgz",
          "integrity": "sha1-IIE989cSkosgc3hpGkUGb65y3Vc=",
          "requires": {
            "is-buffer": "1.1.6"
          }
        }
      }
    },
    "hash-base": {
      "version": "3.0.4",
      "resolved": "https://npm.bentley.com/npm/npm/hash-base/-/hash-base-3.0.4.tgz",
      "integrity": "sha1-X8hoaEfs1zSZQDMZprCj8/auSRg=",
      "requires": {
        "inherits": "2.0.3",
        "safe-buffer": "5.1.1"
      }
    },
    "hash.js": {
      "version": "1.1.3",
      "resolved": "https://npm.bentley.com/npm/npm/hash.js/-/hash.js-1.1.3.tgz",
      "integrity": "sha1-NA3tvmKQGHFRweodd3o0SJNd+EY=",
      "requires": {
        "inherits": "2.0.3",
        "minimalistic-assert": "1.0.0"
      }
    },
    "hawk": {
      "version": "6.0.2",
      "resolved": "https://npm.bentley.com/npm/npm/hawk/-/hawk-6.0.2.tgz",
      "integrity": "sha1-r02RTrBl+bXOTZ0RwcshJu7MMDg=",
      "requires": {
        "boom": "4.3.1",
        "cryptiles": "3.1.2",
        "hoek": "4.2.1",
        "sntp": "2.1.0"
      }
    },
    "he": {
      "version": "1.1.1",
      "resolved": "https://npm.bentley.com/npm/npm/he/-/he-1.1.1.tgz",
      "integrity": "sha1-k0EP0hsAlzUVH4howvJx80J+I/0="
    },
    "highlight.js": {
      "version": "9.12.0",
      "resolved": "https://npm.bentley.com/npm/npm/highlight.js/-/highlight.js-9.12.0.tgz",
      "integrity": "sha1-5tnb5Xy+/mB1HwKvM2GVhwyQwB4="
    },
    "hmac-drbg": {
      "version": "1.0.1",
      "resolved": "https://npm.bentley.com/npm/npm/hmac-drbg/-/hmac-drbg-1.0.1.tgz",
      "integrity": "sha1-0nRXAQJabHdabFRXk+1QL8DGSaE=",
      "requires": {
        "hash.js": "1.1.3",
        "minimalistic-assert": "1.0.0",
        "minimalistic-crypto-utils": "1.0.1"
      }
    },
    "hoek": {
      "version": "4.2.1",
      "resolved": "https://npm.bentley.com/npm/npm/hoek/-/hoek-4.2.1.tgz",
      "integrity": "sha1-ljRQKqEsRF3Vp8VzS1cruHOKrLs="
    },
    "home-or-tmp": {
      "version": "2.0.0",
      "resolved": "https://npm.bentley.com/npm/npm/home-or-tmp/-/home-or-tmp-2.0.0.tgz",
      "integrity": "sha1-42w/LSyufXRqhX440Y1fMqeILbg=",
      "requires": {
        "os-homedir": "1.0.2",
        "os-tmpdir": "1.0.2"
      }
    },
    "home-path": {
      "version": "1.0.5",
      "resolved": "https://npm.bentley.com/npm/npm/home-path/-/home-path-1.0.5.tgz",
      "integrity": "sha1-eIspgVsS1Tus9XVkhHbm+QQdEz8="
    },
    "homedir-polyfill": {
      "version": "1.0.1",
      "resolved": "https://npm.bentley.com/npm/npm/homedir-polyfill/-/homedir-polyfill-1.0.1.tgz",
      "integrity": "sha1-TCu8inWJmP7r9e1oWA921GdotLw=",
      "requires": {
        "parse-passwd": "1.0.0"
      }
    },
    "hosted-git-info": {
      "version": "2.6.0",
      "resolved": "https://npm.bentley.com/npm/npm/hosted-git-info/-/hosted-git-info-2.6.0.tgz",
      "integrity": "sha1-IyNbKasjDFdqqw1PE/wEawsDgiI="
    },
    "http-errors": {
      "version": "1.6.2",
      "resolved": "https://npm.bentley.com/npm/npm/http-errors/-/http-errors-1.6.2.tgz",
      "integrity": "sha1-CgAsyFcHGSp+eUbO7cERVfYOxzY=",
      "requires": {
        "depd": "1.1.1",
        "inherits": "2.0.3",
        "setprototypeof": "1.0.3",
        "statuses": "1.4.0"
      },
      "dependencies": {
        "depd": {
          "version": "1.1.1",
          "resolved": "https://npm.bentley.com/npm/npm/depd/-/depd-1.1.1.tgz",
          "integrity": "sha1-V4O04cRZ8G+lyif5kfPQbnoxA1k="
        }
      }
    },
    "http-signature": {
      "version": "1.2.0",
      "resolved": "https://npm.bentley.com/npm/npm/http-signature/-/http-signature-1.2.0.tgz",
      "integrity": "sha1-muzZJRFHcvPZW2WmCruPfBj7rOE=",
      "requires": {
        "assert-plus": "1.0.0",
        "jsprim": "1.4.1",
        "sshpk": "1.14.1"
      }
    },
    "https-browserify": {
      "version": "1.0.0",
      "resolved": "https://npm.bentley.com/npm/npm/https-browserify/-/https-browserify-1.0.0.tgz",
      "integrity": "sha1-7AbBDgo0wPL68Zn3/X/Hj//QPHM="
    },
    "i18next": {
<<<<<<< HEAD
      "version": "10.5.0",
      "resolved": "https://npm.bentley.com/npm/npm/i18next/-/i18next-10.5.0.tgz",
      "integrity": "sha1-oqkOZ3dPqFuP+c0AY+aX5IJEDec="
=======
      "version": "10.5.1",
      "resolved": "https://registry.npmjs.org/i18next/-/i18next-10.5.1.tgz",
      "integrity": "sha1-+OHKThXEQOvDqaXD0BXDptKIeJA="
>>>>>>> 198ff2f9
    },
    "i18next-browser-languagedetector": {
      "version": "2.1.0",
      "resolved": "https://npm.bentley.com/npm/npm/i18next-browser-languagedetector/-/i18next-browser-languagedetector-2.1.0.tgz",
      "integrity": "sha1-Gw4XsJUH+E56H6dhU5oHVE+SoN8="
    },
    "i18next-xhr-backend": {
      "version": "1.5.1",
      "resolved": "https://npm.bentley.com/npm/npm/i18next-xhr-backend/-/i18next-xhr-backend-1.5.1.tgz",
      "integrity": "sha1-UCgmEHgMamltiA36f0rB0B6MOtU="
    },
    "iconv-lite": {
      "version": "0.4.19",
      "resolved": "https://npm.bentley.com/npm/npm/iconv-lite/-/iconv-lite-0.4.19.tgz",
      "integrity": "sha1-90aPYBNfXl2tM5nAqBvpoWA6CCs="
    },
    "ieee754": {
<<<<<<< HEAD
      "version": "1.1.8",
      "resolved": "https://npm.bentley.com/npm/npm/ieee754/-/ieee754-1.1.8.tgz",
      "integrity": "sha1-vjPUCsEO8ZJnAfbwii2G+/0a0+Q="
=======
      "version": "1.1.10",
      "resolved": "https://registry.npmjs.org/ieee754/-/ieee754-1.1.10.tgz",
      "integrity": "sha512-byWFX8OyW/qeVxcY21r6Ncxl0ZYHgnf0cPup2h34eHXrCJbOp7IuqnJ4Q0omfyWl6Z++BTI6bByf31pZt7iRLg=="
>>>>>>> 198ff2f9
    },
    "indent-string": {
      "version": "2.1.0",
      "resolved": "https://npm.bentley.com/npm/npm/indent-string/-/indent-string-2.1.0.tgz",
      "integrity": "sha1-ji1INIdCEhtKghi3oTfppSBJ3IA=",
      "requires": {
        "repeating": "2.0.1"
      }
    },
    "indexof": {
      "version": "0.0.1",
      "resolved": "https://npm.bentley.com/npm/npm/indexof/-/indexof-0.0.1.tgz",
      "integrity": "sha1-gtwzbSMrkGIXnQWrMpOmYFn9Q10="
    },
    "inflight": {
      "version": "1.0.6",
      "resolved": "https://npm.bentley.com/npm/npm/inflight/-/inflight-1.0.6.tgz",
      "integrity": "sha1-Sb1jMdfQLQwJvJEKEHW6gWW1bfk=",
      "requires": {
        "once": "1.4.0",
        "wrappy": "1.0.2"
      }
    },
    "inherits": {
      "version": "2.0.3",
      "resolved": "https://npm.bentley.com/npm/npm/inherits/-/inherits-2.0.3.tgz",
      "integrity": "sha1-Yzwsg+PaQqUC9SRmAiSA9CCCYd4="
    },
    "ini": {
      "version": "1.3.5",
      "resolved": "https://npm.bentley.com/npm/npm/ini/-/ini-1.3.5.tgz",
      "integrity": "sha1-7uJfVtscnsYIXgwid4CD9Zar+Sc="
    },
    "interpret": {
      "version": "1.1.0",
      "resolved": "https://npm.bentley.com/npm/npm/interpret/-/interpret-1.1.0.tgz",
      "integrity": "sha1-ftGxQQxqDg94z5XTuEQMY/eLhhQ="
    },
    "invariant": {
      "version": "2.2.4",
      "resolved": "https://registry.npmjs.org/invariant/-/invariant-2.2.4.tgz",
      "integrity": "sha512-phJfQVBuaJM5raOpJjSfkiD6BpbCE4Ns//LaXl6wGYtUBY83nWS6Rf9tXm2e8VaK60JEjYldbPif/A2B1C2gNA==",
      "requires": {
        "loose-envify": "1.3.1"
      }
    },
    "invert-kv": {
      "version": "1.0.0",
      "resolved": "https://npm.bentley.com/npm/npm/invert-kv/-/invert-kv-1.0.0.tgz",
      "integrity": "sha1-EEqOSqym09jNFXqO+L+rLXo//bY="
    },
    "ipaddr.js": {
      "version": "1.6.0",
      "resolved": "https://npm.bentley.com/npm/npm/ipaddr.js/-/ipaddr.js-1.6.0.tgz",
      "integrity": "sha1-4/o1e3c9phnybpXwSdBVxyeW+Gs="
    },
    "is-accessor-descriptor": {
      "version": "1.0.0",
      "resolved": "https://npm.bentley.com/npm/npm/is-accessor-descriptor/-/is-accessor-descriptor-1.0.0.tgz",
      "integrity": "sha1-FpwvbT3x+ZJhgHI2XJsOofaHhlY=",
      "requires": {
        "kind-of": "6.0.2"
      },
      "dependencies": {
        "kind-of": {
          "version": "6.0.2",
          "resolved": "https://npm.bentley.com/npm/npm/kind-of/-/kind-of-6.0.2.tgz",
          "integrity": "sha1-ARRrNqYhjmTljzqNZt5df8b20FE="
        }
      }
    },
    "is-arrayish": {
      "version": "0.2.1",
      "resolved": "https://npm.bentley.com/npm/npm/is-arrayish/-/is-arrayish-0.2.1.tgz",
      "integrity": "sha1-d8mYQFJ6qOyxqLppe4BkWnqSap0="
    },
    "is-binary-path": {
      "version": "1.0.1",
      "resolved": "https://npm.bentley.com/npm/npm/is-binary-path/-/is-binary-path-1.0.1.tgz",
      "integrity": "sha1-dfFmQrSA8YenEcgUFh/TpKdlWJg=",
      "requires": {
        "binary-extensions": "1.11.0"
      }
    },
    "is-buffer": {
      "version": "1.1.6",
      "resolved": "https://npm.bentley.com/npm/npm/is-buffer/-/is-buffer-1.1.6.tgz",
      "integrity": "sha1-76ouqdqg16suoTqXsritUf776L4="
    },
    "is-builtin-module": {
      "version": "1.0.0",
      "resolved": "https://npm.bentley.com/npm/npm/is-builtin-module/-/is-builtin-module-1.0.0.tgz",
      "integrity": "sha1-VAVy0096wxGfj3bDDLwbHgN6/74=",
      "requires": {
        "builtin-modules": "1.1.1"
      }
    },
    "is-data-descriptor": {
      "version": "1.0.0",
      "resolved": "https://npm.bentley.com/npm/npm/is-data-descriptor/-/is-data-descriptor-1.0.0.tgz",
      "integrity": "sha1-2Eh2Mh0Oet0DmQQGq7u9NrqSaMc=",
      "requires": {
        "kind-of": "6.0.2"
      },
      "dependencies": {
        "kind-of": {
          "version": "6.0.2",
          "resolved": "https://npm.bentley.com/npm/npm/kind-of/-/kind-of-6.0.2.tgz",
          "integrity": "sha1-ARRrNqYhjmTljzqNZt5df8b20FE="
        }
      }
    },
    "is-descriptor": {
      "version": "1.0.2",
      "resolved": "https://npm.bentley.com/npm/npm/is-descriptor/-/is-descriptor-1.0.2.tgz",
      "integrity": "sha1-OxWXRqZmBLBPjIFSS6NlxfFNhuw=",
      "requires": {
        "is-accessor-descriptor": "1.0.0",
        "is-data-descriptor": "1.0.0",
        "kind-of": "6.0.2"
      },
      "dependencies": {
        "kind-of": {
          "version": "6.0.2",
          "resolved": "https://npm.bentley.com/npm/npm/kind-of/-/kind-of-6.0.2.tgz",
          "integrity": "sha1-ARRrNqYhjmTljzqNZt5df8b20FE="
        }
      }
    },
    "is-dotfile": {
      "version": "1.0.3",
      "resolved": "https://npm.bentley.com/npm/npm/is-dotfile/-/is-dotfile-1.0.3.tgz",
      "integrity": "sha1-pqLzL/0t+wT1yiXs0Pa4PPeYoeE="
    },
    "is-equal-shallow": {
      "version": "0.1.3",
      "resolved": "https://npm.bentley.com/npm/npm/is-equal-shallow/-/is-equal-shallow-0.1.3.tgz",
      "integrity": "sha1-IjgJj8Ih3gvPpdnqxMRdY4qhxTQ=",
      "requires": {
        "is-primitive": "2.0.0"
      }
    },
    "is-extendable": {
      "version": "0.1.1",
      "resolved": "https://npm.bentley.com/npm/npm/is-extendable/-/is-extendable-0.1.1.tgz",
      "integrity": "sha1-YrEQ4omkcUGOPsNqYX1HLjAd/Ik="
    },
    "is-extglob": {
      "version": "1.0.0",
      "resolved": "https://npm.bentley.com/npm/npm/is-extglob/-/is-extglob-1.0.0.tgz",
      "integrity": "sha1-rEaBd8SUNAWgkvyPKXYMb/xiBsA="
    },
    "is-finite": {
      "version": "1.0.2",
      "resolved": "https://npm.bentley.com/npm/npm/is-finite/-/is-finite-1.0.2.tgz",
      "integrity": "sha1-zGZ3aVYCvlUO8R6LSqYwU0K20Ko=",
      "requires": {
        "number-is-nan": "1.0.1"
      }
    },
    "is-fullwidth-code-point": {
      "version": "1.0.0",
      "resolved": "https://npm.bentley.com/npm/npm/is-fullwidth-code-point/-/is-fullwidth-code-point-1.0.0.tgz",
      "integrity": "sha1-754xOG8DGn8NZDr4L95QxFfvAMs=",
      "requires": {
        "number-is-nan": "1.0.1"
      }
    },
    "is-glob": {
      "version": "2.0.1",
      "resolved": "https://npm.bentley.com/npm/npm/is-glob/-/is-glob-2.0.1.tgz",
      "integrity": "sha1-0Jb5JqPe1WAPP9/ZEZjLCIjC2GM=",
      "requires": {
        "is-extglob": "1.0.0"
      }
    },
    "is-number": {
      "version": "2.1.0",
      "resolved": "https://npm.bentley.com/npm/npm/is-number/-/is-number-2.1.0.tgz",
      "integrity": "sha1-Afy7s5NGOlSPL0ZszhbezknbkI8=",
      "requires": {
        "kind-of": "3.2.2"
      }
    },
    "is-obj": {
      "version": "1.0.1",
      "resolved": "https://npm.bentley.com/npm/npm/is-obj/-/is-obj-1.0.1.tgz",
      "integrity": "sha1-PkcprB9f3gJc19g6iW2rn09n2w8="
    },
    "is-odd": {
      "version": "2.0.0",
      "resolved": "https://npm.bentley.com/npm/npm/is-odd/-/is-odd-2.0.0.tgz",
      "integrity": "sha1-dkZiRnH9fqVYzNmieVGC8pWPGyQ=",
      "requires": {
        "is-number": "4.0.0"
      },
      "dependencies": {
        "is-number": {
          "version": "4.0.0",
          "resolved": "https://npm.bentley.com/npm/npm/is-number/-/is-number-4.0.0.tgz",
          "integrity": "sha1-ACbjf1RU1z41bf5lZGmYZ8an8P8="
        }
      }
    },
    "is-plain-object": {
      "version": "2.0.4",
      "resolved": "https://npm.bentley.com/npm/npm/is-plain-object/-/is-plain-object-2.0.4.tgz",
      "integrity": "sha1-LBY7P6+xtgbZ0Xko8FwqHDjgdnc=",
      "requires": {
        "isobject": "3.0.1"
      },
      "dependencies": {
        "isobject": {
          "version": "3.0.1",
          "resolved": "https://npm.bentley.com/npm/npm/isobject/-/isobject-3.0.1.tgz",
          "integrity": "sha1-TkMekrEalzFjaqH5yNHMvP2reN8="
        }
      }
    },
    "is-posix-bracket": {
      "version": "0.1.1",
      "resolved": "https://npm.bentley.com/npm/npm/is-posix-bracket/-/is-posix-bracket-0.1.1.tgz",
      "integrity": "sha1-MzTceXdDaOkvAW5vvAqI9c1ua8Q="
    },
    "is-primitive": {
      "version": "2.0.0",
      "resolved": "https://npm.bentley.com/npm/npm/is-primitive/-/is-primitive-2.0.0.tgz",
      "integrity": "sha1-IHurkWOEmcB7Kt8kCkGochADRXU="
    },
    "is-promise": {
      "version": "2.1.0",
      "resolved": "https://npm.bentley.com/npm/npm/is-promise/-/is-promise-2.1.0.tgz",
      "integrity": "sha1-eaKp7OfwlugPNtKy87wWwf9L8/o="
    },
    "is-stream": {
      "version": "1.1.0",
      "resolved": "https://npm.bentley.com/npm/npm/is-stream/-/is-stream-1.1.0.tgz",
      "integrity": "sha1-EtSj3U5o4Lec6428hBc66A2RykQ="
    },
    "is-typedarray": {
      "version": "1.0.0",
      "resolved": "https://npm.bentley.com/npm/npm/is-typedarray/-/is-typedarray-1.0.0.tgz",
      "integrity": "sha1-5HnICFjfDBsR3dppQPlgEfzaSpo="
    },
    "is-utf8": {
      "version": "0.2.1",
      "resolved": "https://npm.bentley.com/npm/npm/is-utf8/-/is-utf8-0.2.1.tgz",
      "integrity": "sha1-Sw2hRCEE0bM2NA6AeX6GXPOffXI="
    },
    "is-windows": {
      "version": "1.0.2",
      "resolved": "https://npm.bentley.com/npm/npm/is-windows/-/is-windows-1.0.2.tgz",
      "integrity": "sha1-0YUOuXkezRjmGCzhKjDzlmNLsZ0="
    },
    "isarray": {
      "version": "1.0.0",
      "resolved": "https://npm.bentley.com/npm/npm/isarray/-/isarray-1.0.0.tgz",
      "integrity": "sha1-u5NdSFgsuhaMBoNJV6VKPgcSTxE="
    },
    "isexe": {
      "version": "2.0.0",
      "resolved": "https://npm.bentley.com/npm/npm/isexe/-/isexe-2.0.0.tgz",
      "integrity": "sha1-6PvzdNxVb/iUehDcsFctYz8s+hA="
    },
    "isobject": {
      "version": "2.1.0",
      "resolved": "https://npm.bentley.com/npm/npm/isobject/-/isobject-2.1.0.tgz",
      "integrity": "sha1-8GVWEJaj8dou9GJy+BXIQNh+DIk=",
      "requires": {
        "isarray": "1.0.0"
      }
    },
    "isstream": {
      "version": "0.1.2",
      "resolved": "https://npm.bentley.com/npm/npm/isstream/-/isstream-0.1.2.tgz",
      "integrity": "sha1-R+Y/evVa+m+S4VAOaQ64uFKcCZo="
    },
    "js-base64": {
      "version": "2.4.3",
      "resolved": "https://npm.bentley.com/npm/npm/js-base64/-/js-base64-2.4.3.tgz",
      "integrity": "sha1-LlRewrDylX9BNWUQIFIU6Y+tZYI="
    },
    "js-tokens": {
      "version": "3.0.2",
      "resolved": "https://npm.bentley.com/npm/npm/js-tokens/-/js-tokens-3.0.2.tgz",
      "integrity": "sha1-mGbfOVECEw449/mWvOtlRDIJwls="
    },
    "js-yaml": {
      "version": "3.11.0",
      "resolved": "https://npm.bentley.com/npm/npm/js-yaml/-/js-yaml-3.11.0.tgz",
      "integrity": "sha1-WXwai9VxUvJtYizkEXhRpR9euu8=",
      "requires": {
        "argparse": "1.0.10",
        "esprima": "4.0.0"
      },
      "dependencies": {
        "esprima": {
          "version": "4.0.0",
          "resolved": "https://npm.bentley.com/npm/npm/esprima/-/esprima-4.0.0.tgz",
          "integrity": "sha1-RJnt3NERDgshi6zy+n9/WfVcqAQ="
        }
      }
    },
    "jsesc": {
      "version": "1.3.0",
      "resolved": "https://npm.bentley.com/npm/npm/jsesc/-/jsesc-1.3.0.tgz",
      "integrity": "sha1-RsP+yMGJKxKwgz25vHYiF226s0s="
    },
    "json-edm-parser": {
      "version": "0.1.2",
      "resolved": "https://npm.bentley.com/npm/npm/json-edm-parser/-/json-edm-parser-0.1.2.tgz",
      "integrity": "sha1-HmCw/vG8CvZ7wNFG393lSGzWFbQ=",
      "requires": {
        "jsonparse": "1.2.0"
      }
    },
    "json-loader": {
      "version": "0.5.7",
      "resolved": "https://npm.bentley.com/npm/npm/json-loader/-/json-loader-0.5.7.tgz",
      "integrity": "sha1-3KFKcCNf+C8KyaOr62DTN6NlGF0="
    },
    "json-parser": {
      "version": "1.1.5",
      "resolved": "https://npm.bentley.com/npm/npm/json-parser/-/json-parser-1.1.5.tgz",
      "integrity": "sha1-5i7FJh0aal/CDoEqMgdAxtkAVnc=",
      "requires": {
        "esprima": "2.7.3"
      }
    },
    "json-schema": {
      "version": "0.2.3",
      "resolved": "https://npm.bentley.com/npm/npm/json-schema/-/json-schema-0.2.3.tgz",
      "integrity": "sha1-tIDIkuWaLwWVTOcnvT8qTogvnhM="
    },
    "json-schema-traverse": {
      "version": "0.3.1",
      "resolved": "https://npm.bentley.com/npm/npm/json-schema-traverse/-/json-schema-traverse-0.3.1.tgz",
      "integrity": "sha1-NJptRMU6Ud6JtAgFxdXlm0F9M0A="
    },
    "json-stringify-safe": {
      "version": "5.0.1",
      "resolved": "https://npm.bentley.com/npm/npm/json-stringify-safe/-/json-stringify-safe-5.0.1.tgz",
      "integrity": "sha1-Epai1Y/UXxmg9s4B1lcB4sc1tus="
    },
    "json3": {
      "version": "3.3.2",
      "resolved": "https://npm.bentley.com/npm/npm/json3/-/json3-3.3.2.tgz",
      "integrity": "sha1-PAQ0dD35Pi9cQq7nsZvLSDV19OE="
    },
    "json5": {
      "version": "0.5.1",
      "resolved": "https://npm.bentley.com/npm/npm/json5/-/json5-0.5.1.tgz",
      "integrity": "sha1-Hq3nrMASA0rYTiOWdn6tn6VJWCE="
    },
    "jsonfile": {
      "version": "3.0.1",
      "resolved": "https://npm.bentley.com/npm/npm/jsonfile/-/jsonfile-3.0.1.tgz",
      "integrity": "sha1-pezG9l9T9mLEQVx2daAzHQmS7GY=",
      "requires": {
        "graceful-fs": "4.1.11"
      }
    },
    "jsonify": {
      "version": "0.0.0",
      "resolved": "https://npm.bentley.com/npm/npm/jsonify/-/jsonify-0.0.0.tgz",
      "integrity": "sha1-LHS27kHZPKUbe1qu6PUDYx0lKnM="
    },
    "jsonparse": {
      "version": "1.2.0",
      "resolved": "https://npm.bentley.com/npm/npm/jsonparse/-/jsonparse-1.2.0.tgz",
      "integrity": "sha1-XAxWhRBxYOcv50ib3eoLRMK8Z70="
    },
    "jsprim": {
      "version": "1.4.1",
      "resolved": "https://npm.bentley.com/npm/npm/jsprim/-/jsprim-1.4.1.tgz",
      "integrity": "sha1-MT5mvB5cwG5Di8G3SZwuXFastqI=",
      "requires": {
        "assert-plus": "1.0.0",
        "extsprintf": "1.3.0",
        "json-schema": "0.2.3",
        "verror": "1.10.0"
      }
    },
    "kind-of": {
      "version": "3.2.2",
      "resolved": "https://npm.bentley.com/npm/npm/kind-of/-/kind-of-3.2.2.tgz",
      "integrity": "sha1-MeohpzS6ubuw8yRm2JOupR5KPGQ=",
      "requires": {
        "is-buffer": "1.1.6"
      }
    },
    "klaw": {
      "version": "1.3.1",
      "resolved": "https://npm.bentley.com/npm/npm/klaw/-/klaw-1.3.1.tgz",
      "integrity": "sha1-QIhDO0azsbolnXh4XY6W9zugJDk=",
      "requires": {
        "graceful-fs": "4.1.11"
      }
    },
    "lazy-cache": {
      "version": "1.0.4",
      "resolved": "https://npm.bentley.com/npm/npm/lazy-cache/-/lazy-cache-1.0.4.tgz",
      "integrity": "sha1-odePw6UEdMuAhF07O24dpJpEbo4="
    },
    "lcid": {
      "version": "1.0.0",
      "resolved": "https://npm.bentley.com/npm/npm/lcid/-/lcid-1.0.0.tgz",
      "integrity": "sha1-MIrMr6C8SDo4Z7S28rlQYlHRuDU=",
      "requires": {
        "invert-kv": "1.0.0"
      }
    },
    "load-json-file": {
      "version": "2.0.0",
      "resolved": "https://npm.bentley.com/npm/npm/load-json-file/-/load-json-file-2.0.0.tgz",
      "integrity": "sha1-eUfkIUmvgNaWy/eXvKq8/h/inKg=",
      "requires": {
        "graceful-fs": "4.1.11",
        "parse-json": "2.2.0",
        "pify": "2.3.0",
        "strip-bom": "3.0.0"
      }
    },
    "loader-runner": {
      "version": "2.3.0",
      "resolved": "https://npm.bentley.com/npm/npm/loader-runner/-/loader-runner-2.3.0.tgz",
      "integrity": "sha1-9IKuqC1UPgeSFwDVpG7yb9rGuKI="
    },
    "loader-utils": {
      "version": "1.1.0",
      "resolved": "https://npm.bentley.com/npm/npm/loader-utils/-/loader-utils-1.1.0.tgz",
      "integrity": "sha1-yYrvSIvM7aL/teLeZG1qdUQp9c0=",
      "requires": {
        "big.js": "3.2.0",
        "emojis-list": "2.1.0",
        "json5": "0.5.1"
      }
    },
    "locate-path": {
      "version": "2.0.0",
      "resolved": "https://npm.bentley.com/npm/npm/locate-path/-/locate-path-2.0.0.tgz",
      "integrity": "sha1-K1aLJl7slExtnA3pw9u7ygNUzY4=",
      "requires": {
        "p-locate": "2.0.0",
        "path-exists": "3.0.0"
      }
    },
    "lodash": {
      "version": "4.17.5",
      "resolved": "https://npm.bentley.com/npm/npm/lodash/-/lodash-4.17.5.tgz",
      "integrity": "sha1-maktZcAnLevoyWtgV7yPv6O+1RE="
    },
    "lodash._baseassign": {
      "version": "3.2.0",
      "resolved": "https://npm.bentley.com/npm/npm/lodash._baseassign/-/lodash._baseassign-3.2.0.tgz",
      "integrity": "sha1-jDigmVAPIVrQnlnxci/QxSv+Ck4=",
      "requires": {
        "lodash._basecopy": "3.0.1",
        "lodash.keys": "3.1.2"
      }
    },
    "lodash._basecopy": {
      "version": "3.0.1",
      "resolved": "https://npm.bentley.com/npm/npm/lodash._basecopy/-/lodash._basecopy-3.0.1.tgz",
      "integrity": "sha1-jaDmqHbPNEwK2KVIghEd08XHyjY="
    },
    "lodash._basecreate": {
      "version": "3.0.3",
      "resolved": "https://npm.bentley.com/npm/npm/lodash._basecreate/-/lodash._basecreate-3.0.3.tgz",
      "integrity": "sha1-G8ZhYU2qf8MRt9A78WgGoCE8+CE="
    },
    "lodash._getnative": {
      "version": "3.9.1",
      "resolved": "https://npm.bentley.com/npm/npm/lodash._getnative/-/lodash._getnative-3.9.1.tgz",
      "integrity": "sha1-VwvH3t5G1hzc3mh9ZdPuy6o6r/U="
    },
    "lodash._isiterateecall": {
      "version": "3.0.9",
      "resolved": "https://npm.bentley.com/npm/npm/lodash._isiterateecall/-/lodash._isiterateecall-3.0.9.tgz",
      "integrity": "sha1-UgOte6Ql+uhCRg5pbbnPPmqsBXw="
    },
    "lodash.assign": {
      "version": "4.2.0",
      "resolved": "https://npm.bentley.com/npm/npm/lodash.assign/-/lodash.assign-4.2.0.tgz",
      "integrity": "sha1-DZnzzNem0mHRm9rrkkUAXShYCOc="
    },
    "lodash.clone": {
      "version": "4.5.0",
      "resolved": "https://npm.bentley.com/npm/npm/lodash.clone/-/lodash.clone-4.5.0.tgz",
      "integrity": "sha1-GVhwRQ9aExkkeN9Lw9I9LeoZB7Y="
    },
    "lodash.create": {
      "version": "3.1.1",
      "resolved": "https://npm.bentley.com/npm/npm/lodash.create/-/lodash.create-3.1.1.tgz",
      "integrity": "sha1-1/KEnw29p+BGgruM1yqwIkYd6+c=",
      "requires": {
        "lodash._baseassign": "3.2.0",
        "lodash._basecreate": "3.0.3",
        "lodash._isiterateecall": "3.0.9"
      }
    },
    "lodash.isarguments": {
      "version": "3.1.0",
      "resolved": "https://npm.bentley.com/npm/npm/lodash.isarguments/-/lodash.isarguments-3.1.0.tgz",
      "integrity": "sha1-L1c9hcaiQon/AGY7SRwdM4/zRYo="
    },
    "lodash.isarray": {
      "version": "3.0.4",
      "resolved": "https://npm.bentley.com/npm/npm/lodash.isarray/-/lodash.isarray-3.0.4.tgz",
      "integrity": "sha1-eeTriMNqgSKvhvhEqpvNhRtfu1U="
    },
    "lodash.keys": {
      "version": "3.1.2",
      "resolved": "https://npm.bentley.com/npm/npm/lodash.keys/-/lodash.keys-3.1.2.tgz",
      "integrity": "sha1-TbwEcrFWvlCgsoaFXRvQsMZWCYo=",
      "requires": {
        "lodash._getnative": "3.9.1",
        "lodash.isarguments": "3.1.0",
        "lodash.isarray": "3.0.4"
      }
    },
    "lodash.some": {
      "version": "4.6.0",
      "resolved": "https://npm.bentley.com/npm/npm/lodash.some/-/lodash.some-4.6.0.tgz",
      "integrity": "sha1-G7nzFO9ri63tE7VJFpsqlF62jk0="
    },
    "longest": {
      "version": "1.0.1",
      "resolved": "https://npm.bentley.com/npm/npm/longest/-/longest-1.0.1.tgz",
      "integrity": "sha1-MKCy2jj3N3DoKUoNIuZiXtd9AJc="
    },
    "loose-envify": {
      "version": "1.3.1",
      "resolved": "https://npm.bentley.com/npm/npm/loose-envify/-/loose-envify-1.3.1.tgz",
      "integrity": "sha1-0aitM/qc4OcT1l/dCsi3SNR4yEg=",
      "requires": {
        "js-tokens": "3.0.2"
      }
    },
    "loud-rejection": {
      "version": "1.6.0",
      "resolved": "https://npm.bentley.com/npm/npm/loud-rejection/-/loud-rejection-1.6.0.tgz",
      "integrity": "sha1-W0b4AUft7leIcPCG0Eghz5mOVR8=",
      "requires": {
        "currently-unhandled": "0.4.1",
        "signal-exit": "3.0.2"
      }
    },
    "lru-cache": {
      "version": "4.1.2",
      "resolved": "https://npm.bentley.com/npm/npm/lru-cache/-/lru-cache-4.1.2.tgz",
      "integrity": "sha1-RSNLLm4vKzPaElYkxGZJKaAiTD8=",
      "requires": {
        "pseudomap": "1.0.2",
        "yallist": "2.1.2"
      }
    },
    "lru-queue": {
      "version": "0.1.0",
      "resolved": "https://npm.bentley.com/npm/npm/lru-queue/-/lru-queue-0.1.0.tgz",
      "integrity": "sha1-Jzi9nw089PhEkMVzbEhpmsYyzaM=",
      "requires": {
        "es5-ext": "0.10.41"
      }
    },
    "make-error": {
      "version": "1.3.4",
      "resolved": "https://npm.bentley.com/npm/npm/make-error/-/make-error-1.3.4.tgz",
      "integrity": "sha1-GZeO1XX56VRdL/jBPjO10Ypn1TU="
    },
    "map-cache": {
      "version": "0.2.2",
      "resolved": "https://npm.bentley.com/npm/npm/map-cache/-/map-cache-0.2.2.tgz",
      "integrity": "sha1-wyq9C9ZSXZsFFkW7TyasXcmKDb8="
    },
    "map-obj": {
      "version": "1.0.1",
      "resolved": "https://npm.bentley.com/npm/npm/map-obj/-/map-obj-1.0.1.tgz",
      "integrity": "sha1-2TPOuSBdgr3PSIb2dCvcK03qFG0="
    },
    "map-stream": {
      "version": "0.1.0",
      "resolved": "https://npm.bentley.com/npm/npm/map-stream/-/map-stream-0.1.0.tgz",
      "integrity": "sha1-5WqpTEyAVaFkBKBnS3jyFffI4ZQ="
    },
    "map-visit": {
      "version": "1.0.0",
      "resolved": "https://npm.bentley.com/npm/npm/map-visit/-/map-visit-1.0.0.tgz",
      "integrity": "sha1-7Nyo8TFE5mDxtb1B8S80edmN+48=",
      "requires": {
        "object-visit": "1.0.1"
      }
    },
    "marked": {
      "version": "0.3.17",
      "resolved": "https://npm.bentley.com/npm/npm/marked/-/marked-0.3.17.tgz",
      "integrity": "sha1-YH8GZos8axJGso8T2nYRasGqLSs="
    },
    "md5": {
      "version": "2.2.1",
      "resolved": "https://npm.bentley.com/npm/npm/md5/-/md5-2.2.1.tgz",
      "integrity": "sha1-U6s41f48iJG6RlMp6iP6wFQBJvk=",
      "requires": {
        "charenc": "0.0.2",
        "crypt": "0.0.2",
        "is-buffer": "1.1.6"
      }
    },
    "md5.js": {
      "version": "1.3.4",
      "resolved": "https://npm.bentley.com/npm/npm/md5.js/-/md5.js-1.3.4.tgz",
      "integrity": "sha1-6b296UogpawYsENA/Fdk1bCdkB0=",
      "requires": {
        "hash-base": "3.0.4",
        "inherits": "2.0.3"
      }
    },
    "media-typer": {
      "version": "0.3.0",
      "resolved": "https://npm.bentley.com/npm/npm/media-typer/-/media-typer-0.3.0.tgz",
      "integrity": "sha1-hxDXrwqmJvj/+hzgAWhUUmMlV0g="
    },
    "mem": {
      "version": "1.1.0",
      "resolved": "https://npm.bentley.com/npm/npm/mem/-/mem-1.1.0.tgz",
      "integrity": "sha1-Xt1StIXKHZAP5kiVUFOZoN+kX3Y=",
      "requires": {
        "mimic-fn": "1.2.0"
      }
    },
    "memoizee": {
      "version": "0.4.12",
      "resolved": "https://npm.bentley.com/npm/npm/memoizee/-/memoizee-0.4.12.tgz",
      "integrity": "sha1-eA6ZohnFDFSb5tD8YXZQgJdcWPs=",
      "requires": {
        "d": "1.0.0",
        "es5-ext": "0.10.41",
        "es6-weak-map": "2.0.2",
        "event-emitter": "0.3.5",
        "is-promise": "2.1.0",
        "lru-queue": "0.1.0",
        "next-tick": "1.0.0",
        "timers-ext": "0.1.5"
      }
    },
    "memory-fs": {
      "version": "0.4.1",
      "resolved": "https://npm.bentley.com/npm/npm/memory-fs/-/memory-fs-0.4.1.tgz",
      "integrity": "sha1-OpoguEYlI+RHz7x+i7gO1me/xVI=",
      "requires": {
        "errno": "0.1.7",
        "readable-stream": "2.3.5"
      }
    },
    "meow": {
      "version": "3.7.0",
      "resolved": "https://npm.bentley.com/npm/npm/meow/-/meow-3.7.0.tgz",
      "integrity": "sha1-cstmi0JSKCkKu/qFaJJYcwioAfs=",
      "requires": {
        "camelcase-keys": "2.1.0",
        "decamelize": "1.2.0",
        "loud-rejection": "1.6.0",
        "map-obj": "1.0.1",
        "minimist": "1.2.0",
        "normalize-package-data": "2.4.0",
        "object-assign": "4.1.1",
        "read-pkg-up": "1.0.1",
        "redent": "1.0.0",
        "trim-newlines": "1.0.0"
      },
      "dependencies": {
        "find-up": {
          "version": "1.1.2",
          "resolved": "https://npm.bentley.com/npm/npm/find-up/-/find-up-1.1.2.tgz",
          "integrity": "sha1-ay6YIrGizgpgq2TWEOzK1TyyTQ8=",
          "requires": {
            "path-exists": "2.1.0",
            "pinkie-promise": "2.0.1"
          }
        },
        "load-json-file": {
          "version": "1.1.0",
          "resolved": "https://npm.bentley.com/npm/npm/load-json-file/-/load-json-file-1.1.0.tgz",
          "integrity": "sha1-lWkFcI1YtLq0wiYbBPWfMcmTdMA=",
          "requires": {
            "graceful-fs": "4.1.11",
            "parse-json": "2.2.0",
            "pify": "2.3.0",
            "pinkie-promise": "2.0.1",
            "strip-bom": "2.0.0"
          }
        },
        "minimist": {
          "version": "1.2.0",
          "resolved": "https://npm.bentley.com/npm/npm/minimist/-/minimist-1.2.0.tgz",
          "integrity": "sha1-o1AIsg9BOD7sH7kU9M1d95omQoQ="
        },
        "path-exists": {
          "version": "2.1.0",
          "resolved": "https://npm.bentley.com/npm/npm/path-exists/-/path-exists-2.1.0.tgz",
          "integrity": "sha1-D+tsZPD8UY2adU3V77YscCJ2H0s=",
          "requires": {
            "pinkie-promise": "2.0.1"
          }
        },
        "path-type": {
          "version": "1.1.0",
          "resolved": "https://npm.bentley.com/npm/npm/path-type/-/path-type-1.1.0.tgz",
          "integrity": "sha1-WcRPfuSR2nBNpBXaWkBwuk+P5EE=",
          "requires": {
            "graceful-fs": "4.1.11",
            "pify": "2.3.0",
            "pinkie-promise": "2.0.1"
          }
        },
        "read-pkg": {
          "version": "1.1.0",
          "resolved": "https://npm.bentley.com/npm/npm/read-pkg/-/read-pkg-1.1.0.tgz",
          "integrity": "sha1-9f+qXs0pyzHAR0vKfXVra7KePyg=",
          "requires": {
            "load-json-file": "1.1.0",
            "normalize-package-data": "2.4.0",
            "path-type": "1.1.0"
          }
        },
        "read-pkg-up": {
          "version": "1.0.1",
          "resolved": "https://npm.bentley.com/npm/npm/read-pkg-up/-/read-pkg-up-1.0.1.tgz",
          "integrity": "sha1-nWPBMnbAZZGNV/ACpX9AobZD+wI=",
          "requires": {
            "find-up": "1.1.2",
            "read-pkg": "1.1.0"
          }
        },
        "strip-bom": {
          "version": "2.0.0",
          "resolved": "https://npm.bentley.com/npm/npm/strip-bom/-/strip-bom-2.0.0.tgz",
          "integrity": "sha1-YhmoVhZSBJHzV4i9vxRHqZx+aw4=",
          "requires": {
            "is-utf8": "0.2.1"
          }
        }
      }
    },
    "merge-descriptors": {
      "version": "1.0.1",
      "resolved": "https://npm.bentley.com/npm/npm/merge-descriptors/-/merge-descriptors-1.0.1.tgz",
      "integrity": "sha1-sAqqVW3YtEVoFQ7J0blT8/kMu2E="
    },
    "merge-json": {
      "version": "0.1.0-b.3",
      "resolved": "https://npm.bentley.com/npm/npm/merge-json/-/merge-json-0.1.0-b.3.tgz",
      "integrity": "sha1-RI4RhCTHdSryrcqD+7BJdYWWpoA="
    },
    "methods": {
      "version": "1.1.2",
      "resolved": "https://npm.bentley.com/npm/npm/methods/-/methods-1.1.2.tgz",
      "integrity": "sha1-VSmk1nZUE07cxSZmVoNbD4Ua/O4="
    },
    "micromatch": {
      "version": "2.3.11",
      "resolved": "https://npm.bentley.com/npm/npm/micromatch/-/micromatch-2.3.11.tgz",
      "integrity": "sha1-hmd8l9FyCzY0MdBNDRUpO9OMFWU=",
      "requires": {
        "arr-diff": "2.0.0",
        "array-unique": "0.2.1",
        "braces": "1.8.5",
        "expand-brackets": "0.1.5",
        "extglob": "0.3.2",
        "filename-regex": "2.0.1",
        "is-extglob": "1.0.0",
        "is-glob": "2.0.1",
        "kind-of": "3.2.2",
        "normalize-path": "2.1.1",
        "object.omit": "2.0.1",
        "parse-glob": "3.0.4",
        "regex-cache": "0.4.4"
      }
    },
    "miller-rabin": {
      "version": "4.0.1",
      "resolved": "https://npm.bentley.com/npm/npm/miller-rabin/-/miller-rabin-4.0.1.tgz",
      "integrity": "sha1-8IA1HIZbDcViqEYpZtqlNUPHik0=",
      "requires": {
        "bn.js": "4.11.8",
        "brorand": "1.1.0"
      }
    },
    "mime": {
      "version": "1.6.0",
      "resolved": "https://npm.bentley.com/npm/npm/mime/-/mime-1.6.0.tgz",
      "integrity": "sha1-Ms2eXGRVO9WNGaVor0Uqz/BJgbE="
    },
    "mime-db": {
      "version": "1.33.0",
      "resolved": "https://npm.bentley.com/npm/npm/mime-db/-/mime-db-1.33.0.tgz",
      "integrity": "sha1-o0kgUKXLm2NFBUHjnZeI0icng9s="
    },
    "mime-types": {
      "version": "2.1.18",
      "resolved": "https://npm.bentley.com/npm/npm/mime-types/-/mime-types-2.1.18.tgz",
      "integrity": "sha1-bzI/YKg9ERRvgx/xH9ZuL+VQO7g=",
      "requires": {
        "mime-db": "1.33.0"
      }
    },
    "mimic-fn": {
      "version": "1.2.0",
      "resolved": "https://npm.bentley.com/npm/npm/mimic-fn/-/mimic-fn-1.2.0.tgz",
      "integrity": "sha1-ggyGo5M0ZA6ZUWkovQP8qIBX0CI="
    },
    "mingo": {
      "version": "1.3.3",
      "resolved": "https://npm.bentley.com/npm/npm/mingo/-/mingo-1.3.3.tgz",
      "integrity": "sha1-aSLE0Ufvx3GgFCWixMj3eER4xUY="
    },
    "minimalistic-assert": {
      "version": "1.0.0",
      "resolved": "https://npm.bentley.com/npm/npm/minimalistic-assert/-/minimalistic-assert-1.0.0.tgz",
      "integrity": "sha1-cCvi3aazf0g2vLP121ZkG2Sh09M="
    },
    "minimalistic-crypto-utils": {
      "version": "1.0.1",
      "resolved": "https://npm.bentley.com/npm/npm/minimalistic-crypto-utils/-/minimalistic-crypto-utils-1.0.1.tgz",
      "integrity": "sha1-9sAMHAsIIkblxNmd+4x8CDsrWCo="
    },
    "minimatch": {
      "version": "3.0.4",
      "resolved": "https://npm.bentley.com/npm/npm/minimatch/-/minimatch-3.0.4.tgz",
      "integrity": "sha1-UWbihkV/AzBgZL5Ul+jbsMPTIIM=",
      "requires": {
        "brace-expansion": "1.1.11"
      }
    },
    "minimist": {
      "version": "0.0.8",
      "resolved": "https://npm.bentley.com/npm/npm/minimist/-/minimist-0.0.8.tgz",
      "integrity": "sha1-hX/Kv8M5fSYluCKCYuhqp6ARsF0="
    },
    "mixin-deep": {
      "version": "1.3.1",
      "resolved": "https://npm.bentley.com/npm/npm/mixin-deep/-/mixin-deep-1.3.1.tgz",
      "integrity": "sha1-pJ5yaNzhoNlpjkUybFYm3zVD0P4=",
      "requires": {
        "for-in": "1.0.2",
        "is-extendable": "1.0.1"
      },
      "dependencies": {
        "is-extendable": {
          "version": "1.0.1",
          "resolved": "https://npm.bentley.com/npm/npm/is-extendable/-/is-extendable-1.0.1.tgz",
          "integrity": "sha1-p0cPnkJnM9gb2B4RVSZOOjUHyrQ=",
          "requires": {
            "is-plain-object": "2.0.4"
          }
        }
      }
    },
    "mkdirp": {
      "version": "0.5.1",
      "resolved": "https://npm.bentley.com/npm/npm/mkdirp/-/mkdirp-0.5.1.tgz",
      "integrity": "sha1-MAV0OOrGz3+MR2fzhkjWaX11yQM=",
      "requires": {
        "minimist": "0.0.8"
      }
    },
    "mocha": {
      "version": "3.5.3",
      "resolved": "https://npm.bentley.com/npm/npm/mocha/-/mocha-3.5.3.tgz",
      "integrity": "sha1-HgSA/jbS2lhY0etqzDhBiybqog0=",
      "requires": {
        "browser-stdout": "1.3.0",
        "commander": "2.9.0",
        "debug": "2.6.8",
        "diff": "3.2.0",
        "escape-string-regexp": "1.0.5",
        "glob": "7.1.1",
        "growl": "1.9.2",
        "he": "1.1.1",
        "json3": "3.3.2",
        "lodash.create": "3.1.1",
        "mkdirp": "0.5.1",
        "supports-color": "3.1.2"
      },
      "dependencies": {
        "commander": {
          "version": "2.9.0",
          "resolved": "https://npm.bentley.com/npm/npm/commander/-/commander-2.9.0.tgz",
          "integrity": "sha1-nJkJQXbhIkDLItbFFGCYQA/g99Q=",
          "requires": {
            "graceful-readlink": "1.0.1"
          }
        },
        "debug": {
          "version": "2.6.8",
          "resolved": "https://npm.bentley.com/npm/npm/debug/-/debug-2.6.8.tgz",
          "integrity": "sha1-5zFTHKLt4n0YgiJCfaF4IdaP9Pw=",
          "requires": {
            "ms": "2.0.0"
          }
        },
        "diff": {
          "version": "3.2.0",
          "resolved": "https://npm.bentley.com/npm/npm/diff/-/diff-3.2.0.tgz",
          "integrity": "sha1-yc45Okt8vQsFinJck98pkCeGj/k="
        },
        "glob": {
          "version": "7.1.1",
          "resolved": "https://npm.bentley.com/npm/npm/glob/-/glob-7.1.1.tgz",
          "integrity": "sha1-gFIR3wT6rxxjo2ADBs31reULLsg=",
          "requires": {
            "fs.realpath": "1.0.0",
            "inflight": "1.0.6",
            "inherits": "2.0.3",
            "minimatch": "3.0.4",
            "once": "1.4.0",
            "path-is-absolute": "1.0.1"
          }
        },
        "has-flag": {
          "version": "1.0.0",
          "resolved": "https://npm.bentley.com/npm/npm/has-flag/-/has-flag-1.0.0.tgz",
          "integrity": "sha1-nZ55MWXOAXoA8AQYxD+UKnsdEfo="
        },
        "supports-color": {
          "version": "3.1.2",
          "resolved": "https://npm.bentley.com/npm/npm/supports-color/-/supports-color-3.1.2.tgz",
          "integrity": "sha1-cqJiiU2dQIuVbKBf83su2KbiotU=",
          "requires": {
            "has-flag": "1.0.0"
          }
        }
      }
    },
    "mocha-junit-reporter": {
      "version": "1.17.0",
      "resolved": "https://npm.bentley.com/npm/npm/mocha-junit-reporter/-/mocha-junit-reporter-1.17.0.tgz",
      "integrity": "sha1-LlFJ7UD8XS48px5C21qx/snG2Fw=",
      "requires": {
        "debug": "2.6.9",
        "md5": "2.2.1",
        "mkdirp": "0.5.1",
        "strip-ansi": "4.0.0",
        "xml": "1.0.1"
      },
      "dependencies": {
        "ansi-regex": {
          "version": "3.0.0",
          "resolved": "https://npm.bentley.com/npm/npm/ansi-regex/-/ansi-regex-3.0.0.tgz",
          "integrity": "sha1-7QMXwyIGT3lGbAKWa922Bas32Zg="
        },
        "strip-ansi": {
          "version": "4.0.0",
          "resolved": "https://npm.bentley.com/npm/npm/strip-ansi/-/strip-ansi-4.0.0.tgz",
          "integrity": "sha1-qEeQIusaw2iocTibY1JixQXuNo8=",
          "requires": {
            "ansi-regex": "3.0.0"
          }
        }
      }
    },
    "ms": {
      "version": "2.0.0",
      "resolved": "https://npm.bentley.com/npm/npm/ms/-/ms-2.0.0.tgz",
      "integrity": "sha1-VgiurfwAvmwpAd9fmGF4jeDVl8g="
    },
    "nanomatch": {
      "version": "1.2.9",
      "resolved": "https://npm.bentley.com/npm/npm/nanomatch/-/nanomatch-1.2.9.tgz",
      "integrity": "sha1-h59xUMstq3pHElkGbBBO7m4Pp8I=",
      "requires": {
        "arr-diff": "4.0.0",
        "array-unique": "0.3.2",
        "define-property": "2.0.2",
        "extend-shallow": "3.0.2",
        "fragment-cache": "0.2.1",
        "is-odd": "2.0.0",
        "is-windows": "1.0.2",
        "kind-of": "6.0.2",
        "object.pick": "1.3.0",
        "regex-not": "1.0.2",
        "snapdragon": "0.8.2",
        "to-regex": "3.0.2"
      },
      "dependencies": {
        "arr-diff": {
          "version": "4.0.0",
          "resolved": "https://npm.bentley.com/npm/npm/arr-diff/-/arr-diff-4.0.0.tgz",
          "integrity": "sha1-1kYQdP6/7HHn4VI1dhoyml3HxSA="
        },
        "array-unique": {
          "version": "0.3.2",
          "resolved": "https://npm.bentley.com/npm/npm/array-unique/-/array-unique-0.3.2.tgz",
          "integrity": "sha1-qJS3XUvE9s1nnvMkSp/Y9Gri1Cg="
        },
        "kind-of": {
          "version": "6.0.2",
          "resolved": "https://npm.bentley.com/npm/npm/kind-of/-/kind-of-6.0.2.tgz",
          "integrity": "sha1-ARRrNqYhjmTljzqNZt5df8b20FE="
        }
      }
    },
    "negotiator": {
      "version": "0.6.1",
      "resolved": "https://npm.bentley.com/npm/npm/negotiator/-/negotiator-0.6.1.tgz",
      "integrity": "sha1-KzJxhOiZIQEXeyhWP7XnECrNDKk="
    },
    "neo-async": {
      "version": "2.5.0",
      "resolved": "https://npm.bentley.com/npm/npm/neo-async/-/neo-async-2.5.0.tgz",
      "integrity": "sha1-drHIIxMMyias+6zMj7rwovozsY8="
    },
    "next-tick": {
      "version": "1.0.0",
      "resolved": "https://npm.bentley.com/npm/npm/next-tick/-/next-tick-1.0.0.tgz",
      "integrity": "sha1-yobR/ogoFpsBICCOPchCS524NCw="
    },
    "node-libs-browser": {
      "version": "2.1.0",
      "resolved": "https://npm.bentley.com/npm/npm/node-libs-browser/-/node-libs-browser-2.1.0.tgz",
      "integrity": "sha1-X5QmPUBPbkR2fXJpAf/wVHjWAN8=",
      "requires": {
        "assert": "1.4.1",
        "browserify-zlib": "0.2.0",
        "buffer": "4.9.1",
        "console-browserify": "1.1.0",
        "constants-browserify": "1.0.0",
        "crypto-browserify": "3.12.0",
        "domain-browser": "1.2.0",
        "events": "1.1.1",
        "https-browserify": "1.0.0",
        "os-browserify": "0.3.0",
        "path-browserify": "0.0.0",
        "process": "0.11.10",
        "punycode": "1.4.1",
        "querystring-es3": "0.2.1",
        "readable-stream": "2.3.5",
        "stream-browserify": "2.0.1",
        "stream-http": "2.8.1",
        "string_decoder": "1.0.3",
        "timers-browserify": "2.0.6",
        "tty-browserify": "0.0.0",
        "url": "0.11.0",
        "util": "0.10.3",
        "vm-browserify": "0.0.4"
      }
    },
    "node-replace": {
      "version": "0.3.3",
      "resolved": "https://npm.bentley.com/npm/npm/node-replace/-/node-replace-0.3.3.tgz",
      "integrity": "sha1-8h8ndVTNJkk1MT9B0oi6tij4UjU=",
      "requires": {
        "colors": "1.2.1",
        "minimatch": "3.0.4",
        "nomnom": "1.8.1"
      }
    },
    "nomnom": {
      "version": "1.8.1",
      "resolved": "https://npm.bentley.com/npm/npm/nomnom/-/nomnom-1.8.1.tgz",
      "integrity": "sha1-IVH3Ikcrp55Qp2/BJbuMjy5Nwqc=",
      "requires": {
        "chalk": "0.4.0",
        "underscore": "1.6.0"
      },
      "dependencies": {
        "ansi-styles": {
          "version": "1.0.0",
          "resolved": "https://npm.bentley.com/npm/npm/ansi-styles/-/ansi-styles-1.0.0.tgz",
          "integrity": "sha1-yxAt8cVvUSPquLZ817mAJ6AnkXg="
        },
        "chalk": {
          "version": "0.4.0",
          "resolved": "https://npm.bentley.com/npm/npm/chalk/-/chalk-0.4.0.tgz",
          "integrity": "sha1-UZmj3c0MHv4jvAjBsCewYXbgxk8=",
          "requires": {
            "ansi-styles": "1.0.0",
            "has-color": "0.1.7",
            "strip-ansi": "0.1.1"
          }
        },
        "strip-ansi": {
          "version": "0.1.1",
          "resolved": "https://npm.bentley.com/npm/npm/strip-ansi/-/strip-ansi-0.1.1.tgz",
          "integrity": "sha1-OeipjQRNFQZgq+SmgIrPcLt7yZE="
        },
        "underscore": {
          "version": "1.6.0",
          "resolved": "https://npm.bentley.com/npm/npm/underscore/-/underscore-1.6.0.tgz",
          "integrity": "sha1-izixDKze9jM3uLJOT/htRa6lKag="
        }
      }
    },
    "normalize-package-data": {
      "version": "2.4.0",
      "resolved": "https://npm.bentley.com/npm/npm/normalize-package-data/-/normalize-package-data-2.4.0.tgz",
      "integrity": "sha1-EvlaMH1YNSB1oEkHuErIvpisAS8=",
      "requires": {
        "hosted-git-info": "2.6.0",
        "is-builtin-module": "1.0.0",
        "semver": "5.5.0",
        "validate-npm-package-license": "3.0.3"
      }
    },
    "normalize-path": {
      "version": "2.1.1",
      "resolved": "https://npm.bentley.com/npm/npm/normalize-path/-/normalize-path-2.1.1.tgz",
      "integrity": "sha1-GrKLVW4Zg2Oowab35vogE3/mrtk=",
      "requires": {
        "remove-trailing-separator": "1.1.0"
      }
    },
    "npm-run-path": {
      "version": "2.0.2",
      "resolved": "https://npm.bentley.com/npm/npm/npm-run-path/-/npm-run-path-2.0.2.tgz",
      "integrity": "sha1-NakjLfo11wZ7TLLd8jV7GHFTbF8=",
      "requires": {
        "path-key": "2.0.1"
      }
    },
    "nugget": {
      "version": "2.0.1",
      "resolved": "https://npm.bentley.com/npm/npm/nugget/-/nugget-2.0.1.tgz",
      "integrity": "sha1-IBCVpIfhrTYIGzQy+jytpPjQcbA=",
      "requires": {
        "debug": "2.6.9",
        "minimist": "1.2.0",
        "pretty-bytes": "1.0.4",
        "progress-stream": "1.2.0",
        "request": "2.83.0",
        "single-line-log": "1.1.2",
        "throttleit": "0.0.2"
      },
      "dependencies": {
        "minimist": {
          "version": "1.2.0",
          "resolved": "https://npm.bentley.com/npm/npm/minimist/-/minimist-1.2.0.tgz",
          "integrity": "sha1-o1AIsg9BOD7sH7kU9M1d95omQoQ="
        }
      }
    },
    "null-loader": {
      "version": "0.1.1",
      "resolved": "https://npm.bentley.com/npm/npm/null-loader/-/null-loader-0.1.1.tgz",
      "integrity": "sha1-F76av80/8OFRL2/Er8sfUDk3j64="
    },
    "number-is-nan": {
      "version": "1.0.1",
      "resolved": "https://npm.bentley.com/npm/npm/number-is-nan/-/number-is-nan-1.0.1.tgz",
      "integrity": "sha1-CXtgK1NCKlIsGvuHkDGDNpQaAR0="
    },
    "nyc": {
      "version": "11.6.0",
      "resolved": "https://registry.npmjs.org/nyc/-/nyc-11.6.0.tgz",
      "integrity": "sha512-ZaXCh0wmbk2aSBH2B5hZGGvK2s9aM8DIm2rVY+BG3Fx8tUS+bpJSswUVZqOD1YfCmnYRFSqgYJSr7UeeUcW0jg==",
      "requires": {
        "archy": "1.0.0",
        "arrify": "1.0.1",
        "caching-transform": "1.0.1",
        "convert-source-map": "1.5.1",
        "debug-log": "1.0.1",
        "default-require-extensions": "1.0.0",
        "find-cache-dir": "0.1.1",
        "find-up": "2.1.0",
        "foreground-child": "1.5.6",
        "glob": "7.1.2",
        "istanbul-lib-coverage": "1.2.0",
        "istanbul-lib-hook": "1.1.0",
        "istanbul-lib-instrument": "1.10.1",
        "istanbul-lib-report": "1.1.3",
        "istanbul-lib-source-maps": "1.2.3",
        "istanbul-reports": "1.3.0",
        "md5-hex": "1.3.0",
        "merge-source-map": "1.1.0",
        "micromatch": "2.3.11",
        "mkdirp": "0.5.1",
        "resolve-from": "2.0.0",
        "rimraf": "2.6.2",
        "signal-exit": "3.0.2",
        "spawn-wrap": "1.4.2",
        "test-exclude": "4.2.1",
        "yargs": "11.1.0",
        "yargs-parser": "8.1.0"
      },
      "dependencies": {
        "align-text": {
          "version": "0.1.4",
          "bundled": true,
          "requires": {
            "kind-of": "3.2.2",
            "longest": "1.0.1",
            "repeat-string": "1.6.1"
          }
        },
        "amdefine": {
          "version": "1.0.1",
          "bundled": true
        },
        "ansi-regex": {
          "version": "2.1.1",
          "bundled": true
        },
        "ansi-styles": {
          "version": "2.2.1",
          "bundled": true
        },
        "append-transform": {
          "version": "0.4.0",
          "bundled": true,
          "requires": {
            "default-require-extensions": "1.0.0"
          }
        },
        "archy": {
          "version": "1.0.0",
          "bundled": true
        },
        "arr-diff": {
          "version": "2.0.0",
          "bundled": true,
          "requires": {
            "arr-flatten": "1.1.0"
          }
        },
        "arr-flatten": {
          "version": "1.1.0",
          "bundled": true
        },
        "arr-union": {
          "version": "3.1.0",
          "bundled": true
        },
        "array-unique": {
          "version": "0.2.1",
          "bundled": true
        },
        "arrify": {
          "version": "1.0.1",
          "bundled": true
        },
        "assign-symbols": {
          "version": "1.0.0",
          "bundled": true
        },
        "async": {
          "version": "1.5.2",
          "bundled": true
        },
        "atob": {
          "version": "2.0.3",
          "bundled": true
        },
        "babel-code-frame": {
          "version": "6.26.0",
          "bundled": true,
          "requires": {
            "chalk": "1.1.3",
            "esutils": "2.0.2",
            "js-tokens": "3.0.2"
          }
        },
        "babel-generator": {
          "version": "6.26.1",
          "bundled": true,
          "requires": {
            "babel-messages": "6.23.0",
            "babel-runtime": "6.26.0",
            "babel-types": "6.26.0",
            "detect-indent": "4.0.0",
            "jsesc": "1.3.0",
            "lodash": "4.17.5",
            "source-map": "0.5.7",
            "trim-right": "1.0.1"
          }
        },
        "babel-messages": {
          "version": "6.23.0",
          "bundled": true,
          "requires": {
            "babel-runtime": "6.26.0"
          }
        },
        "babel-runtime": {
          "version": "6.26.0",
          "bundled": true,
          "requires": {
            "core-js": "2.5.3",
            "regenerator-runtime": "0.11.1"
          }
        },
        "babel-template": {
          "version": "6.26.0",
          "bundled": true,
          "requires": {
            "babel-runtime": "6.26.0",
            "babel-traverse": "6.26.0",
            "babel-types": "6.26.0",
            "babylon": "6.18.0",
            "lodash": "4.17.5"
          }
        },
        "babel-traverse": {
          "version": "6.26.0",
          "bundled": true,
          "requires": {
            "babel-code-frame": "6.26.0",
            "babel-messages": "6.23.0",
            "babel-runtime": "6.26.0",
            "babel-types": "6.26.0",
            "babylon": "6.18.0",
            "debug": "2.6.9",
            "globals": "9.18.0",
            "invariant": "2.2.3",
            "lodash": "4.17.5"
          }
        },
        "babel-types": {
          "version": "6.26.0",
          "bundled": true,
          "requires": {
            "babel-runtime": "6.26.0",
            "esutils": "2.0.2",
            "lodash": "4.17.5",
            "to-fast-properties": "1.0.3"
          }
        },
        "babylon": {
          "version": "6.18.0",
          "bundled": true
        },
        "balanced-match": {
          "version": "1.0.0",
          "bundled": true
        },
        "base": {
          "version": "0.11.2",
          "bundled": true,
          "requires": {
            "cache-base": "1.0.1",
            "class-utils": "0.3.6",
            "component-emitter": "1.2.1",
            "define-property": "1.0.0",
            "isobject": "3.0.1",
            "mixin-deep": "1.3.1",
            "pascalcase": "0.1.1"
          },
          "dependencies": {
            "define-property": {
              "version": "1.0.0",
              "bundled": true,
              "requires": {
                "is-descriptor": "1.0.2"
              }
            },
            "isobject": {
              "version": "3.0.1",
              "bundled": true
            }
          }
        },
        "brace-expansion": {
          "version": "1.1.11",
          "bundled": true,
          "requires": {
            "balanced-match": "1.0.0",
            "concat-map": "0.0.1"
          }
        },
        "braces": {
          "version": "1.8.5",
          "bundled": true,
          "requires": {
            "expand-range": "1.8.2",
            "preserve": "0.2.0",
            "repeat-element": "1.1.2"
          }
        },
        "builtin-modules": {
          "version": "1.1.1",
          "bundled": true
        },
        "cache-base": {
          "version": "1.0.1",
          "bundled": true,
          "requires": {
            "collection-visit": "1.0.0",
            "component-emitter": "1.2.1",
            "get-value": "2.0.6",
            "has-value": "1.0.0",
            "isobject": "3.0.1",
            "set-value": "2.0.0",
            "to-object-path": "0.3.0",
            "union-value": "1.0.0",
            "unset-value": "1.0.0"
          },
          "dependencies": {
            "isobject": {
              "version": "3.0.1",
              "bundled": true
            }
          }
        },
        "caching-transform": {
          "version": "1.0.1",
          "bundled": true,
          "requires": {
            "md5-hex": "1.3.0",
            "mkdirp": "0.5.1",
            "write-file-atomic": "1.3.4"
          }
        },
        "camelcase": {
          "version": "1.2.1",
          "bundled": true,
          "optional": true
        },
        "center-align": {
          "version": "0.1.3",
          "bundled": true,
          "optional": true,
          "requires": {
            "align-text": "0.1.4",
            "lazy-cache": "1.0.4"
          }
        },
        "chalk": {
          "version": "1.1.3",
          "bundled": true,
          "requires": {
            "ansi-styles": "2.2.1",
            "escape-string-regexp": "1.0.5",
            "has-ansi": "2.0.0",
            "strip-ansi": "3.0.1",
            "supports-color": "2.0.0"
          }
        },
        "class-utils": {
          "version": "0.3.6",
          "bundled": true,
          "requires": {
            "arr-union": "3.1.0",
            "define-property": "0.2.5",
            "isobject": "3.0.1",
            "static-extend": "0.1.2"
          },
          "dependencies": {
            "define-property": {
              "version": "0.2.5",
              "bundled": true,
              "requires": {
                "is-descriptor": "0.1.6"
              }
            },
            "is-accessor-descriptor": {
              "version": "0.1.6",
              "bundled": true,
              "requires": {
                "kind-of": "3.2.2"
              },
              "dependencies": {
                "kind-of": {
                  "version": "3.2.2",
                  "bundled": true,
                  "requires": {
                    "is-buffer": "1.1.6"
                  }
                }
              }
            },
            "is-data-descriptor": {
              "version": "0.1.4",
              "bundled": true,
              "requires": {
                "kind-of": "3.2.2"
              },
              "dependencies": {
                "kind-of": {
                  "version": "3.2.2",
                  "bundled": true,
                  "requires": {
                    "is-buffer": "1.1.6"
                  }
                }
              }
            },
            "is-descriptor": {
              "version": "0.1.6",
              "bundled": true,
              "requires": {
                "is-accessor-descriptor": "0.1.6",
                "is-data-descriptor": "0.1.4",
                "kind-of": "5.1.0"
              }
            },
            "isobject": {
              "version": "3.0.1",
              "bundled": true
            },
            "kind-of": {
              "version": "5.1.0",
              "bundled": true
            }
          }
        },
        "cliui": {
          "version": "2.1.0",
          "bundled": true,
          "optional": true,
          "requires": {
            "center-align": "0.1.3",
            "right-align": "0.1.3",
            "wordwrap": "0.0.2"
          },
          "dependencies": {
            "wordwrap": {
              "version": "0.0.2",
              "bundled": true,
              "optional": true
            }
          }
        },
        "code-point-at": {
          "version": "1.1.0",
          "bundled": true
        },
        "collection-visit": {
          "version": "1.0.0",
          "bundled": true,
          "requires": {
            "map-visit": "1.0.0",
            "object-visit": "1.0.1"
          }
        },
        "commondir": {
          "version": "1.0.1",
          "bundled": true
        },
        "component-emitter": {
          "version": "1.2.1",
          "bundled": true
        },
        "concat-map": {
          "version": "0.0.1",
          "bundled": true
        },
        "convert-source-map": {
          "version": "1.5.1",
          "bundled": true
        },
        "copy-descriptor": {
          "version": "0.1.1",
          "bundled": true
        },
        "core-js": {
          "version": "2.5.3",
          "bundled": true
        },
        "cross-spawn": {
          "version": "4.0.2",
          "bundled": true,
          "requires": {
            "lru-cache": "4.1.2",
            "which": "1.3.0"
          }
        },
        "debug": {
          "version": "2.6.9",
          "bundled": true,
          "requires": {
            "ms": "2.0.0"
          }
        },
        "debug-log": {
          "version": "1.0.1",
          "bundled": true
        },
        "decamelize": {
          "version": "1.2.0",
          "bundled": true
        },
        "decode-uri-component": {
          "version": "0.2.0",
          "bundled": true
        },
        "default-require-extensions": {
          "version": "1.0.0",
          "bundled": true,
          "requires": {
            "strip-bom": "2.0.0"
          }
        },
        "define-property": {
          "version": "2.0.2",
          "bundled": true,
          "requires": {
            "is-descriptor": "1.0.2",
            "isobject": "3.0.1"
          },
          "dependencies": {
            "isobject": {
              "version": "3.0.1",
              "bundled": true
            }
          }
        },
        "detect-indent": {
          "version": "4.0.0",
          "bundled": true,
          "requires": {
            "repeating": "2.0.1"
          }
        },
        "error-ex": {
          "version": "1.3.1",
          "bundled": true,
          "requires": {
            "is-arrayish": "0.2.1"
          }
        },
        "escape-string-regexp": {
          "version": "1.0.5",
          "bundled": true
        },
        "esutils": {
          "version": "2.0.2",
          "bundled": true
        },
        "execa": {
          "version": "0.7.0",
          "bundled": true,
          "requires": {
            "cross-spawn": "5.1.0",
            "get-stream": "3.0.0",
            "is-stream": "1.1.0",
            "npm-run-path": "2.0.2",
            "p-finally": "1.0.0",
            "signal-exit": "3.0.2",
            "strip-eof": "1.0.0"
          },
          "dependencies": {
            "cross-spawn": {
              "version": "5.1.0",
              "bundled": true,
              "requires": {
                "lru-cache": "4.1.2",
                "shebang-command": "1.2.0",
                "which": "1.3.0"
              }
            }
          }
        },
        "expand-brackets": {
          "version": "0.1.5",
          "bundled": true,
          "requires": {
            "is-posix-bracket": "0.1.1"
          }
        },
        "expand-range": {
          "version": "1.8.2",
          "bundled": true,
          "requires": {
            "fill-range": "2.2.3"
          }
        },
        "extend-shallow": {
          "version": "3.0.2",
          "bundled": true,
          "requires": {
            "assign-symbols": "1.0.0",
            "is-extendable": "1.0.1"
          },
          "dependencies": {
            "is-extendable": {
              "version": "1.0.1",
              "bundled": true,
              "requires": {
                "is-plain-object": "2.0.4"
              }
            }
          }
        },
        "extglob": {
          "version": "0.3.2",
          "bundled": true,
          "requires": {
            "is-extglob": "1.0.0"
          }
        },
        "filename-regex": {
          "version": "2.0.1",
          "bundled": true
        },
        "fill-range": {
          "version": "2.2.3",
          "bundled": true,
          "requires": {
            "is-number": "2.1.0",
            "isobject": "2.1.0",
            "randomatic": "1.1.7",
            "repeat-element": "1.1.2",
            "repeat-string": "1.6.1"
          }
        },
        "find-cache-dir": {
          "version": "0.1.1",
          "bundled": true,
          "requires": {
            "commondir": "1.0.1",
            "mkdirp": "0.5.1",
            "pkg-dir": "1.0.0"
          }
        },
        "find-up": {
          "version": "2.1.0",
          "bundled": true,
          "requires": {
            "locate-path": "2.0.0"
          }
        },
        "for-in": {
          "version": "1.0.2",
          "bundled": true
        },
        "for-own": {
          "version": "0.1.5",
          "bundled": true,
          "requires": {
            "for-in": "1.0.2"
          }
        },
        "foreground-child": {
          "version": "1.5.6",
          "bundled": true,
          "requires": {
            "cross-spawn": "4.0.2",
            "signal-exit": "3.0.2"
          }
        },
        "fragment-cache": {
          "version": "0.2.1",
          "bundled": true,
          "requires": {
            "map-cache": "0.2.2"
          }
        },
        "fs.realpath": {
          "version": "1.0.0",
          "bundled": true
        },
        "get-caller-file": {
          "version": "1.0.2",
          "bundled": true
        },
        "get-stream": {
          "version": "3.0.0",
          "bundled": true
        },
        "get-value": {
          "version": "2.0.6",
          "bundled": true
        },
        "glob": {
          "version": "7.1.2",
          "bundled": true,
          "requires": {
            "fs.realpath": "1.0.0",
            "inflight": "1.0.6",
            "inherits": "2.0.3",
            "minimatch": "3.0.4",
            "once": "1.4.0",
            "path-is-absolute": "1.0.1"
          }
        },
        "glob-base": {
          "version": "0.3.0",
          "bundled": true,
          "requires": {
            "glob-parent": "2.0.0",
            "is-glob": "2.0.1"
          }
        },
        "glob-parent": {
          "version": "2.0.0",
          "bundled": true,
          "requires": {
            "is-glob": "2.0.1"
          }
        },
        "globals": {
          "version": "9.18.0",
          "bundled": true
        },
        "graceful-fs": {
          "version": "4.1.11",
          "bundled": true
        },
        "handlebars": {
          "version": "4.0.11",
          "bundled": true,
          "requires": {
            "async": "1.5.2",
            "optimist": "0.6.1",
            "source-map": "0.4.4",
            "uglify-js": "2.8.29"
          },
          "dependencies": {
            "source-map": {
              "version": "0.4.4",
              "bundled": true,
              "requires": {
                "amdefine": "1.0.1"
              }
            }
          }
        },
        "has-ansi": {
          "version": "2.0.0",
          "bundled": true,
          "requires": {
            "ansi-regex": "2.1.1"
          }
        },
        "has-flag": {
          "version": "1.0.0",
          "bundled": true
        },
        "has-value": {
          "version": "1.0.0",
          "bundled": true,
          "requires": {
            "get-value": "2.0.6",
            "has-values": "1.0.0",
            "isobject": "3.0.1"
          },
          "dependencies": {
            "isobject": {
              "version": "3.0.1",
              "bundled": true
            }
          }
        },
        "has-values": {
          "version": "1.0.0",
          "bundled": true,
          "requires": {
            "is-number": "3.0.0",
            "kind-of": "4.0.0"
          },
          "dependencies": {
            "is-number": {
              "version": "3.0.0",
              "bundled": true,
              "requires": {
                "kind-of": "3.2.2"
              },
              "dependencies": {
                "kind-of": {
                  "version": "3.2.2",
                  "bundled": true,
                  "requires": {
                    "is-buffer": "1.1.6"
                  }
                }
              }
            },
            "kind-of": {
              "version": "4.0.0",
              "bundled": true,
              "requires": {
                "is-buffer": "1.1.6"
              }
            }
          }
        },
        "hosted-git-info": {
          "version": "2.6.0",
          "bundled": true
        },
        "imurmurhash": {
          "version": "0.1.4",
          "bundled": true
        },
        "inflight": {
          "version": "1.0.6",
          "bundled": true,
          "requires": {
            "once": "1.4.0",
            "wrappy": "1.0.2"
          }
        },
        "inherits": {
          "version": "2.0.3",
          "bundled": true
        },
        "invariant": {
          "version": "2.2.3",
          "bundled": true,
          "requires": {
            "loose-envify": "1.3.1"
          }
        },
        "invert-kv": {
          "version": "1.0.0",
          "bundled": true
        },
        "is-accessor-descriptor": {
          "version": "1.0.0",
          "bundled": true,
          "requires": {
            "kind-of": "6.0.2"
          },
          "dependencies": {
            "kind-of": {
              "version": "6.0.2",
              "bundled": true
            }
          }
        },
        "is-arrayish": {
          "version": "0.2.1",
          "bundled": true
        },
        "is-buffer": {
          "version": "1.1.6",
          "bundled": true
        },
        "is-builtin-module": {
          "version": "1.0.0",
          "bundled": true,
          "requires": {
            "builtin-modules": "1.1.1"
          }
        },
        "is-data-descriptor": {
          "version": "1.0.0",
          "bundled": true,
          "requires": {
            "kind-of": "6.0.2"
          },
          "dependencies": {
            "kind-of": {
              "version": "6.0.2",
              "bundled": true
            }
          }
        },
        "is-descriptor": {
          "version": "1.0.2",
          "bundled": true,
          "requires": {
            "is-accessor-descriptor": "1.0.0",
            "is-data-descriptor": "1.0.0",
            "kind-of": "6.0.2"
          },
          "dependencies": {
            "kind-of": {
              "version": "6.0.2",
              "bundled": true
            }
          }
        },
        "is-dotfile": {
          "version": "1.0.3",
          "bundled": true
        },
        "is-equal-shallow": {
          "version": "0.1.3",
          "bundled": true,
          "requires": {
            "is-primitive": "2.0.0"
          }
        },
        "is-extendable": {
          "version": "0.1.1",
          "bundled": true
        },
        "is-extglob": {
          "version": "1.0.0",
          "bundled": true
        },
        "is-finite": {
          "version": "1.0.2",
          "bundled": true,
          "requires": {
            "number-is-nan": "1.0.1"
          }
        },
        "is-fullwidth-code-point": {
          "version": "2.0.0",
          "bundled": true
        },
        "is-glob": {
          "version": "2.0.1",
          "bundled": true,
          "requires": {
            "is-extglob": "1.0.0"
          }
        },
        "is-number": {
          "version": "2.1.0",
          "bundled": true,
          "requires": {
            "kind-of": "3.2.2"
          }
        },
        "is-odd": {
          "version": "2.0.0",
          "bundled": true,
          "requires": {
            "is-number": "4.0.0"
          },
          "dependencies": {
            "is-number": {
              "version": "4.0.0",
              "bundled": true
            }
          }
        },
        "is-plain-object": {
          "version": "2.0.4",
          "bundled": true,
          "requires": {
            "isobject": "3.0.1"
          },
          "dependencies": {
            "isobject": {
              "version": "3.0.1",
              "bundled": true
            }
          }
        },
        "is-posix-bracket": {
          "version": "0.1.1",
          "bundled": true
        },
        "is-primitive": {
          "version": "2.0.0",
          "bundled": true
        },
        "is-stream": {
          "version": "1.1.0",
          "bundled": true
        },
        "is-utf8": {
          "version": "0.2.1",
          "bundled": true
        },
        "is-windows": {
          "version": "1.0.2",
          "bundled": true
        },
        "isarray": {
          "version": "1.0.0",
          "bundled": true
        },
        "isexe": {
          "version": "2.0.0",
          "bundled": true
        },
        "isobject": {
          "version": "2.1.0",
          "bundled": true,
          "requires": {
            "isarray": "1.0.0"
          }
        },
        "istanbul-lib-coverage": {
          "version": "1.2.0",
          "bundled": true
        },
        "istanbul-lib-hook": {
          "version": "1.1.0",
          "bundled": true,
          "requires": {
            "append-transform": "0.4.0"
          }
        },
        "istanbul-lib-instrument": {
          "version": "1.10.1",
          "bundled": true,
          "requires": {
            "babel-generator": "6.26.1",
            "babel-template": "6.26.0",
            "babel-traverse": "6.26.0",
            "babel-types": "6.26.0",
            "babylon": "6.18.0",
            "istanbul-lib-coverage": "1.2.0",
            "semver": "5.5.0"
          }
        },
        "istanbul-lib-report": {
          "version": "1.1.3",
          "bundled": true,
          "requires": {
            "istanbul-lib-coverage": "1.2.0",
            "mkdirp": "0.5.1",
            "path-parse": "1.0.5",
            "supports-color": "3.2.3"
          },
          "dependencies": {
            "supports-color": {
              "version": "3.2.3",
              "bundled": true,
              "requires": {
                "has-flag": "1.0.0"
              }
            }
          }
        },
        "istanbul-lib-source-maps": {
          "version": "1.2.3",
          "bundled": true,
          "requires": {
            "debug": "3.1.0",
            "istanbul-lib-coverage": "1.2.0",
            "mkdirp": "0.5.1",
            "rimraf": "2.6.2",
            "source-map": "0.5.7"
          },
          "dependencies": {
            "debug": {
              "version": "3.1.0",
              "bundled": true,
              "requires": {
                "ms": "2.0.0"
              }
            }
          }
        },
        "istanbul-reports": {
          "version": "1.3.0",
          "bundled": true,
          "requires": {
            "handlebars": "4.0.11"
          }
        },
        "js-tokens": {
          "version": "3.0.2",
          "bundled": true
        },
        "jsesc": {
          "version": "1.3.0",
          "bundled": true
        },
        "kind-of": {
          "version": "3.2.2",
          "bundled": true,
          "requires": {
            "is-buffer": "1.1.6"
          }
        },
        "lazy-cache": {
          "version": "1.0.4",
          "bundled": true,
          "optional": true
        },
        "lcid": {
          "version": "1.0.0",
          "bundled": true,
          "requires": {
            "invert-kv": "1.0.0"
          }
        },
        "load-json-file": {
          "version": "1.1.0",
          "bundled": true,
          "requires": {
            "graceful-fs": "4.1.11",
            "parse-json": "2.2.0",
            "pify": "2.3.0",
            "pinkie-promise": "2.0.1",
            "strip-bom": "2.0.0"
          }
        },
        "locate-path": {
          "version": "2.0.0",
          "bundled": true,
          "requires": {
            "p-locate": "2.0.0",
            "path-exists": "3.0.0"
          },
          "dependencies": {
            "path-exists": {
              "version": "3.0.0",
              "bundled": true
            }
          }
        },
        "lodash": {
          "version": "4.17.5",
          "bundled": true
        },
        "longest": {
          "version": "1.0.1",
          "bundled": true
        },
        "loose-envify": {
          "version": "1.3.1",
          "bundled": true,
          "requires": {
            "js-tokens": "3.0.2"
          }
        },
        "lru-cache": {
          "version": "4.1.2",
          "bundled": true,
          "requires": {
            "pseudomap": "1.0.2",
            "yallist": "2.1.2"
          }
        },
        "map-cache": {
          "version": "0.2.2",
          "bundled": true
        },
        "map-visit": {
          "version": "1.0.0",
          "bundled": true,
          "requires": {
            "object-visit": "1.0.1"
          }
        },
        "md5-hex": {
          "version": "1.3.0",
          "bundled": true,
          "requires": {
            "md5-o-matic": "0.1.1"
          }
        },
        "md5-o-matic": {
          "version": "0.1.1",
          "bundled": true
        },
        "mem": {
          "version": "1.1.0",
          "bundled": true,
          "requires": {
            "mimic-fn": "1.2.0"
          }
        },
        "merge-source-map": {
          "version": "1.1.0",
          "bundled": true,
          "requires": {
            "source-map": "0.6.1"
          },
          "dependencies": {
            "source-map": {
              "version": "0.6.1",
              "bundled": true
            }
          }
        },
        "micromatch": {
          "version": "2.3.11",
          "bundled": true,
          "requires": {
            "arr-diff": "2.0.0",
            "array-unique": "0.2.1",
            "braces": "1.8.5",
            "expand-brackets": "0.1.5",
            "extglob": "0.3.2",
            "filename-regex": "2.0.1",
            "is-extglob": "1.0.0",
            "is-glob": "2.0.1",
            "kind-of": "3.2.2",
            "normalize-path": "2.1.1",
            "object.omit": "2.0.1",
            "parse-glob": "3.0.4",
            "regex-cache": "0.4.4"
          }
        },
        "mimic-fn": {
          "version": "1.2.0",
          "bundled": true
        },
        "minimatch": {
          "version": "3.0.4",
          "bundled": true,
          "requires": {
            "brace-expansion": "1.1.11"
          }
        },
        "minimist": {
          "version": "0.0.8",
          "bundled": true
        },
        "mixin-deep": {
          "version": "1.3.1",
          "bundled": true,
          "requires": {
            "for-in": "1.0.2",
            "is-extendable": "1.0.1"
          },
          "dependencies": {
            "is-extendable": {
              "version": "1.0.1",
              "bundled": true,
              "requires": {
                "is-plain-object": "2.0.4"
              }
            }
          }
        },
        "mkdirp": {
          "version": "0.5.1",
          "bundled": true,
          "requires": {
            "minimist": "0.0.8"
          }
        },
        "ms": {
          "version": "2.0.0",
          "bundled": true
        },
        "nanomatch": {
          "version": "1.2.9",
          "bundled": true,
          "requires": {
            "arr-diff": "4.0.0",
            "array-unique": "0.3.2",
            "define-property": "2.0.2",
            "extend-shallow": "3.0.2",
            "fragment-cache": "0.2.1",
            "is-odd": "2.0.0",
            "is-windows": "1.0.2",
            "kind-of": "6.0.2",
            "object.pick": "1.3.0",
            "regex-not": "1.0.2",
            "snapdragon": "0.8.2",
            "to-regex": "3.0.2"
          },
          "dependencies": {
            "arr-diff": {
              "version": "4.0.0",
              "bundled": true
            },
            "array-unique": {
              "version": "0.3.2",
              "bundled": true
            },
            "kind-of": {
              "version": "6.0.2",
              "bundled": true
            }
          }
        },
        "normalize-package-data": {
          "version": "2.4.0",
          "bundled": true,
          "requires": {
            "hosted-git-info": "2.6.0",
            "is-builtin-module": "1.0.0",
            "semver": "5.5.0",
            "validate-npm-package-license": "3.0.3"
          }
        },
        "normalize-path": {
          "version": "2.1.1",
          "bundled": true,
          "requires": {
            "remove-trailing-separator": "1.1.0"
          }
        },
        "npm-run-path": {
          "version": "2.0.2",
          "bundled": true,
          "requires": {
            "path-key": "2.0.1"
          }
        },
        "number-is-nan": {
          "version": "1.0.1",
          "bundled": true
        },
        "object-assign": {
          "version": "4.1.1",
          "bundled": true
        },
        "object-copy": {
          "version": "0.1.0",
          "bundled": true,
          "requires": {
            "copy-descriptor": "0.1.1",
            "define-property": "0.2.5",
            "kind-of": "3.2.2"
          },
          "dependencies": {
            "define-property": {
              "version": "0.2.5",
              "bundled": true,
              "requires": {
                "is-descriptor": "0.1.6"
              }
            },
            "is-accessor-descriptor": {
              "version": "0.1.6",
              "bundled": true,
              "requires": {
                "kind-of": "3.2.2"
              }
            },
            "is-data-descriptor": {
              "version": "0.1.4",
              "bundled": true,
              "requires": {
                "kind-of": "3.2.2"
              }
            },
            "is-descriptor": {
              "version": "0.1.6",
              "bundled": true,
              "requires": {
                "is-accessor-descriptor": "0.1.6",
                "is-data-descriptor": "0.1.4",
                "kind-of": "5.1.0"
              },
              "dependencies": {
                "kind-of": {
                  "version": "5.1.0",
                  "bundled": true
                }
              }
            }
          }
        },
        "object-visit": {
          "version": "1.0.1",
          "bundled": true,
          "requires": {
            "isobject": "3.0.1"
          },
          "dependencies": {
            "isobject": {
              "version": "3.0.1",
              "bundled": true
            }
          }
        },
        "object.omit": {
          "version": "2.0.1",
          "bundled": true,
          "requires": {
            "for-own": "0.1.5",
            "is-extendable": "0.1.1"
          }
        },
        "object.pick": {
          "version": "1.3.0",
          "bundled": true,
          "requires": {
            "isobject": "3.0.1"
          },
          "dependencies": {
            "isobject": {
              "version": "3.0.1",
              "bundled": true
            }
          }
        },
        "once": {
          "version": "1.4.0",
          "bundled": true,
          "requires": {
            "wrappy": "1.0.2"
          }
        },
        "optimist": {
          "version": "0.6.1",
          "bundled": true,
          "requires": {
            "minimist": "0.0.8",
            "wordwrap": "0.0.3"
          }
        },
        "os-homedir": {
          "version": "1.0.2",
          "bundled": true
        },
        "os-locale": {
          "version": "2.1.0",
          "bundled": true,
          "requires": {
            "execa": "0.7.0",
            "lcid": "1.0.0",
            "mem": "1.1.0"
          }
        },
        "p-finally": {
          "version": "1.0.0",
          "bundled": true
        },
        "p-limit": {
          "version": "1.2.0",
          "bundled": true,
          "requires": {
            "p-try": "1.0.0"
          }
        },
        "p-locate": {
          "version": "2.0.0",
          "bundled": true,
          "requires": {
            "p-limit": "1.2.0"
          }
        },
        "p-try": {
          "version": "1.0.0",
          "bundled": true
        },
        "parse-glob": {
          "version": "3.0.4",
          "bundled": true,
          "requires": {
            "glob-base": "0.3.0",
            "is-dotfile": "1.0.3",
            "is-extglob": "1.0.0",
            "is-glob": "2.0.1"
          }
        },
        "parse-json": {
          "version": "2.2.0",
          "bundled": true,
          "requires": {
            "error-ex": "1.3.1"
          }
        },
        "pascalcase": {
          "version": "0.1.1",
          "bundled": true
        },
        "path-exists": {
          "version": "2.1.0",
          "bundled": true,
          "requires": {
            "pinkie-promise": "2.0.1"
          }
        },
        "path-is-absolute": {
          "version": "1.0.1",
          "bundled": true
        },
        "path-key": {
          "version": "2.0.1",
          "bundled": true
        },
        "path-parse": {
          "version": "1.0.5",
          "bundled": true
        },
        "path-type": {
          "version": "1.1.0",
          "bundled": true,
          "requires": {
            "graceful-fs": "4.1.11",
            "pify": "2.3.0",
            "pinkie-promise": "2.0.1"
          }
        },
        "pify": {
          "version": "2.3.0",
          "bundled": true
        },
        "pinkie": {
          "version": "2.0.4",
          "bundled": true
        },
        "pinkie-promise": {
          "version": "2.0.1",
          "bundled": true,
          "requires": {
            "pinkie": "2.0.4"
          }
        },
        "pkg-dir": {
          "version": "1.0.0",
          "bundled": true,
          "requires": {
            "find-up": "1.1.2"
          },
          "dependencies": {
            "find-up": {
              "version": "1.1.2",
              "bundled": true,
              "requires": {
                "path-exists": "2.1.0",
                "pinkie-promise": "2.0.1"
              }
            }
          }
        },
        "posix-character-classes": {
          "version": "0.1.1",
          "bundled": true
        },
        "preserve": {
          "version": "0.2.0",
          "bundled": true
        },
        "pseudomap": {
          "version": "1.0.2",
          "bundled": true
        },
        "randomatic": {
          "version": "1.1.7",
          "bundled": true,
          "requires": {
            "is-number": "3.0.0",
            "kind-of": "4.0.0"
          },
          "dependencies": {
            "is-number": {
              "version": "3.0.0",
              "bundled": true,
              "requires": {
                "kind-of": "3.2.2"
              },
              "dependencies": {
                "kind-of": {
                  "version": "3.2.2",
                  "bundled": true,
                  "requires": {
                    "is-buffer": "1.1.6"
                  }
                }
              }
            },
            "kind-of": {
              "version": "4.0.0",
              "bundled": true,
              "requires": {
                "is-buffer": "1.1.6"
              }
            }
          }
        },
        "read-pkg": {
          "version": "1.1.0",
          "bundled": true,
          "requires": {
            "load-json-file": "1.1.0",
            "normalize-package-data": "2.4.0",
            "path-type": "1.1.0"
          }
        },
        "read-pkg-up": {
          "version": "1.0.1",
          "bundled": true,
          "requires": {
            "find-up": "1.1.2",
            "read-pkg": "1.1.0"
          },
          "dependencies": {
            "find-up": {
              "version": "1.1.2",
              "bundled": true,
              "requires": {
                "path-exists": "2.1.0",
                "pinkie-promise": "2.0.1"
              }
            }
          }
        },
        "regenerator-runtime": {
          "version": "0.11.1",
          "bundled": true
        },
        "regex-cache": {
          "version": "0.4.4",
          "bundled": true,
          "requires": {
            "is-equal-shallow": "0.1.3"
          }
        },
        "regex-not": {
          "version": "1.0.2",
          "bundled": true,
          "requires": {
            "extend-shallow": "3.0.2",
            "safe-regex": "1.1.0"
          }
        },
        "remove-trailing-separator": {
          "version": "1.1.0",
          "bundled": true
        },
        "repeat-element": {
          "version": "1.1.2",
          "bundled": true
        },
        "repeat-string": {
          "version": "1.6.1",
          "bundled": true
        },
        "repeating": {
          "version": "2.0.1",
          "bundled": true,
          "requires": {
            "is-finite": "1.0.2"
          }
        },
        "require-directory": {
          "version": "2.1.1",
          "bundled": true
        },
        "require-main-filename": {
          "version": "1.0.1",
          "bundled": true
        },
        "resolve-from": {
          "version": "2.0.0",
          "bundled": true
        },
        "resolve-url": {
          "version": "0.2.1",
          "bundled": true
        },
        "ret": {
          "version": "0.1.15",
          "bundled": true
        },
        "right-align": {
          "version": "0.1.3",
          "bundled": true,
          "optional": true,
          "requires": {
            "align-text": "0.1.4"
          }
        },
        "rimraf": {
          "version": "2.6.2",
          "bundled": true,
          "requires": {
            "glob": "7.1.2"
          }
        },
        "safe-regex": {
          "version": "1.1.0",
          "bundled": true,
          "requires": {
            "ret": "0.1.15"
          }
        },
        "semver": {
          "version": "5.5.0",
          "bundled": true
        },
        "set-blocking": {
          "version": "2.0.0",
          "bundled": true
        },
        "set-value": {
          "version": "2.0.0",
          "bundled": true,
          "requires": {
            "extend-shallow": "2.0.1",
            "is-extendable": "0.1.1",
            "is-plain-object": "2.0.4",
            "split-string": "3.1.0"
          },
          "dependencies": {
            "extend-shallow": {
              "version": "2.0.1",
              "bundled": true,
              "requires": {
                "is-extendable": "0.1.1"
              }
            }
          }
        },
        "shebang-command": {
          "version": "1.2.0",
          "bundled": true,
          "requires": {
            "shebang-regex": "1.0.0"
          }
        },
        "shebang-regex": {
          "version": "1.0.0",
          "bundled": true
        },
        "signal-exit": {
          "version": "3.0.2",
          "bundled": true
        },
        "slide": {
          "version": "1.1.6",
          "bundled": true
        },
        "snapdragon": {
          "version": "0.8.2",
          "bundled": true,
          "requires": {
            "base": "0.11.2",
            "debug": "2.6.9",
            "define-property": "0.2.5",
            "extend-shallow": "2.0.1",
            "map-cache": "0.2.2",
            "source-map": "0.5.7",
            "source-map-resolve": "0.5.1",
            "use": "3.1.0"
          },
          "dependencies": {
            "define-property": {
              "version": "0.2.5",
              "bundled": true,
              "requires": {
                "is-descriptor": "0.1.6"
              }
            },
            "extend-shallow": {
              "version": "2.0.1",
              "bundled": true,
              "requires": {
                "is-extendable": "0.1.1"
              }
            },
            "is-accessor-descriptor": {
              "version": "0.1.6",
              "bundled": true,
              "requires": {
                "kind-of": "3.2.2"
              },
              "dependencies": {
                "kind-of": {
                  "version": "3.2.2",
                  "bundled": true,
                  "requires": {
                    "is-buffer": "1.1.6"
                  }
                }
              }
            },
            "is-data-descriptor": {
              "version": "0.1.4",
              "bundled": true,
              "requires": {
                "kind-of": "3.2.2"
              },
              "dependencies": {
                "kind-of": {
                  "version": "3.2.2",
                  "bundled": true,
                  "requires": {
                    "is-buffer": "1.1.6"
                  }
                }
              }
            },
            "is-descriptor": {
              "version": "0.1.6",
              "bundled": true,
              "requires": {
                "is-accessor-descriptor": "0.1.6",
                "is-data-descriptor": "0.1.4",
                "kind-of": "5.1.0"
              }
            },
            "kind-of": {
              "version": "5.1.0",
              "bundled": true
            }
          }
        },
        "snapdragon-node": {
          "version": "2.1.1",
          "bundled": true,
          "requires": {
            "define-property": "1.0.0",
            "isobject": "3.0.1",
            "snapdragon-util": "3.0.1"
          },
          "dependencies": {
            "define-property": {
              "version": "1.0.0",
              "bundled": true,
              "requires": {
                "is-descriptor": "1.0.2"
              }
            },
            "isobject": {
              "version": "3.0.1",
              "bundled": true
            }
          }
        },
        "snapdragon-util": {
          "version": "3.0.1",
          "bundled": true,
          "requires": {
            "kind-of": "3.2.2"
          }
        },
        "source-map": {
          "version": "0.5.7",
          "bundled": true
        },
        "source-map-resolve": {
          "version": "0.5.1",
          "bundled": true,
          "requires": {
            "atob": "2.0.3",
            "decode-uri-component": "0.2.0",
            "resolve-url": "0.2.1",
            "source-map-url": "0.4.0",
            "urix": "0.1.0"
          }
        },
        "source-map-url": {
          "version": "0.4.0",
          "bundled": true
        },
        "spawn-wrap": {
          "version": "1.4.2",
          "bundled": true,
          "requires": {
            "foreground-child": "1.5.6",
            "mkdirp": "0.5.1",
            "os-homedir": "1.0.2",
            "rimraf": "2.6.2",
            "signal-exit": "3.0.2",
            "which": "1.3.0"
          }
        },
        "spdx-correct": {
          "version": "3.0.0",
          "bundled": true,
          "requires": {
            "spdx-expression-parse": "3.0.0",
            "spdx-license-ids": "3.0.0"
          }
        },
        "spdx-exceptions": {
          "version": "2.1.0",
          "bundled": true
        },
        "spdx-expression-parse": {
          "version": "3.0.0",
          "bundled": true,
          "requires": {
            "spdx-exceptions": "2.1.0",
            "spdx-license-ids": "3.0.0"
          }
        },
        "spdx-license-ids": {
          "version": "3.0.0",
          "bundled": true
        },
        "split-string": {
          "version": "3.1.0",
          "bundled": true,
          "requires": {
            "extend-shallow": "3.0.2"
          }
        },
        "static-extend": {
          "version": "0.1.2",
          "bundled": true,
          "requires": {
            "define-property": "0.2.5",
            "object-copy": "0.1.0"
          },
          "dependencies": {
            "define-property": {
              "version": "0.2.5",
              "bundled": true,
              "requires": {
                "is-descriptor": "0.1.6"
              }
            },
            "is-accessor-descriptor": {
              "version": "0.1.6",
              "bundled": true,
              "requires": {
                "kind-of": "3.2.2"
              },
              "dependencies": {
                "kind-of": {
                  "version": "3.2.2",
                  "bundled": true,
                  "requires": {
                    "is-buffer": "1.1.6"
                  }
                }
              }
            },
            "is-data-descriptor": {
              "version": "0.1.4",
              "bundled": true,
              "requires": {
                "kind-of": "3.2.2"
              },
              "dependencies": {
                "kind-of": {
                  "version": "3.2.2",
                  "bundled": true,
                  "requires": {
                    "is-buffer": "1.1.6"
                  }
                }
              }
            },
            "is-descriptor": {
              "version": "0.1.6",
              "bundled": true,
              "requires": {
                "is-accessor-descriptor": "0.1.6",
                "is-data-descriptor": "0.1.4",
                "kind-of": "5.1.0"
              }
            },
            "kind-of": {
              "version": "5.1.0",
              "bundled": true
            }
          }
        },
        "string-width": {
          "version": "2.1.1",
          "bundled": true,
          "requires": {
            "is-fullwidth-code-point": "2.0.0",
            "strip-ansi": "4.0.0"
          },
          "dependencies": {
            "ansi-regex": {
              "version": "3.0.0",
              "bundled": true
            },
            "strip-ansi": {
              "version": "4.0.0",
              "bundled": true,
              "requires": {
                "ansi-regex": "3.0.0"
              }
            }
          }
        },
        "strip-ansi": {
          "version": "3.0.1",
          "bundled": true,
          "requires": {
            "ansi-regex": "2.1.1"
          }
        },
        "strip-bom": {
          "version": "2.0.0",
          "bundled": true,
          "requires": {
            "is-utf8": "0.2.1"
          }
        },
        "strip-eof": {
          "version": "1.0.0",
          "bundled": true
        },
        "supports-color": {
          "version": "2.0.0",
          "bundled": true
        },
        "test-exclude": {
          "version": "4.2.1",
          "bundled": true,
          "requires": {
            "arrify": "1.0.1",
            "micromatch": "3.1.9",
            "object-assign": "4.1.1",
            "read-pkg-up": "1.0.1",
            "require-main-filename": "1.0.1"
          },
          "dependencies": {
            "arr-diff": {
              "version": "4.0.0",
              "bundled": true
            },
            "array-unique": {
              "version": "0.3.2",
              "bundled": true
            },
            "braces": {
              "version": "2.3.1",
              "bundled": true,
              "requires": {
                "arr-flatten": "1.1.0",
                "array-unique": "0.3.2",
                "define-property": "1.0.0",
                "extend-shallow": "2.0.1",
                "fill-range": "4.0.0",
                "isobject": "3.0.1",
                "kind-of": "6.0.2",
                "repeat-element": "1.1.2",
                "snapdragon": "0.8.2",
                "snapdragon-node": "2.1.1",
                "split-string": "3.1.0",
                "to-regex": "3.0.2"
              },
              "dependencies": {
                "define-property": {
                  "version": "1.0.0",
                  "bundled": true,
                  "requires": {
                    "is-descriptor": "1.0.2"
                  }
                },
                "extend-shallow": {
                  "version": "2.0.1",
                  "bundled": true,
                  "requires": {
                    "is-extendable": "0.1.1"
                  }
                }
              }
            },
            "expand-brackets": {
              "version": "2.1.4",
              "bundled": true,
              "requires": {
                "debug": "2.6.9",
                "define-property": "0.2.5",
                "extend-shallow": "2.0.1",
                "posix-character-classes": "0.1.1",
                "regex-not": "1.0.2",
                "snapdragon": "0.8.2",
                "to-regex": "3.0.2"
              },
              "dependencies": {
                "define-property": {
                  "version": "0.2.5",
                  "bundled": true,
                  "requires": {
                    "is-descriptor": "0.1.6"
                  }
                },
                "extend-shallow": {
                  "version": "2.0.1",
                  "bundled": true,
                  "requires": {
                    "is-extendable": "0.1.1"
                  }
                },
                "is-descriptor": {
                  "version": "0.1.6",
                  "bundled": true,
                  "requires": {
                    "is-accessor-descriptor": "0.1.6",
                    "is-data-descriptor": "0.1.4",
                    "kind-of": "5.1.0"
                  }
                },
                "kind-of": {
                  "version": "5.1.0",
                  "bundled": true
                }
              }
            },
            "extglob": {
              "version": "2.0.4",
              "bundled": true,
              "requires": {
                "array-unique": "0.3.2",
                "define-property": "1.0.0",
                "expand-brackets": "2.1.4",
                "extend-shallow": "2.0.1",
                "fragment-cache": "0.2.1",
                "regex-not": "1.0.2",
                "snapdragon": "0.8.2",
                "to-regex": "3.0.2"
              },
              "dependencies": {
                "define-property": {
                  "version": "1.0.0",
                  "bundled": true,
                  "requires": {
                    "is-descriptor": "1.0.2"
                  }
                },
                "extend-shallow": {
                  "version": "2.0.1",
                  "bundled": true,
                  "requires": {
                    "is-extendable": "0.1.1"
                  }
                }
              }
            },
            "fill-range": {
              "version": "4.0.0",
              "bundled": true,
              "requires": {
                "extend-shallow": "2.0.1",
                "is-number": "3.0.0",
                "repeat-string": "1.6.1",
                "to-regex-range": "2.1.1"
              },
              "dependencies": {
                "extend-shallow": {
                  "version": "2.0.1",
                  "bundled": true,
                  "requires": {
                    "is-extendable": "0.1.1"
                  }
                }
              }
            },
            "is-accessor-descriptor": {
              "version": "0.1.6",
              "bundled": true,
              "requires": {
                "kind-of": "3.2.2"
              },
              "dependencies": {
                "kind-of": {
                  "version": "3.2.2",
                  "bundled": true,
                  "requires": {
                    "is-buffer": "1.1.6"
                  }
                }
              }
            },
            "is-data-descriptor": {
              "version": "0.1.4",
              "bundled": true,
              "requires": {
                "kind-of": "3.2.2"
              },
              "dependencies": {
                "kind-of": {
                  "version": "3.2.2",
                  "bundled": true,
                  "requires": {
                    "is-buffer": "1.1.6"
                  }
                }
              }
            },
            "is-number": {
              "version": "3.0.0",
              "bundled": true,
              "requires": {
                "kind-of": "3.2.2"
              },
              "dependencies": {
                "kind-of": {
                  "version": "3.2.2",
                  "bundled": true,
                  "requires": {
                    "is-buffer": "1.1.6"
                  }
                }
              }
            },
            "isobject": {
              "version": "3.0.1",
              "bundled": true
            },
            "kind-of": {
              "version": "6.0.2",
              "bundled": true
            },
            "micromatch": {
              "version": "3.1.9",
              "bundled": true,
              "requires": {
                "arr-diff": "4.0.0",
                "array-unique": "0.3.2",
                "braces": "2.3.1",
                "define-property": "2.0.2",
                "extend-shallow": "3.0.2",
                "extglob": "2.0.4",
                "fragment-cache": "0.2.1",
                "kind-of": "6.0.2",
                "nanomatch": "1.2.9",
                "object.pick": "1.3.0",
                "regex-not": "1.0.2",
                "snapdragon": "0.8.2",
                "to-regex": "3.0.2"
              }
            }
          }
        },
        "to-fast-properties": {
          "version": "1.0.3",
          "bundled": true
        },
        "to-object-path": {
          "version": "0.3.0",
          "bundled": true,
          "requires": {
            "kind-of": "3.2.2"
          }
        },
        "to-regex": {
          "version": "3.0.2",
          "bundled": true,
          "requires": {
            "define-property": "2.0.2",
            "extend-shallow": "3.0.2",
            "regex-not": "1.0.2",
            "safe-regex": "1.1.0"
          }
        },
        "to-regex-range": {
          "version": "2.1.1",
          "bundled": true,
          "requires": {
            "is-number": "3.0.0",
            "repeat-string": "1.6.1"
          },
          "dependencies": {
            "is-number": {
              "version": "3.0.0",
              "bundled": true,
              "requires": {
                "kind-of": "3.2.2"
              }
            }
          }
        },
        "trim-right": {
          "version": "1.0.1",
          "bundled": true
        },
        "uglify-js": {
          "version": "2.8.29",
          "bundled": true,
          "optional": true,
          "requires": {
            "source-map": "0.5.7",
            "uglify-to-browserify": "1.0.2",
            "yargs": "3.10.0"
          },
          "dependencies": {
            "yargs": {
              "version": "3.10.0",
              "bundled": true,
              "optional": true,
              "requires": {
                "camelcase": "1.2.1",
                "cliui": "2.1.0",
                "decamelize": "1.2.0",
                "window-size": "0.1.0"
              }
            }
          }
        },
        "uglify-to-browserify": {
          "version": "1.0.2",
          "bundled": true,
          "optional": true
        },
        "union-value": {
          "version": "1.0.0",
          "bundled": true,
          "requires": {
            "arr-union": "3.1.0",
            "get-value": "2.0.6",
            "is-extendable": "0.1.1",
            "set-value": "0.4.3"
          },
          "dependencies": {
            "extend-shallow": {
              "version": "2.0.1",
              "bundled": true,
              "requires": {
                "is-extendable": "0.1.1"
              }
            },
            "set-value": {
              "version": "0.4.3",
              "bundled": true,
              "requires": {
                "extend-shallow": "2.0.1",
                "is-extendable": "0.1.1",
                "is-plain-object": "2.0.4",
                "to-object-path": "0.3.0"
              }
            }
          }
        },
        "unset-value": {
          "version": "1.0.0",
          "bundled": true,
          "requires": {
            "has-value": "0.3.1",
            "isobject": "3.0.1"
          },
          "dependencies": {
            "has-value": {
              "version": "0.3.1",
              "bundled": true,
              "requires": {
                "get-value": "2.0.6",
                "has-values": "0.1.4",
                "isobject": "2.1.0"
              },
              "dependencies": {
                "isobject": {
                  "version": "2.1.0",
                  "bundled": true,
                  "requires": {
                    "isarray": "1.0.0"
                  }
                }
              }
            },
            "has-values": {
              "version": "0.1.4",
              "bundled": true
            },
            "isobject": {
              "version": "3.0.1",
              "bundled": true
            }
          }
        },
        "urix": {
          "version": "0.1.0",
          "bundled": true
        },
        "use": {
          "version": "3.1.0",
          "bundled": true,
          "requires": {
            "kind-of": "6.0.2"
          },
          "dependencies": {
            "kind-of": {
              "version": "6.0.2",
              "bundled": true
            }
          }
        },
        "validate-npm-package-license": {
          "version": "3.0.3",
          "bundled": true,
          "requires": {
            "spdx-correct": "3.0.0",
            "spdx-expression-parse": "3.0.0"
          }
        },
        "which": {
          "version": "1.3.0",
          "bundled": true,
          "requires": {
            "isexe": "2.0.0"
          }
        },
        "which-module": {
          "version": "2.0.0",
          "bundled": true
        },
        "window-size": {
          "version": "0.1.0",
          "bundled": true,
          "optional": true
        },
        "wordwrap": {
          "version": "0.0.3",
          "bundled": true
        },
        "wrap-ansi": {
          "version": "2.1.0",
          "bundled": true,
          "requires": {
            "string-width": "1.0.2",
            "strip-ansi": "3.0.1"
          },
          "dependencies": {
            "is-fullwidth-code-point": {
              "version": "1.0.0",
              "bundled": true,
              "requires": {
                "number-is-nan": "1.0.1"
              }
            },
            "string-width": {
              "version": "1.0.2",
              "bundled": true,
              "requires": {
                "code-point-at": "1.1.0",
                "is-fullwidth-code-point": "1.0.0",
                "strip-ansi": "3.0.1"
              }
            }
          }
        },
        "wrappy": {
          "version": "1.0.2",
          "bundled": true
        },
        "write-file-atomic": {
          "version": "1.3.4",
          "bundled": true,
          "requires": {
            "graceful-fs": "4.1.11",
            "imurmurhash": "0.1.4",
            "slide": "1.1.6"
          }
        },
        "y18n": {
          "version": "3.2.1",
          "bundled": true
        },
        "yallist": {
          "version": "2.1.2",
          "bundled": true
        },
        "yargs": {
          "version": "11.1.0",
          "bundled": true,
          "requires": {
            "cliui": "4.0.0",
            "decamelize": "1.2.0",
            "find-up": "2.1.0",
            "get-caller-file": "1.0.2",
            "os-locale": "2.1.0",
            "require-directory": "2.1.1",
            "require-main-filename": "1.0.1",
            "set-blocking": "2.0.0",
            "string-width": "2.1.1",
            "which-module": "2.0.0",
            "y18n": "3.2.1",
            "yargs-parser": "9.0.2"
          },
          "dependencies": {
            "ansi-regex": {
              "version": "3.0.0",
              "bundled": true
            },
            "camelcase": {
              "version": "4.1.0",
              "bundled": true
            },
            "cliui": {
              "version": "4.0.0",
              "bundled": true,
              "requires": {
                "string-width": "2.1.1",
                "strip-ansi": "4.0.0",
                "wrap-ansi": "2.1.0"
              }
            },
            "strip-ansi": {
              "version": "4.0.0",
              "bundled": true,
              "requires": {
                "ansi-regex": "3.0.0"
              }
            },
            "yargs-parser": {
              "version": "9.0.2",
              "bundled": true,
              "requires": {
                "camelcase": "4.1.0"
              }
            }
          }
        },
        "yargs-parser": {
          "version": "8.1.0",
          "bundled": true,
          "requires": {
            "camelcase": "4.1.0"
          },
          "dependencies": {
            "camelcase": {
              "version": "4.1.0",
              "bundled": true
            }
          }
        }
      }
    },
    "oauth-sign": {
      "version": "0.8.2",
      "resolved": "https://npm.bentley.com/npm/npm/oauth-sign/-/oauth-sign-0.8.2.tgz",
      "integrity": "sha1-Rqarfwrq2N6unsBWV4C31O/rnUM="
    },
    "object-assign": {
      "version": "4.1.1",
      "resolved": "https://npm.bentley.com/npm/npm/object-assign/-/object-assign-4.1.1.tgz",
      "integrity": "sha1-IQmtx5ZYh8/AXLvUQsrIv7s2CGM="
    },
    "object-copy": {
      "version": "0.1.0",
      "resolved": "https://npm.bentley.com/npm/npm/object-copy/-/object-copy-0.1.0.tgz",
      "integrity": "sha1-fn2Fi3gb18mRpBupde04EnVOmYw=",
      "requires": {
        "copy-descriptor": "0.1.1",
        "define-property": "0.2.5",
        "kind-of": "3.2.2"
      },
      "dependencies": {
        "define-property": {
          "version": "0.2.5",
          "resolved": "https://npm.bentley.com/npm/npm/define-property/-/define-property-0.2.5.tgz",
          "integrity": "sha1-w1se+RjsPJkPmlvFe+BKrOxcgRY=",
          "requires": {
            "is-descriptor": "0.1.6"
          }
        },
        "is-accessor-descriptor": {
          "version": "0.1.6",
          "resolved": "https://npm.bentley.com/npm/npm/is-accessor-descriptor/-/is-accessor-descriptor-0.1.6.tgz",
          "integrity": "sha1-qeEss66Nh2cn7u84Q/igiXtcmNY=",
          "requires": {
            "kind-of": "3.2.2"
          }
        },
        "is-data-descriptor": {
          "version": "0.1.4",
          "resolved": "https://npm.bentley.com/npm/npm/is-data-descriptor/-/is-data-descriptor-0.1.4.tgz",
          "integrity": "sha1-C17mSDiOLIYCgueT8YVv7D8wG1Y=",
          "requires": {
            "kind-of": "3.2.2"
          }
        },
        "is-descriptor": {
          "version": "0.1.6",
          "resolved": "https://npm.bentley.com/npm/npm/is-descriptor/-/is-descriptor-0.1.6.tgz",
          "integrity": "sha1-Nm2CQN3kh8pRgjsaufB6EKeCUco=",
          "requires": {
            "is-accessor-descriptor": "0.1.6",
            "is-data-descriptor": "0.1.4",
            "kind-of": "5.1.0"
          },
          "dependencies": {
            "kind-of": {
              "version": "5.1.0",
              "resolved": "https://npm.bentley.com/npm/npm/kind-of/-/kind-of-5.1.0.tgz",
              "integrity": "sha1-cpyR4thXt6QZofmqZWhcTDP1hF0="
            }
          }
        }
      }
    },
    "object-keys": {
      "version": "0.4.0",
      "resolved": "https://npm.bentley.com/npm/npm/object-keys/-/object-keys-0.4.0.tgz",
      "integrity": "sha1-KKaq50KN0sOpLz2V8hM13SBOAzY="
    },
    "object-visit": {
      "version": "1.0.1",
      "resolved": "https://npm.bentley.com/npm/npm/object-visit/-/object-visit-1.0.1.tgz",
      "integrity": "sha1-95xEk68MU3e1n+OdOV5BBC3QRbs=",
      "requires": {
        "isobject": "3.0.1"
      },
      "dependencies": {
        "isobject": {
          "version": "3.0.1",
          "resolved": "https://npm.bentley.com/npm/npm/isobject/-/isobject-3.0.1.tgz",
          "integrity": "sha1-TkMekrEalzFjaqH5yNHMvP2reN8="
        }
      }
    },
    "object.omit": {
      "version": "2.0.1",
      "resolved": "https://npm.bentley.com/npm/npm/object.omit/-/object.omit-2.0.1.tgz",
      "integrity": "sha1-Gpx0SCnznbuFjHbKNXmuKlTr0fo=",
      "requires": {
        "for-own": "0.1.5",
        "is-extendable": "0.1.1"
      }
    },
    "object.pick": {
      "version": "1.3.0",
      "resolved": "https://npm.bentley.com/npm/npm/object.pick/-/object.pick-1.3.0.tgz",
      "integrity": "sha1-h6EKxMFpS9Lhy/U1kaZhQftd10c=",
      "requires": {
        "isobject": "3.0.1"
      },
      "dependencies": {
        "isobject": {
          "version": "3.0.1",
          "resolved": "https://npm.bentley.com/npm/npm/isobject/-/isobject-3.0.1.tgz",
          "integrity": "sha1-TkMekrEalzFjaqH5yNHMvP2reN8="
        }
      }
    },
    "on-finished": {
      "version": "2.3.0",
      "resolved": "https://npm.bentley.com/npm/npm/on-finished/-/on-finished-2.3.0.tgz",
      "integrity": "sha1-IPEzZIGwg811M3mSoWlxqi2QaUc=",
      "requires": {
        "ee-first": "1.1.1"
      }
    },
    "once": {
      "version": "1.4.0",
      "resolved": "https://npm.bentley.com/npm/npm/once/-/once-1.4.0.tgz",
      "integrity": "sha1-WDsap3WWHUsROsF9nFC6753Xa9E=",
      "requires": {
        "wrappy": "1.0.2"
      }
    },
    "optimist": {
      "version": "0.6.1",
      "resolved": "https://npm.bentley.com/npm/npm/optimist/-/optimist-0.6.1.tgz",
      "integrity": "sha1-2j6nRob6IaGaERwybpDrFaAZZoY=",
      "requires": {
        "minimist": "0.0.8",
        "wordwrap": "0.0.3"
      }
    },
    "os-browserify": {
      "version": "0.3.0",
      "resolved": "https://npm.bentley.com/npm/npm/os-browserify/-/os-browserify-0.3.0.tgz",
      "integrity": "sha1-hUNzx/XCMVkU/Jv8a9gjj92h7Cc="
    },
    "os-homedir": {
      "version": "1.0.2",
      "resolved": "https://npm.bentley.com/npm/npm/os-homedir/-/os-homedir-1.0.2.tgz",
      "integrity": "sha1-/7xJiDNuDoM94MFox+8VISGqf7M="
    },
    "os-locale": {
      "version": "2.1.0",
      "resolved": "https://npm.bentley.com/npm/npm/os-locale/-/os-locale-2.1.0.tgz",
      "integrity": "sha1-QrwpAKa1uL0XN2yOiCtlr8zyS/I=",
      "requires": {
        "execa": "0.7.0",
        "lcid": "1.0.0",
        "mem": "1.1.0"
      }
    },
    "os-tmpdir": {
      "version": "1.0.2",
      "resolved": "https://npm.bentley.com/npm/npm/os-tmpdir/-/os-tmpdir-1.0.2.tgz",
      "integrity": "sha1-u+Z0BseaqFxc/sdm/lc0VV36EnQ="
    },
    "p-finally": {
      "version": "1.0.0",
      "resolved": "https://npm.bentley.com/npm/npm/p-finally/-/p-finally-1.0.0.tgz",
      "integrity": "sha1-P7z7FbiZpEEjs0ttzBi3JDNqLK4="
    },
    "p-limit": {
      "version": "1.2.0",
      "resolved": "https://npm.bentley.com/npm/npm/p-limit/-/p-limit-1.2.0.tgz",
      "integrity": "sha1-DpK2vty1nwIsE9DxlJ3ILRWQnxw=",
      "requires": {
        "p-try": "1.0.0"
      }
    },
    "p-locate": {
      "version": "2.0.0",
      "resolved": "https://npm.bentley.com/npm/npm/p-locate/-/p-locate-2.0.0.tgz",
      "integrity": "sha1-IKAQOyIqcMj9OcwuWAaA893l7EM=",
      "requires": {
        "p-limit": "1.2.0"
      }
    },
    "p-try": {
      "version": "1.0.0",
      "resolved": "https://npm.bentley.com/npm/npm/p-try/-/p-try-1.0.0.tgz",
      "integrity": "sha1-y8ec26+P1CKOE/Yh8rGiN8GyB7M="
    },
    "pako": {
      "version": "1.0.6",
      "resolved": "https://npm.bentley.com/npm/npm/pako/-/pako-1.0.6.tgz",
      "integrity": "sha1-AQEhG6pwxLykoPY/Igbpe3368lg="
    },
    "parse-asn1": {
      "version": "5.1.0",
      "resolved": "https://npm.bentley.com/npm/npm/parse-asn1/-/parse-asn1-5.1.0.tgz",
      "integrity": "sha1-N8T5t+06tlx0gXtfJICTf7+XxxI=",
      "requires": {
        "asn1.js": "4.10.1",
        "browserify-aes": "1.1.1",
        "create-hash": "1.1.3",
        "evp_bytestokey": "1.0.3",
        "pbkdf2": "3.0.14"
      }
    },
    "parse-glob": {
      "version": "3.0.4",
      "resolved": "https://npm.bentley.com/npm/npm/parse-glob/-/parse-glob-3.0.4.tgz",
      "integrity": "sha1-ssN2z7EfNVE7rdFz7wu246OIORw=",
      "requires": {
        "glob-base": "0.3.0",
        "is-dotfile": "1.0.3",
        "is-extglob": "1.0.0",
        "is-glob": "2.0.1"
      }
    },
    "parse-json": {
      "version": "2.2.0",
      "resolved": "https://npm.bentley.com/npm/npm/parse-json/-/parse-json-2.2.0.tgz",
      "integrity": "sha1-9ID0BDTvgHQfhGkJn43qGPVaTck=",
      "requires": {
        "error-ex": "1.3.1"
      }
    },
    "parse-passwd": {
      "version": "1.0.0",
      "resolved": "https://npm.bentley.com/npm/npm/parse-passwd/-/parse-passwd-1.0.0.tgz",
      "integrity": "sha1-bVuTSkVpk7I9N/QKOC1vFmao5cY="
    },
    "parseurl": {
      "version": "1.3.2",
      "resolved": "https://npm.bentley.com/npm/npm/parseurl/-/parseurl-1.3.2.tgz",
      "integrity": "sha1-/CidTtiZMRlGDBViUyYs3I3mW/M="
    },
    "pascalcase": {
      "version": "0.1.1",
      "resolved": "https://npm.bentley.com/npm/npm/pascalcase/-/pascalcase-0.1.1.tgz",
      "integrity": "sha1-s2PlXoAGym/iF4TS2yK9FdeRfxQ="
    },
    "path-browserify": {
      "version": "0.0.0",
      "resolved": "https://npm.bentley.com/npm/npm/path-browserify/-/path-browserify-0.0.0.tgz",
      "integrity": "sha1-oLhwcpquIUAFt9UDLsLLuw+0RRo="
    },
    "path-dirname": {
      "version": "1.0.2",
      "resolved": "https://npm.bentley.com/npm/npm/path-dirname/-/path-dirname-1.0.2.tgz",
      "integrity": "sha1-zDPSTVJeCZpTiMAzbG4yuRYGCeA="
    },
    "path-exists": {
      "version": "3.0.0",
      "resolved": "https://npm.bentley.com/npm/npm/path-exists/-/path-exists-3.0.0.tgz",
      "integrity": "sha1-zg6+ql94yxiSXqfYENe1mwEP1RU="
    },
    "path-is-absolute": {
      "version": "1.0.1",
      "resolved": "https://npm.bentley.com/npm/npm/path-is-absolute/-/path-is-absolute-1.0.1.tgz",
      "integrity": "sha1-F0uSaHNVNP+8es5r9TpanhtcX18="
    },
    "path-key": {
      "version": "2.0.1",
      "resolved": "https://npm.bentley.com/npm/npm/path-key/-/path-key-2.0.1.tgz",
      "integrity": "sha1-QRyttXTFoUDTpLGRDUDYDMn0C0A="
    },
    "path-parse": {
      "version": "1.0.5",
      "resolved": "https://npm.bentley.com/npm/npm/path-parse/-/path-parse-1.0.5.tgz",
      "integrity": "sha1-PBrfhx6pzWyUMbbqK9dKD/BVxME="
    },
    "path-to-regexp": {
      "version": "0.1.7",
      "resolved": "https://npm.bentley.com/npm/npm/path-to-regexp/-/path-to-regexp-0.1.7.tgz",
      "integrity": "sha1-32BBeABfUi8V60SQ5yR6G/qmf4w="
    },
    "path-type": {
      "version": "2.0.0",
      "resolved": "https://npm.bentley.com/npm/npm/path-type/-/path-type-2.0.0.tgz",
      "integrity": "sha1-8BLMuEFbcJb8LaoQVMPXI4lZTHM=",
      "requires": {
        "pify": "2.3.0"
      }
    },
    "pathval": {
      "version": "1.1.0",
      "resolved": "https://npm.bentley.com/npm/npm/pathval/-/pathval-1.1.0.tgz",
      "integrity": "sha1-uULm1L3mUwBe9rcTYd74cn0GReA="
    },
    "pause-stream": {
      "version": "0.0.11",
      "resolved": "https://npm.bentley.com/npm/npm/pause-stream/-/pause-stream-0.0.11.tgz",
      "integrity": "sha1-/lo0sMvOErWqaitAPuLnO2AvFEU=",
      "requires": {
        "through": "2.3.8"
      }
    },
    "pbkdf2": {
      "version": "3.0.14",
      "resolved": "https://npm.bentley.com/npm/npm/pbkdf2/-/pbkdf2-3.0.14.tgz",
      "integrity": "sha1-o14TxkeZsGzhUyD0WcIw5o5zut4=",
      "requires": {
        "create-hash": "1.1.3",
        "create-hmac": "1.1.6",
        "ripemd160": "2.0.1",
        "safe-buffer": "5.1.1",
        "sha.js": "2.4.10"
      }
    },
    "pend": {
      "version": "1.2.0",
      "resolved": "https://npm.bentley.com/npm/npm/pend/-/pend-1.2.0.tgz",
      "integrity": "sha1-elfrVQpng/kRUzH89GY9XI4AelA="
    },
    "performance-now": {
      "version": "2.1.0",
      "resolved": "https://npm.bentley.com/npm/npm/performance-now/-/performance-now-2.1.0.tgz",
      "integrity": "sha1-Ywn04OX6kT7BxpMHrjZLSzd8nns="
    },
    "pify": {
      "version": "2.3.0",
      "resolved": "https://npm.bentley.com/npm/npm/pify/-/pify-2.3.0.tgz",
      "integrity": "sha1-7RQaasBDqEnqWISY59yosVMw6Qw="
    },
    "pinkie": {
      "version": "2.0.4",
      "resolved": "https://npm.bentley.com/npm/npm/pinkie/-/pinkie-2.0.4.tgz",
      "integrity": "sha1-clVrgM+g1IqXToDnckjoDtT3+HA="
    },
    "pinkie-promise": {
      "version": "2.0.1",
      "resolved": "https://npm.bentley.com/npm/npm/pinkie-promise/-/pinkie-promise-2.0.1.tgz",
      "integrity": "sha1-ITXW36ejWMBprJsXh3YogihFD/o=",
      "requires": {
        "pinkie": "2.0.4"
      }
    },
    "plugin-error": {
      "version": "1.0.1",
      "resolved": "https://npm.bentley.com/npm/npm/plugin-error/-/plugin-error-1.0.1.tgz",
      "integrity": "sha1-dwFr2JGdCsN3/c3QMiMolTyleBw=",
      "requires": {
        "ansi-colors": "1.1.0",
        "arr-diff": "4.0.0",
        "arr-union": "3.1.0",
        "extend-shallow": "3.0.2"
      },
      "dependencies": {
        "arr-diff": {
          "version": "4.0.0",
          "resolved": "https://npm.bentley.com/npm/npm/arr-diff/-/arr-diff-4.0.0.tgz",
          "integrity": "sha1-1kYQdP6/7HHn4VI1dhoyml3HxSA="
        }
      }
    },
    "posix-character-classes": {
      "version": "0.1.1",
      "resolved": "https://npm.bentley.com/npm/npm/posix-character-classes/-/posix-character-classes-0.1.1.tgz",
      "integrity": "sha1-AerA/jta9xoqbAL+q7jB/vfgDqs="
    },
    "postinstall-build": {
      "version": "5.0.1",
      "resolved": "https://npm.bentley.com/npm/npm/postinstall-build/-/postinstall-build-5.0.1.tgz",
      "integrity": "sha1-uRepB5smF42aJK9aXNjLSpkdEbk="
    },
    "preserve": {
      "version": "0.2.0",
      "resolved": "https://npm.bentley.com/npm/npm/preserve/-/preserve-0.2.0.tgz",
      "integrity": "sha1-gV7R9uvGWSb4ZbMQwHE7yzMVzks="
    },
    "pretty-bytes": {
      "version": "1.0.4",
      "resolved": "https://npm.bentley.com/npm/npm/pretty-bytes/-/pretty-bytes-1.0.4.tgz",
      "integrity": "sha1-CiLoIQYJrTVUL4yNXSFZr/B1HIQ=",
      "requires": {
        "get-stdin": "4.0.1",
        "meow": "3.7.0"
      }
    },
    "private": {
      "version": "0.1.8",
      "resolved": "https://npm.bentley.com/npm/npm/private/-/private-0.1.8.tgz",
      "integrity": "sha1-I4Hts2ifelPWUxkAYPz4ItLzaP8="
    },
    "process": {
      "version": "0.11.10",
      "resolved": "https://npm.bentley.com/npm/npm/process/-/process-0.11.10.tgz",
      "integrity": "sha1-czIwDoQBYb2j5podHZGn1LwW8YI="
    },
    "process-nextick-args": {
      "version": "2.0.0",
      "resolved": "https://npm.bentley.com/npm/npm/process-nextick-args/-/process-nextick-args-2.0.0.tgz",
      "integrity": "sha1-o31zL0JxtKsa0HDTVQjoKQeI/6o="
    },
    "progress": {
      "version": "2.0.0",
      "resolved": "https://npm.bentley.com/npm/npm/progress/-/progress-2.0.0.tgz",
      "integrity": "sha1-ihvjZr+Pwj2yvSPxDG/pILQ4nR8="
    },
    "progress-stream": {
      "version": "1.2.0",
      "resolved": "https://npm.bentley.com/npm/npm/progress-stream/-/progress-stream-1.2.0.tgz",
      "integrity": "sha1-LNPP6jO6OonJwSHsM0er6asSX3c=",
      "requires": {
        "speedometer": "0.1.4",
        "through2": "0.2.3"
      }
    },
    "proxy-addr": {
      "version": "2.0.3",
      "resolved": "https://npm.bentley.com/npm/npm/proxy-addr/-/proxy-addr-2.0.3.tgz",
      "integrity": "sha1-NV8mJQWmIWRrMTCnKOtkfiIFU0E=",
      "requires": {
        "forwarded": "0.1.2",
        "ipaddr.js": "1.6.0"
      }
    },
    "prr": {
      "version": "1.0.1",
      "resolved": "https://npm.bentley.com/npm/npm/prr/-/prr-1.0.1.tgz",
      "integrity": "sha1-0/wRS6BplaRexok/SEzrHXj19HY="
    },
    "pseudomap": {
      "version": "1.0.2",
      "resolved": "https://npm.bentley.com/npm/npm/pseudomap/-/pseudomap-1.0.2.tgz",
      "integrity": "sha1-8FKijacOYYkX7wqKw0wa5aaChrM="
    },
    "public-encrypt": {
      "version": "4.0.0",
      "resolved": "https://npm.bentley.com/npm/npm/public-encrypt/-/public-encrypt-4.0.0.tgz",
      "integrity": "sha1-OfaZ86RlYN1eusvKaTyvfGXBjMY=",
      "requires": {
        "bn.js": "4.11.8",
        "browserify-rsa": "4.0.1",
        "create-hash": "1.1.3",
        "parse-asn1": "5.1.0",
        "randombytes": "2.0.6"
      }
    },
    "punycode": {
      "version": "1.4.1",
      "resolved": "https://npm.bentley.com/npm/npm/punycode/-/punycode-1.4.1.tgz",
      "integrity": "sha1-wNWmOycYgArY4esPpSachN1BhF4="
    },
    "qs": {
      "version": "6.5.1",
      "resolved": "https://npm.bentley.com/npm/npm/qs/-/qs-6.5.1.tgz",
      "integrity": "sha1-NJzfbu+J7EXBLX1es/wMhwNDptg="
    },
    "querystring": {
      "version": "0.2.0",
      "resolved": "https://npm.bentley.com/npm/npm/querystring/-/querystring-0.2.0.tgz",
      "integrity": "sha1-sgmEkgO7Jd+CDadW50cAWHhSFiA="
    },
    "querystring-es3": {
      "version": "0.2.1",
      "resolved": "https://npm.bentley.com/npm/npm/querystring-es3/-/querystring-es3-0.2.1.tgz",
      "integrity": "sha1-nsYfeQSYdXB9aUFFlv2Qek1xHnM="
    },
    "randomatic": {
      "version": "1.1.7",
      "resolved": "https://npm.bentley.com/npm/npm/randomatic/-/randomatic-1.1.7.tgz",
      "integrity": "sha1-x6vpzIuHwLqodrGf3oP9RkeX44w=",
      "requires": {
        "is-number": "3.0.0",
        "kind-of": "4.0.0"
      },
      "dependencies": {
        "is-number": {
          "version": "3.0.0",
          "resolved": "https://npm.bentley.com/npm/npm/is-number/-/is-number-3.0.0.tgz",
          "integrity": "sha1-JP1iAaR4LPUFYcgQJ2r8fRLXEZU=",
          "requires": {
            "kind-of": "3.2.2"
          },
          "dependencies": {
            "kind-of": {
              "version": "3.2.2",
              "resolved": "https://npm.bentley.com/npm/npm/kind-of/-/kind-of-3.2.2.tgz",
              "integrity": "sha1-MeohpzS6ubuw8yRm2JOupR5KPGQ=",
              "requires": {
                "is-buffer": "1.1.6"
              }
            }
          }
        },
        "kind-of": {
          "version": "4.0.0",
          "resolved": "https://npm.bentley.com/npm/npm/kind-of/-/kind-of-4.0.0.tgz",
          "integrity": "sha1-IIE989cSkosgc3hpGkUGb65y3Vc=",
          "requires": {
            "is-buffer": "1.1.6"
          }
        }
      }
    },
    "randombytes": {
      "version": "2.0.6",
      "resolved": "https://npm.bentley.com/npm/npm/randombytes/-/randombytes-2.0.6.tgz",
      "integrity": "sha1-0wLFIpSFiISKjTAMkytEwkIx2oA=",
      "requires": {
        "safe-buffer": "5.1.1"
      }
    },
    "randomfill": {
      "version": "1.0.4",
      "resolved": "https://npm.bentley.com/npm/npm/randomfill/-/randomfill-1.0.4.tgz",
      "integrity": "sha1-ySGW/IarQr6YPxvzF3giSTHWFFg=",
      "requires": {
        "randombytes": "2.0.6",
        "safe-buffer": "5.1.1"
      }
    },
    "range-parser": {
      "version": "1.2.0",
      "resolved": "https://npm.bentley.com/npm/npm/range-parser/-/range-parser-1.2.0.tgz",
      "integrity": "sha1-9JvmtIeJTdxA3MlKMi9hEJLgDV4="
    },
    "raw-body": {
      "version": "2.3.2",
      "resolved": "https://npm.bentley.com/npm/npm/raw-body/-/raw-body-2.3.2.tgz",
      "integrity": "sha1-vNYMd9Prk83gBQKVw/N5OJvIj4k=",
      "requires": {
        "bytes": "3.0.0",
        "http-errors": "1.6.2",
        "iconv-lite": "0.4.19",
        "unpipe": "1.0.0"
      }
    },
    "rc": {
      "version": "1.2.6",
      "resolved": "https://registry.npmjs.org/rc/-/rc-1.2.6.tgz",
      "integrity": "sha1-6xiYnG1PTxYsOZ953dKfODVWgJI=",
      "requires": {
        "deep-extend": "0.4.2",
        "ini": "1.3.5",
        "minimist": "1.2.0",
        "strip-json-comments": "2.0.1"
      },
      "dependencies": {
        "minimist": {
          "version": "1.2.0",
          "resolved": "https://npm.bentley.com/npm/npm/minimist/-/minimist-1.2.0.tgz",
          "integrity": "sha1-o1AIsg9BOD7sH7kU9M1d95omQoQ="
        }
      }
    },
    "read-pkg": {
      "version": "2.0.0",
      "resolved": "https://npm.bentley.com/npm/npm/read-pkg/-/read-pkg-2.0.0.tgz",
      "integrity": "sha1-jvHAYjxqbbDcZxPEv6xGMysjaPg=",
      "requires": {
        "load-json-file": "2.0.0",
        "normalize-package-data": "2.4.0",
        "path-type": "2.0.0"
      }
    },
    "read-pkg-up": {
      "version": "2.0.0",
      "resolved": "https://npm.bentley.com/npm/npm/read-pkg-up/-/read-pkg-up-2.0.0.tgz",
      "integrity": "sha1-a3KoBImE4MQeeVEP1en6mbO1Sb4=",
      "requires": {
        "find-up": "2.1.0",
        "read-pkg": "2.0.0"
      }
    },
    "readable-stream": {
      "version": "2.3.5",
      "resolved": "https://npm.bentley.com/npm/npm/readable-stream/-/readable-stream-2.3.5.tgz",
      "integrity": "sha1-tPhQA6k4y7bsvOKhJPsQEr0ag40=",
      "requires": {
        "core-util-is": "1.0.2",
        "inherits": "2.0.3",
        "isarray": "1.0.0",
        "process-nextick-args": "2.0.0",
        "safe-buffer": "5.1.1",
        "string_decoder": "1.0.3",
        "util-deprecate": "1.0.2"
      }
    },
    "readdirp": {
      "version": "2.1.0",
      "resolved": "https://npm.bentley.com/npm/npm/readdirp/-/readdirp-2.1.0.tgz",
      "integrity": "sha1-TtCtBg3zBzMAxIRANz9y0cxkLXg=",
      "requires": {
        "graceful-fs": "4.1.11",
        "minimatch": "3.0.4",
        "readable-stream": "2.3.5",
        "set-immediate-shim": "1.0.1"
      }
    },
    "rechoir": {
      "version": "0.6.2",
      "resolved": "https://npm.bentley.com/npm/npm/rechoir/-/rechoir-0.6.2.tgz",
      "integrity": "sha1-hSBLVNuoLVdC4oyWdW70OvUOM4Q=",
      "requires": {
        "resolve": "1.5.0"
      }
    },
    "redent": {
      "version": "1.0.0",
      "resolved": "https://npm.bentley.com/npm/npm/redent/-/redent-1.0.0.tgz",
      "integrity": "sha1-z5Fqsf1fHxbfsggi3W7H9zDCr94=",
      "requires": {
        "indent-string": "2.1.0",
        "strip-indent": "1.0.1"
      }
    },
    "regenerate": {
      "version": "1.3.3",
      "resolved": "https://npm.bentley.com/npm/npm/regenerate/-/regenerate-1.3.3.tgz",
      "integrity": "sha1-DDNtOYBVPXVcObWGrjsgqknIK38="
    },
    "regenerator-runtime": {
      "version": "0.11.1",
      "resolved": "https://npm.bentley.com/npm/npm/regenerator-runtime/-/regenerator-runtime-0.11.1.tgz",
      "integrity": "sha1-vgWtf5v30i4Fb5cmzuUBf78Z4uk="
    },
    "regenerator-transform": {
      "version": "0.10.1",
      "resolved": "https://npm.bentley.com/npm/npm/regenerator-transform/-/regenerator-transform-0.10.1.tgz",
      "integrity": "sha1-HkmWg3Ix2ot/PPQRTXG1aRoGgN0=",
      "requires": {
        "babel-runtime": "6.26.0",
        "babel-types": "6.26.0",
        "private": "0.1.8"
      }
    },
    "regex-cache": {
      "version": "0.4.4",
      "resolved": "https://npm.bentley.com/npm/npm/regex-cache/-/regex-cache-0.4.4.tgz",
      "integrity": "sha1-db3FiioUls7EihKDW8VMjVYjNt0=",
      "requires": {
        "is-equal-shallow": "0.1.3"
      }
    },
    "regex-not": {
      "version": "1.0.2",
      "resolved": "https://npm.bentley.com/npm/npm/regex-not/-/regex-not-1.0.2.tgz",
      "integrity": "sha1-H07OJ+ALC2XgJHpoEOaoXYOldSw=",
      "requires": {
        "extend-shallow": "3.0.2",
        "safe-regex": "1.1.0"
      }
    },
    "regexpu-core": {
      "version": "2.0.0",
      "resolved": "https://npm.bentley.com/npm/npm/regexpu-core/-/regexpu-core-2.0.0.tgz",
      "integrity": "sha1-SdA4g3uNz4v6W5pCE5k45uoq4kA=",
      "requires": {
        "regenerate": "1.3.3",
        "regjsgen": "0.2.0",
        "regjsparser": "0.1.5"
      }
    },
    "regjsgen": {
      "version": "0.2.0",
      "resolved": "https://npm.bentley.com/npm/npm/regjsgen/-/regjsgen-0.2.0.tgz",
      "integrity": "sha1-bAFq3qxVT3WCP+N6wFuS1aTtsfc="
    },
    "regjsparser": {
      "version": "0.1.5",
      "resolved": "https://npm.bentley.com/npm/npm/regjsparser/-/regjsparser-0.1.5.tgz",
      "integrity": "sha1-fuj4Tcb6eS0/0K4ijSS9lJ6tIFw=",
      "requires": {
        "jsesc": "0.5.0"
      },
      "dependencies": {
        "jsesc": {
          "version": "0.5.0",
          "resolved": "https://npm.bentley.com/npm/npm/jsesc/-/jsesc-0.5.0.tgz",
          "integrity": "sha1-597mbjXW/Bb3EP6R1c9p9w8IkR0="
        }
      }
    },
    "remove-trailing-separator": {
      "version": "1.1.0",
      "resolved": "https://npm.bentley.com/npm/npm/remove-trailing-separator/-/remove-trailing-separator-1.1.0.tgz",
      "integrity": "sha1-wkvOKig62tW8P1jg1IJJuSN52O8="
    },
    "repeat-element": {
      "version": "1.1.2",
      "resolved": "https://npm.bentley.com/npm/npm/repeat-element/-/repeat-element-1.1.2.tgz",
      "integrity": "sha1-7wiaF40Ug7quTZPrmLT55OEdmQo="
    },
    "repeat-string": {
      "version": "1.6.1",
      "resolved": "https://npm.bentley.com/npm/npm/repeat-string/-/repeat-string-1.6.1.tgz",
      "integrity": "sha1-jcrkcOHIirwtYA//Sndihtp15jc="
    },
    "repeating": {
      "version": "2.0.1",
      "resolved": "https://npm.bentley.com/npm/npm/repeating/-/repeating-2.0.1.tgz",
      "integrity": "sha1-UhTFOpJtNVJwdSf7q0FdvAjQbdo=",
      "requires": {
        "is-finite": "1.0.2"
      }
    },
    "replace-ext": {
      "version": "1.0.0",
      "resolved": "https://npm.bentley.com/npm/npm/replace-ext/-/replace-ext-1.0.0.tgz",
      "integrity": "sha1-3mMSg3P8v3w8z6TeWkgMRaZ5WOs="
    },
    "request": {
      "version": "2.83.0",
      "resolved": "https://npm.bentley.com/npm/npm/request/-/request-2.83.0.tgz",
      "integrity": "sha1-ygtl2gLtYpNYh4COb1EDgQNOM1Y=",
      "requires": {
        "aws-sign2": "0.7.0",
        "aws4": "1.6.0",
        "caseless": "0.12.0",
        "combined-stream": "1.0.6",
        "extend": "3.0.1",
        "forever-agent": "0.6.1",
        "form-data": "2.3.2",
        "har-validator": "5.0.3",
        "hawk": "6.0.2",
        "http-signature": "1.2.0",
        "is-typedarray": "1.0.0",
        "isstream": "0.1.2",
        "json-stringify-safe": "5.0.1",
        "mime-types": "2.1.18",
        "oauth-sign": "0.8.2",
        "performance-now": "2.1.0",
        "qs": "6.5.1",
        "safe-buffer": "5.1.1",
        "stringstream": "0.0.5",
        "tough-cookie": "2.3.4",
        "tunnel-agent": "0.6.0",
        "uuid": "3.2.1"
      },
      "dependencies": {
        "extend": {
          "version": "3.0.1",
          "resolved": "https://npm.bentley.com/npm/npm/extend/-/extend-3.0.1.tgz",
          "integrity": "sha1-p1Xqe8Gt/MWjHOfnYtuq3F5jZEQ="
        }
      }
    },
    "require-directory": {
      "version": "2.1.1",
      "resolved": "https://npm.bentley.com/npm/npm/require-directory/-/require-directory-2.1.1.tgz",
      "integrity": "sha1-jGStX9MNqxyXbiNE/+f3kqam30I="
    },
    "require-main-filename": {
      "version": "1.0.1",
      "resolved": "https://npm.bentley.com/npm/npm/require-main-filename/-/require-main-filename-1.0.1.tgz",
      "integrity": "sha1-l/cXtp1IeE9fUmpsWqj/3aBVpNE="
    },
    "resolve": {
      "version": "1.5.0",
      "resolved": "https://npm.bentley.com/npm/npm/resolve/-/resolve-1.5.0.tgz",
      "integrity": "sha1-HwmsznlsmnYlefMbLBzEw83fnzY=",
      "requires": {
        "path-parse": "1.0.5"
      }
    },
    "resolve-url": {
      "version": "0.2.1",
      "resolved": "https://npm.bentley.com/npm/npm/resolve-url/-/resolve-url-0.2.1.tgz",
      "integrity": "sha1-LGN/53yJOv0qZj/iGqkIAGjiBSo="
    },
    "ret": {
      "version": "0.1.15",
      "resolved": "https://npm.bentley.com/npm/npm/ret/-/ret-0.1.15.tgz",
      "integrity": "sha1-uKSCXVvbH8P29Twrwz+BOIaBx7w="
    },
    "right-align": {
      "version": "0.1.3",
      "resolved": "https://npm.bentley.com/npm/npm/right-align/-/right-align-0.1.3.tgz",
      "integrity": "sha1-YTObci/mo1FWiSENJOFMlhSGE+8=",
      "requires": {
        "align-text": "0.1.4"
      }
    },
    "rimraf": {
      "version": "2.6.2",
      "resolved": "https://npm.bentley.com/npm/npm/rimraf/-/rimraf-2.6.2.tgz",
      "integrity": "sha1-LtgVDSShbqhlHm1u8PR8QVjOejY=",
      "requires": {
        "glob": "7.1.2"
      }
    },
    "ripemd160": {
      "version": "2.0.1",
      "resolved": "https://npm.bentley.com/npm/npm/ripemd160/-/ripemd160-2.0.1.tgz",
      "integrity": "sha1-D0WEKVxTo2KK9+bXmsohzlfRxuc=",
      "requires": {
        "hash-base": "2.0.2",
        "inherits": "2.0.3"
      },
      "dependencies": {
        "hash-base": {
          "version": "2.0.2",
          "resolved": "https://npm.bentley.com/npm/npm/hash-base/-/hash-base-2.0.2.tgz",
          "integrity": "sha1-ZuodhW206KVHDK32/OI65SRO8uE=",
          "requires": {
            "inherits": "2.0.3"
          }
        }
      }
    },
    "rx": {
      "version": "2.3.24",
      "resolved": "https://npm.bentley.com/npm/npm/rx/-/rx-2.3.24.tgz",
      "integrity": "sha1-FPlQpCF9fjXapxu8vljv9o6ksrc="
    },
    "safe-buffer": {
      "version": "5.1.1",
      "resolved": "https://npm.bentley.com/npm/npm/safe-buffer/-/safe-buffer-5.1.1.tgz",
      "integrity": "sha1-iTMSr2myEj3vcfV4iQAWce6yyFM="
    },
    "safe-regex": {
      "version": "1.1.0",
      "resolved": "https://npm.bentley.com/npm/npm/safe-regex/-/safe-regex-1.1.0.tgz",
      "integrity": "sha1-QKNmnzsHfR6UPURinhV91IAjvy4=",
      "requires": {
        "ret": "0.1.15"
      }
    },
    "save": {
      "version": "2.3.2",
      "resolved": "https://npm.bentley.com/npm/npm/save/-/save-2.3.2.tgz",
      "integrity": "sha1-hZJnS1VlzE4SvG3dnLCfgo4+z30=",
      "requires": {
        "async": "2.6.0",
        "event-stream": "3.3.4",
        "lodash.assign": "4.2.0",
        "mingo": "1.3.3"
      },
      "dependencies": {
        "async": {
          "version": "2.6.0",
          "resolved": "https://npm.bentley.com/npm/npm/async/-/async-2.6.0.tgz",
          "integrity": "sha1-YaKau2/MAm/qd+VtHG7FOnlZUfQ=",
          "requires": {
            "lodash": "4.17.5"
          }
        }
      }
    },
    "sax": {
      "version": "0.5.8",
      "resolved": "https://npm.bentley.com/npm/npm/sax/-/sax-0.5.8.tgz",
      "integrity": "sha1-1HLbIo6zMcJQaw6MFVJK25OdEsE="
    },
    "semver": {
      "version": "5.5.0",
      "resolved": "https://npm.bentley.com/npm/npm/semver/-/semver-5.5.0.tgz",
      "integrity": "sha1-3Eu8emyp2Rbe5dQ1FvAJK1j3uKs="
    },
    "send": {
      "version": "0.16.2",
      "resolved": "https://npm.bentley.com/npm/npm/send/-/send-0.16.2.tgz",
      "integrity": "sha1-bsyh4PjBVtFBWXVZhI32RzCmu8E=",
      "requires": {
        "debug": "2.6.9",
        "depd": "1.1.2",
        "destroy": "1.0.4",
        "encodeurl": "1.0.2",
        "escape-html": "1.0.3",
        "etag": "1.8.1",
        "fresh": "0.5.2",
        "http-errors": "1.6.2",
        "mime": "1.4.1",
        "ms": "2.0.0",
        "on-finished": "2.3.0",
        "range-parser": "1.2.0",
        "statuses": "1.4.0"
      },
      "dependencies": {
        "mime": {
          "version": "1.4.1",
          "resolved": "https://npm.bentley.com/npm/npm/mime/-/mime-1.4.1.tgz",
          "integrity": "sha1-Eh+evEnjdm8xGnbh+hyAA8SwOqY="
        }
      }
    },
    "serve-static": {
      "version": "1.13.2",
      "resolved": "https://npm.bentley.com/npm/npm/serve-static/-/serve-static-1.13.2.tgz",
      "integrity": "sha1-CV6Ecv1bRiN9tQzkhqQ/S4bGzsE=",
      "requires": {
        "encodeurl": "1.0.2",
        "escape-html": "1.0.3",
        "parseurl": "1.3.2",
        "send": "0.16.2"
      }
    },
    "set-blocking": {
      "version": "2.0.0",
      "resolved": "https://npm.bentley.com/npm/npm/set-blocking/-/set-blocking-2.0.0.tgz",
      "integrity": "sha1-BF+XgtARrppoA93TgrJDkrPYkPc="
    },
    "set-immediate-shim": {
      "version": "1.0.1",
      "resolved": "https://npm.bentley.com/npm/npm/set-immediate-shim/-/set-immediate-shim-1.0.1.tgz",
      "integrity": "sha1-SysbJ+uAip+NzEgaWOXlb1mfP2E="
    },
    "set-value": {
      "version": "2.0.0",
      "resolved": "https://npm.bentley.com/npm/npm/set-value/-/set-value-2.0.0.tgz",
      "integrity": "sha1-ca5KiPD+77v1LR6mBPP7MV67YnQ=",
      "requires": {
        "extend-shallow": "2.0.1",
        "is-extendable": "0.1.1",
        "is-plain-object": "2.0.4",
        "split-string": "3.1.0"
      },
      "dependencies": {
        "extend-shallow": {
          "version": "2.0.1",
          "resolved": "https://npm.bentley.com/npm/npm/extend-shallow/-/extend-shallow-2.0.1.tgz",
          "integrity": "sha1-Ua99YUrZqfYQ6huvu5idaxxWiQ8=",
          "requires": {
            "is-extendable": "0.1.1"
          }
        }
      }
    },
    "setimmediate": {
      "version": "1.0.5",
      "resolved": "https://npm.bentley.com/npm/npm/setimmediate/-/setimmediate-1.0.5.tgz",
      "integrity": "sha1-KQy7Iy4waULX1+qbg3Mqt4VvgoU="
    },
    "setprototypeof": {
      "version": "1.0.3",
      "resolved": "https://npm.bentley.com/npm/npm/setprototypeof/-/setprototypeof-1.0.3.tgz",
      "integrity": "sha1-ZlZ+NwQ+608E2RvWWMDL77VbjgQ="
    },
    "sha.js": {
      "version": "2.4.10",
      "resolved": "https://npm.bentley.com/npm/npm/sha.js/-/sha.js-2.4.10.tgz",
      "integrity": "sha1-sf3lzX0RpWJmOKB8YEq5Cc+jH5s=",
      "requires": {
        "inherits": "2.0.3",
        "safe-buffer": "5.1.1"
      }
    },
    "shebang-command": {
      "version": "1.2.0",
      "resolved": "https://npm.bentley.com/npm/npm/shebang-command/-/shebang-command-1.2.0.tgz",
      "integrity": "sha1-RKrGW2lbAzmJaMOfNj/uXer98eo=",
      "requires": {
        "shebang-regex": "1.0.0"
      }
    },
    "shebang-regex": {
      "version": "1.0.0",
      "resolved": "https://npm.bentley.com/npm/npm/shebang-regex/-/shebang-regex-1.0.0.tgz",
      "integrity": "sha1-2kL0l0DAtC2yypcoVxyxkMmO/qM="
    },
    "shell-quote": {
      "version": "1.6.1",
      "resolved": "https://npm.bentley.com/npm/npm/shell-quote/-/shell-quote-1.6.1.tgz",
      "integrity": "sha1-9HgZSczkAmlxJ0MOo7PFR29IF2c=",
      "requires": {
        "array-filter": "0.0.1",
        "array-map": "0.0.0",
        "array-reduce": "0.0.0",
        "jsonify": "0.0.0"
      }
    },
    "shelljs": {
      "version": "0.7.8",
      "resolved": "https://npm.bentley.com/npm/npm/shelljs/-/shelljs-0.7.8.tgz",
      "integrity": "sha1-3svPh0sNHl+3LhSxZKloMEjprLM=",
      "requires": {
        "glob": "7.1.2",
        "interpret": "1.1.0",
        "rechoir": "0.6.2"
      }
    },
    "signal-exit": {
      "version": "3.0.2",
      "resolved": "https://npm.bentley.com/npm/npm/signal-exit/-/signal-exit-3.0.2.tgz",
      "integrity": "sha1-tf3AjxKH6hF4Yo5BXiUTK3NkbG0="
    },
    "single-line-log": {
      "version": "1.1.2",
      "resolved": "https://npm.bentley.com/npm/npm/single-line-log/-/single-line-log-1.1.2.tgz",
      "integrity": "sha1-wvg/Jzo+GhbtsJlWYdoO1e8DM2Q=",
      "requires": {
        "string-width": "1.0.2"
      },
      "dependencies": {
        "string-width": {
          "version": "1.0.2",
          "resolved": "https://npm.bentley.com/npm/npm/string-width/-/string-width-1.0.2.tgz",
          "integrity": "sha1-EYvfW4zcUaKn5w0hHgfisLmxB9M=",
          "requires": {
            "code-point-at": "1.1.0",
            "is-fullwidth-code-point": "1.0.0",
            "strip-ansi": "3.0.1"
          }
        }
      }
    },
    "slash": {
      "version": "1.0.0",
      "resolved": "https://npm.bentley.com/npm/npm/slash/-/slash-1.0.0.tgz",
      "integrity": "sha1-xB8vbDn8FtHNF61LXYlhFK5HDVU="
    },
    "snapdragon": {
      "version": "0.8.2",
      "resolved": "https://npm.bentley.com/npm/npm/snapdragon/-/snapdragon-0.8.2.tgz",
      "integrity": "sha1-ZJIufFZbDhQgS6GqfWlkJ40lGC0=",
      "requires": {
        "base": "0.11.2",
        "debug": "2.6.9",
        "define-property": "0.2.5",
        "extend-shallow": "2.0.1",
        "map-cache": "0.2.2",
        "source-map": "0.5.7",
        "source-map-resolve": "0.5.1",
        "use": "3.1.0"
      },
      "dependencies": {
        "define-property": {
          "version": "0.2.5",
          "resolved": "https://npm.bentley.com/npm/npm/define-property/-/define-property-0.2.5.tgz",
          "integrity": "sha1-w1se+RjsPJkPmlvFe+BKrOxcgRY=",
          "requires": {
            "is-descriptor": "0.1.6"
          }
        },
        "extend-shallow": {
          "version": "2.0.1",
          "resolved": "https://npm.bentley.com/npm/npm/extend-shallow/-/extend-shallow-2.0.1.tgz",
          "integrity": "sha1-Ua99YUrZqfYQ6huvu5idaxxWiQ8=",
          "requires": {
            "is-extendable": "0.1.1"
          }
        },
        "is-accessor-descriptor": {
          "version": "0.1.6",
          "resolved": "https://npm.bentley.com/npm/npm/is-accessor-descriptor/-/is-accessor-descriptor-0.1.6.tgz",
          "integrity": "sha1-qeEss66Nh2cn7u84Q/igiXtcmNY=",
          "requires": {
            "kind-of": "3.2.2"
          },
          "dependencies": {
            "kind-of": {
              "version": "3.2.2",
              "resolved": "https://npm.bentley.com/npm/npm/kind-of/-/kind-of-3.2.2.tgz",
              "integrity": "sha1-MeohpzS6ubuw8yRm2JOupR5KPGQ=",
              "requires": {
                "is-buffer": "1.1.6"
              }
            }
          }
        },
        "is-data-descriptor": {
          "version": "0.1.4",
          "resolved": "https://npm.bentley.com/npm/npm/is-data-descriptor/-/is-data-descriptor-0.1.4.tgz",
          "integrity": "sha1-C17mSDiOLIYCgueT8YVv7D8wG1Y=",
          "requires": {
            "kind-of": "3.2.2"
          },
          "dependencies": {
            "kind-of": {
              "version": "3.2.2",
              "resolved": "https://npm.bentley.com/npm/npm/kind-of/-/kind-of-3.2.2.tgz",
              "integrity": "sha1-MeohpzS6ubuw8yRm2JOupR5KPGQ=",
              "requires": {
                "is-buffer": "1.1.6"
              }
            }
          }
        },
        "is-descriptor": {
          "version": "0.1.6",
          "resolved": "https://npm.bentley.com/npm/npm/is-descriptor/-/is-descriptor-0.1.6.tgz",
          "integrity": "sha1-Nm2CQN3kh8pRgjsaufB6EKeCUco=",
          "requires": {
            "is-accessor-descriptor": "0.1.6",
            "is-data-descriptor": "0.1.4",
            "kind-of": "5.1.0"
          }
        },
        "kind-of": {
          "version": "5.1.0",
          "resolved": "https://npm.bentley.com/npm/npm/kind-of/-/kind-of-5.1.0.tgz",
          "integrity": "sha1-cpyR4thXt6QZofmqZWhcTDP1hF0="
        }
      }
    },
    "snapdragon-node": {
      "version": "2.1.1",
      "resolved": "https://npm.bentley.com/npm/npm/snapdragon-node/-/snapdragon-node-2.1.1.tgz",
      "integrity": "sha1-bBdfhv8UvbByRWPo88GwIaKGhTs=",
      "requires": {
        "define-property": "1.0.0",
        "isobject": "3.0.1",
        "snapdragon-util": "3.0.1"
      },
      "dependencies": {
        "define-property": {
          "version": "1.0.0",
          "resolved": "https://npm.bentley.com/npm/npm/define-property/-/define-property-1.0.0.tgz",
          "integrity": "sha1-dp66rz9KY6rTr56NMEybvnm/sOY=",
          "requires": {
            "is-descriptor": "1.0.2"
          }
        },
        "isobject": {
          "version": "3.0.1",
          "resolved": "https://npm.bentley.com/npm/npm/isobject/-/isobject-3.0.1.tgz",
          "integrity": "sha1-TkMekrEalzFjaqH5yNHMvP2reN8="
        }
      }
    },
    "snapdragon-util": {
      "version": "3.0.1",
      "resolved": "https://npm.bentley.com/npm/npm/snapdragon-util/-/snapdragon-util-3.0.1.tgz",
      "integrity": "sha1-+VZHlIbyrNeXAGk/b3uAXkWrVuI=",
      "requires": {
        "kind-of": "3.2.2"
      }
    },
    "sntp": {
      "version": "2.1.0",
      "resolved": "https://npm.bentley.com/npm/npm/sntp/-/sntp-2.1.0.tgz",
      "integrity": "sha1-LGzsFP7cIiJznK+bXD2F0cxaLMg=",
      "requires": {
        "hoek": "4.2.1"
      }
    },
    "source-list-map": {
      "version": "2.0.0",
      "resolved": "https://npm.bentley.com/npm/npm/source-list-map/-/source-list-map-2.0.0.tgz",
      "integrity": "sha1-qqR0A/eyRakvvJfqCPJQ1gh+0IU="
    },
    "source-map": {
      "version": "0.5.7",
      "resolved": "https://npm.bentley.com/npm/npm/source-map/-/source-map-0.5.7.tgz",
      "integrity": "sha1-igOdLRAh0i0eoUyA2OpGi6LvP8w="
    },
    "source-map-loader": {
      "version": "0.2.3",
      "resolved": "https://npm.bentley.com/npm/npm/source-map-loader/-/source-map-loader-0.2.3.tgz",
      "integrity": "sha1-1LDIzUfVTtzj5r+g9SP0UrWw5SE=",
      "requires": {
        "async": "2.6.0",
        "loader-utils": "0.2.17",
        "source-map": "0.6.1"
      },
      "dependencies": {
        "async": {
          "version": "2.6.0",
          "resolved": "https://npm.bentley.com/npm/npm/async/-/async-2.6.0.tgz",
          "integrity": "sha1-YaKau2/MAm/qd+VtHG7FOnlZUfQ=",
          "requires": {
            "lodash": "4.17.5"
          }
        },
        "loader-utils": {
          "version": "0.2.17",
          "resolved": "https://npm.bentley.com/npm/npm/loader-utils/-/loader-utils-0.2.17.tgz",
          "integrity": "sha1-+G5jdNQyBabmxg6RlvF8Apm/s0g=",
          "requires": {
            "big.js": "3.2.0",
            "emojis-list": "2.1.0",
            "json5": "0.5.1",
            "object-assign": "4.1.1"
          }
        },
        "source-map": {
          "version": "0.6.1",
          "resolved": "https://npm.bentley.com/npm/npm/source-map/-/source-map-0.6.1.tgz",
          "integrity": "sha1-dHIq8y6WFOnCh6jQu95IteLxomM="
        }
      }
    },
    "source-map-resolve": {
      "version": "0.5.1",
      "resolved": "https://npm.bentley.com/npm/npm/source-map-resolve/-/source-map-resolve-0.5.1.tgz",
      "integrity": "sha1-etD1k/IoFZjoVN+A8ZquS5LXoRo=",
      "requires": {
        "atob": "2.0.3",
        "decode-uri-component": "0.2.0",
        "resolve-url": "0.2.1",
        "source-map-url": "0.4.0",
        "urix": "0.1.0"
      }
    },
    "source-map-support": {
<<<<<<< HEAD
      "version": "0.5.3",
      "resolved": "https://npm.bentley.com/npm/npm/source-map-support/-/source-map-support-0.5.3.tgz",
      "integrity": "sha1-Kz1f/ymM+k0a/X1DUtVp6aAVjnY=",
=======
      "version": "0.5.4",
      "resolved": "https://registry.npmjs.org/source-map-support/-/source-map-support-0.5.4.tgz",
      "integrity": "sha512-PETSPG6BjY1AHs2t64vS2aqAgu6dMIMXJULWFBGbh2Gr8nVLbCFDo6i/RMMvviIQ2h1Z8+5gQhVKSn2je9nmdg==",
>>>>>>> 198ff2f9
      "requires": {
        "source-map": "0.6.1"
      },
      "dependencies": {
        "source-map": {
          "version": "0.6.1",
          "resolved": "https://npm.bentley.com/npm/npm/source-map/-/source-map-0.6.1.tgz",
          "integrity": "sha1-dHIq8y6WFOnCh6jQu95IteLxomM="
        }
      }
    },
    "source-map-url": {
      "version": "0.4.0",
      "resolved": "https://npm.bentley.com/npm/npm/source-map-url/-/source-map-url-0.4.0.tgz",
      "integrity": "sha1-PpNdfd1zYxuXZZlW1VEo6HtQhKM="
    },
    "spawn-command": {
      "version": "0.0.2-1",
      "resolved": "https://npm.bentley.com/npm/npm/spawn-command/-/spawn-command-0.0.2-1.tgz",
      "integrity": "sha1-YvXpRmmBwbeW3Fkpk34RycaSG9A="
    },
    "spdx-correct": {
      "version": "3.0.0",
      "resolved": "https://npm.bentley.com/npm/npm/spdx-correct/-/spdx-correct-3.0.0.tgz",
      "integrity": "sha1-BaW01xU6GVvJLDxCW2nzsqlSTII=",
      "requires": {
        "spdx-expression-parse": "3.0.0",
        "spdx-license-ids": "3.0.0"
      }
    },
    "spdx-exceptions": {
      "version": "2.1.0",
      "resolved": "https://npm.bentley.com/npm/npm/spdx-exceptions/-/spdx-exceptions-2.1.0.tgz",
      "integrity": "sha1-LHrmEFbHFKW5ubKyr30xHvXHj+k="
    },
    "spdx-expression-parse": {
      "version": "3.0.0",
      "resolved": "https://npm.bentley.com/npm/npm/spdx-expression-parse/-/spdx-expression-parse-3.0.0.tgz",
      "integrity": "sha1-meEZt6XaAOBUkcn6M4t5BII7QdA=",
      "requires": {
        "spdx-exceptions": "2.1.0",
        "spdx-license-ids": "3.0.0"
      }
    },
    "spdx-license-ids": {
      "version": "3.0.0",
      "resolved": "https://npm.bentley.com/npm/npm/spdx-license-ids/-/spdx-license-ids-3.0.0.tgz",
      "integrity": "sha1-enzShHDMbToc/m1miG9rxDDTrIc="
    },
    "speedometer": {
      "version": "0.1.4",
      "resolved": "https://npm.bentley.com/npm/npm/speedometer/-/speedometer-0.1.4.tgz",
      "integrity": "sha1-mHbb0qFp0xFUAtSObqYynIgWpQ0="
    },
    "split": {
      "version": "0.3.3",
      "resolved": "https://npm.bentley.com/npm/npm/split/-/split-0.3.3.tgz",
      "integrity": "sha1-zQ7qXmOiEd//frDwkcQTPi0N0o8=",
      "requires": {
        "through": "2.3.8"
      }
    },
    "split-string": {
      "version": "3.1.0",
      "resolved": "https://npm.bentley.com/npm/npm/split-string/-/split-string-3.1.0.tgz",
      "integrity": "sha1-fLCd2jqGWFcFxks5pkZgOGguj+I=",
      "requires": {
        "extend-shallow": "3.0.2"
      }
    },
    "sprintf-js": {
      "version": "1.0.3",
      "resolved": "https://npm.bentley.com/npm/npm/sprintf-js/-/sprintf-js-1.0.3.tgz",
      "integrity": "sha1-BOaSb2YolTVPPdAVIDYzuFcpfiw="
    },
    "sshpk": {
      "version": "1.14.1",
      "resolved": "https://registry.npmjs.org/sshpk/-/sshpk-1.14.1.tgz",
      "integrity": "sha1-Ew9Zde3a2WPx1W+SuaxsUfqfg+s=",
      "requires": {
        "asn1": "0.2.3",
        "assert-plus": "1.0.0",
        "dashdash": "1.14.1",
        "getpass": "0.1.7"
      }
    },
    "static-extend": {
      "version": "0.1.2",
      "resolved": "https://npm.bentley.com/npm/npm/static-extend/-/static-extend-0.1.2.tgz",
      "integrity": "sha1-YICcOcv/VTNyJv1eC1IPNB8ftcY=",
      "requires": {
        "define-property": "0.2.5",
        "object-copy": "0.1.0"
      },
      "dependencies": {
        "define-property": {
          "version": "0.2.5",
          "resolved": "https://npm.bentley.com/npm/npm/define-property/-/define-property-0.2.5.tgz",
          "integrity": "sha1-w1se+RjsPJkPmlvFe+BKrOxcgRY=",
          "requires": {
            "is-descriptor": "0.1.6"
          }
        },
        "is-accessor-descriptor": {
          "version": "0.1.6",
          "resolved": "https://npm.bentley.com/npm/npm/is-accessor-descriptor/-/is-accessor-descriptor-0.1.6.tgz",
          "integrity": "sha1-qeEss66Nh2cn7u84Q/igiXtcmNY=",
          "requires": {
            "kind-of": "3.2.2"
          },
          "dependencies": {
            "kind-of": {
              "version": "3.2.2",
              "resolved": "https://npm.bentley.com/npm/npm/kind-of/-/kind-of-3.2.2.tgz",
              "integrity": "sha1-MeohpzS6ubuw8yRm2JOupR5KPGQ=",
              "requires": {
                "is-buffer": "1.1.6"
              }
            }
          }
        },
        "is-data-descriptor": {
          "version": "0.1.4",
          "resolved": "https://npm.bentley.com/npm/npm/is-data-descriptor/-/is-data-descriptor-0.1.4.tgz",
          "integrity": "sha1-C17mSDiOLIYCgueT8YVv7D8wG1Y=",
          "requires": {
            "kind-of": "3.2.2"
          },
          "dependencies": {
            "kind-of": {
              "version": "3.2.2",
              "resolved": "https://npm.bentley.com/npm/npm/kind-of/-/kind-of-3.2.2.tgz",
              "integrity": "sha1-MeohpzS6ubuw8yRm2JOupR5KPGQ=",
              "requires": {
                "is-buffer": "1.1.6"
              }
            }
          }
        },
        "is-descriptor": {
          "version": "0.1.6",
          "resolved": "https://npm.bentley.com/npm/npm/is-descriptor/-/is-descriptor-0.1.6.tgz",
          "integrity": "sha1-Nm2CQN3kh8pRgjsaufB6EKeCUco=",
          "requires": {
            "is-accessor-descriptor": "0.1.6",
            "is-data-descriptor": "0.1.4",
            "kind-of": "5.1.0"
          }
        },
        "kind-of": {
          "version": "5.1.0",
          "resolved": "https://npm.bentley.com/npm/npm/kind-of/-/kind-of-5.1.0.tgz",
          "integrity": "sha1-cpyR4thXt6QZofmqZWhcTDP1hF0="
        }
      }
    },
    "statuses": {
      "version": "1.4.0",
      "resolved": "https://npm.bentley.com/npm/npm/statuses/-/statuses-1.4.0.tgz",
      "integrity": "sha1-u3PURtonlhBu/MG2AaJT1sRr0Ic="
    },
    "stream-browserify": {
      "version": "2.0.1",
      "resolved": "https://npm.bentley.com/npm/npm/stream-browserify/-/stream-browserify-2.0.1.tgz",
      "integrity": "sha1-ZiZu5fm9uZQKTkUUyvtDu3Hlyds=",
      "requires": {
        "inherits": "2.0.3",
        "readable-stream": "2.3.5"
      }
    },
    "stream-combiner": {
      "version": "0.0.4",
      "resolved": "https://npm.bentley.com/npm/npm/stream-combiner/-/stream-combiner-0.0.4.tgz",
      "integrity": "sha1-TV5DPBhSYd3mI8o/RMWGvPXErRQ=",
      "requires": {
        "duplexer": "0.1.1"
      }
    },
    "stream-http": {
<<<<<<< HEAD
      "version": "2.8.0",
      "resolved": "https://npm.bentley.com/npm/npm/stream-http/-/stream-http-2.8.0.tgz",
      "integrity": "sha1-/YZUbaybHJGv+PxdKHuY+vtBvBA=",
=======
      "version": "2.8.1",
      "resolved": "https://registry.npmjs.org/stream-http/-/stream-http-2.8.1.tgz",
      "integrity": "sha512-cQ0jo17BLca2r0GfRdZKYAGLU6JRoIWxqSOakUMuKOT6MOK7AAlE856L33QuDmAy/eeOrhLee3dZKX0Uadu93A==",
>>>>>>> 198ff2f9
      "requires": {
        "builtin-status-codes": "3.0.0",
        "inherits": "2.0.3",
        "readable-stream": "2.3.5",
        "to-arraybuffer": "1.0.1",
        "xtend": "4.0.1"
      }
    },
    "stream-shift": {
      "version": "1.0.0",
      "resolved": "https://npm.bentley.com/npm/npm/stream-shift/-/stream-shift-1.0.0.tgz",
      "integrity": "sha1-1cdSgl5TZ+eG944Y5EXqIjoVWVI="
    },
    "string-width": {
      "version": "2.1.1",
      "resolved": "https://npm.bentley.com/npm/npm/string-width/-/string-width-2.1.1.tgz",
      "integrity": "sha1-q5Pyeo3BPSjKyBXEYhQ6bZASrp4=",
      "requires": {
        "is-fullwidth-code-point": "2.0.0",
        "strip-ansi": "4.0.0"
      },
      "dependencies": {
        "ansi-regex": {
          "version": "3.0.0",
          "resolved": "https://npm.bentley.com/npm/npm/ansi-regex/-/ansi-regex-3.0.0.tgz",
          "integrity": "sha1-7QMXwyIGT3lGbAKWa922Bas32Zg="
        },
        "is-fullwidth-code-point": {
          "version": "2.0.0",
          "resolved": "https://npm.bentley.com/npm/npm/is-fullwidth-code-point/-/is-fullwidth-code-point-2.0.0.tgz",
          "integrity": "sha1-o7MKXE8ZkYMWeqq5O+764937ZU8="
        },
        "strip-ansi": {
          "version": "4.0.0",
          "resolved": "https://npm.bentley.com/npm/npm/strip-ansi/-/strip-ansi-4.0.0.tgz",
          "integrity": "sha1-qEeQIusaw2iocTibY1JixQXuNo8=",
          "requires": {
            "ansi-regex": "3.0.0"
          }
        }
      }
    },
    "string_decoder": {
      "version": "1.0.3",
      "resolved": "https://npm.bentley.com/npm/npm/string_decoder/-/string_decoder-1.0.3.tgz",
      "integrity": "sha1-D8Z9fBQYJd6UKC3VNr7GubzoYKs=",
      "requires": {
        "safe-buffer": "5.1.1"
      }
    },
    "stringstream": {
      "version": "0.0.5",
      "resolved": "https://npm.bentley.com/npm/npm/stringstream/-/stringstream-0.0.5.tgz",
      "integrity": "sha1-TkhM1N5aC7vuGORjB3EKioFiGHg="
    },
    "strip-ansi": {
      "version": "3.0.1",
      "resolved": "https://npm.bentley.com/npm/npm/strip-ansi/-/strip-ansi-3.0.1.tgz",
      "integrity": "sha1-ajhfuIU9lS1f8F0Oiq+UJ43GPc8=",
      "requires": {
        "ansi-regex": "2.1.1"
      }
    },
    "strip-bom": {
      "version": "3.0.0",
      "resolved": "https://npm.bentley.com/npm/npm/strip-bom/-/strip-bom-3.0.0.tgz",
      "integrity": "sha1-IzTBjpx1n3vdVv3vfprj1YjmjtM="
    },
    "strip-eof": {
      "version": "1.0.0",
      "resolved": "https://npm.bentley.com/npm/npm/strip-eof/-/strip-eof-1.0.0.tgz",
      "integrity": "sha1-u0P/VZim6wXYm1n80SnJgzE2Br8="
    },
    "strip-indent": {
      "version": "1.0.1",
      "resolved": "https://npm.bentley.com/npm/npm/strip-indent/-/strip-indent-1.0.1.tgz",
      "integrity": "sha1-DHlipq3vp7vUrDZkYKY4VSrhoKI=",
      "requires": {
        "get-stdin": "4.0.1"
      }
    },
    "strip-json-comments": {
      "version": "2.0.1",
      "resolved": "https://npm.bentley.com/npm/npm/strip-json-comments/-/strip-json-comments-2.0.1.tgz",
      "integrity": "sha1-PFMZQukIwml8DsNEhYwobHygpgo="
    },
    "subarg": {
      "version": "1.0.0",
      "resolved": "https://npm.bentley.com/npm/npm/subarg/-/subarg-1.0.0.tgz",
      "integrity": "sha1-9izxdYHplrSPyWVpn1TAauJouNI=",
      "requires": {
        "minimist": "1.2.0"
      },
      "dependencies": {
        "minimist": {
          "version": "1.2.0",
          "resolved": "https://npm.bentley.com/npm/npm/minimist/-/minimist-1.2.0.tgz",
          "integrity": "sha1-o1AIsg9BOD7sH7kU9M1d95omQoQ="
        }
      }
    },
    "sumchecker": {
      "version": "1.3.1",
      "resolved": "https://npm.bentley.com/npm/npm/sumchecker/-/sumchecker-1.3.1.tgz",
      "integrity": "sha1-ebs7RFbdBPGOvbwNcDodHa7FEF0=",
      "requires": {
        "debug": "2.6.9",
        "es6-promise": "4.2.4"
      }
    },
    "superagent": {
      "version": "3.8.2",
      "resolved": "https://npm.bentley.com/npm/npm/superagent/-/superagent-3.8.2.tgz",
      "integrity": "sha1-5KEbnQR/fT7+s7vlNtnsACHRZAM=",
      "requires": {
        "component-emitter": "1.2.1",
        "cookiejar": "2.1.1",
        "debug": "3.1.0",
        "extend": "3.0.1",
        "form-data": "2.3.2",
        "formidable": "1.2.0",
        "methods": "1.1.2",
        "mime": "1.6.0",
        "qs": "6.5.1",
        "readable-stream": "2.3.5"
      },
      "dependencies": {
        "debug": {
          "version": "3.1.0",
          "resolved": "https://npm.bentley.com/npm/npm/debug/-/debug-3.1.0.tgz",
          "integrity": "sha1-W7WgZyYotkFJVmuhaBnmFRjGcmE=",
          "requires": {
            "ms": "2.0.0"
          }
        },
        "extend": {
          "version": "3.0.1",
          "resolved": "https://npm.bentley.com/npm/npm/extend/-/extend-3.0.1.tgz",
          "integrity": "sha1-p1Xqe8Gt/MWjHOfnYtuq3F5jZEQ="
        }
      }
    },
    "supports-color": {
      "version": "5.3.0",
      "resolved": "https://npm.bentley.com/npm/npm/supports-color/-/supports-color-5.3.0.tgz",
      "integrity": "sha1-WySsFduA+pJ89SJ6SjP9PEx2dsA=",
      "requires": {
        "has-flag": "3.0.0"
      }
    },
    "tapable": {
      "version": "0.2.8",
      "resolved": "https://npm.bentley.com/npm/npm/tapable/-/tapable-0.2.8.tgz",
      "integrity": "sha1-mTcqXJmb8t8WCvwNdL7U9HlIzSI="
    },
    "throttleit": {
      "version": "0.0.2",
      "resolved": "https://npm.bentley.com/npm/npm/throttleit/-/throttleit-0.0.2.tgz",
      "integrity": "sha1-z+34jmDADdlpe2H90qg0OptoDq8="
    },
    "through": {
      "version": "2.3.8",
      "resolved": "https://npm.bentley.com/npm/npm/through/-/through-2.3.8.tgz",
      "integrity": "sha1-DdTJ/6q8NXlgsbckEV1+Doai4fU="
    },
    "through2": {
      "version": "0.2.3",
      "resolved": "https://npm.bentley.com/npm/npm/through2/-/through2-0.2.3.tgz",
      "integrity": "sha1-6zKE2k6jEbbMis42U3SKUqvyWj8=",
      "requires": {
        "readable-stream": "1.1.14",
        "xtend": "2.1.2"
      },
      "dependencies": {
        "isarray": {
          "version": "0.0.1",
          "resolved": "https://npm.bentley.com/npm/npm/isarray/-/isarray-0.0.1.tgz",
          "integrity": "sha1-ihis/Kmo9Bd+Cav8YDiTmwXR7t8="
        },
        "readable-stream": {
          "version": "1.1.14",
          "resolved": "https://npm.bentley.com/npm/npm/readable-stream/-/readable-stream-1.1.14.tgz",
          "integrity": "sha1-fPTFTvZI44EwhMY23SB54WbAgdk=",
          "requires": {
            "core-util-is": "1.0.2",
            "inherits": "2.0.3",
            "isarray": "0.0.1",
            "string_decoder": "0.10.31"
          }
        },
        "string_decoder": {
          "version": "0.10.31",
          "resolved": "https://npm.bentley.com/npm/npm/string_decoder/-/string_decoder-0.10.31.tgz",
          "integrity": "sha1-YuIDvEF2bGwoyfyEMB2rHFMQ+pQ="
        },
        "xtend": {
          "version": "2.1.2",
          "resolved": "https://npm.bentley.com/npm/npm/xtend/-/xtend-2.1.2.tgz",
          "integrity": "sha1-bv7MKk2tjmlixJAbM3znuoe10os=",
          "requires": {
            "object-keys": "0.4.0"
          }
        }
      }
    },
    "time-stamp": {
      "version": "1.1.0",
      "resolved": "https://npm.bentley.com/npm/npm/time-stamp/-/time-stamp-1.1.0.tgz",
      "integrity": "sha1-dkpaEa9QVhkhsTPztE5hhofg9cM="
    },
    "timers-browserify": {
      "version": "2.0.6",
      "resolved": "https://npm.bentley.com/npm/npm/timers-browserify/-/timers-browserify-2.0.6.tgz",
      "integrity": "sha1-JB52kn2coF9NlZgZAi9bNmS2S64=",
      "requires": {
        "setimmediate": "1.0.5"
      }
    },
    "timers-ext": {
      "version": "0.1.5",
      "resolved": "https://registry.npmjs.org/timers-ext/-/timers-ext-0.1.5.tgz",
      "integrity": "sha512-tsEStd7kmACHENhsUPaxb8Jf8/+GZZxyNFQbZD07HQOyooOa6At1rQqjffgvg7n+dxscQa9cjjMdWhJtsP2sxg==",
      "requires": {
        "es5-ext": "0.10.41",
        "next-tick": "1.0.0"
      }
    },
    "to-arraybuffer": {
      "version": "1.0.1",
      "resolved": "https://npm.bentley.com/npm/npm/to-arraybuffer/-/to-arraybuffer-1.0.1.tgz",
      "integrity": "sha1-fSKbH8xjfkZsoIEYCDanqr/4P0M="
    },
    "to-fast-properties": {
      "version": "1.0.3",
      "resolved": "https://npm.bentley.com/npm/npm/to-fast-properties/-/to-fast-properties-1.0.3.tgz",
      "integrity": "sha1-uDVx+k2MJbguIxsG46MFXeTKGkc="
    },
    "to-object-path": {
      "version": "0.3.0",
      "resolved": "https://npm.bentley.com/npm/npm/to-object-path/-/to-object-path-0.3.0.tgz",
      "integrity": "sha1-KXWIt7Dn4KwI4E5nL4XB9JmeF68=",
      "requires": {
        "kind-of": "3.2.2"
      }
    },
    "to-regex": {
      "version": "3.0.2",
      "resolved": "https://npm.bentley.com/npm/npm/to-regex/-/to-regex-3.0.2.tgz",
      "integrity": "sha1-E8/dmzNlUvMLUfM6iuG0Knp1mc4=",
      "requires": {
        "define-property": "2.0.2",
        "extend-shallow": "3.0.2",
        "regex-not": "1.0.2",
        "safe-regex": "1.1.0"
      }
    },
    "to-regex-range": {
      "version": "2.1.1",
      "resolved": "https://npm.bentley.com/npm/npm/to-regex-range/-/to-regex-range-2.1.1.tgz",
      "integrity": "sha1-fIDBe53+vlmeJzZ+DU3VWQFB2zg=",
      "requires": {
        "is-number": "3.0.0",
        "repeat-string": "1.6.1"
      },
      "dependencies": {
        "is-number": {
          "version": "3.0.0",
          "resolved": "https://npm.bentley.com/npm/npm/is-number/-/is-number-3.0.0.tgz",
          "integrity": "sha1-JP1iAaR4LPUFYcgQJ2r8fRLXEZU=",
          "requires": {
            "kind-of": "3.2.2"
          }
        }
      }
    },
    "tough-cookie": {
      "version": "2.3.4",
      "resolved": "https://npm.bentley.com/npm/npm/tough-cookie/-/tough-cookie-2.3.4.tgz",
      "integrity": "sha1-7GDO44rGdQY//JelwYlwV47oNlU=",
      "requires": {
        "punycode": "1.4.1"
      }
    },
    "tree-kill": {
      "version": "1.2.0",
      "resolved": "https://npm.bentley.com/npm/npm/tree-kill/-/tree-kill-1.2.0.tgz",
      "integrity": "sha1-WEZ4Yje0I5AU8F2xVrZDIS1MbzY="
    },
    "trim-newlines": {
      "version": "1.0.0",
      "resolved": "https://npm.bentley.com/npm/npm/trim-newlines/-/trim-newlines-1.0.0.tgz",
      "integrity": "sha1-WIeWa7WCpFA6QetST301ARgVphM="
    },
    "trim-right": {
      "version": "1.0.1",
      "resolved": "https://npm.bentley.com/npm/npm/trim-right/-/trim-right-1.0.1.tgz",
      "integrity": "sha1-yy4SAwZ+DI3h9hQJS5/kVwTqYAM="
    },
    "ts-node": {
      "version": "3.3.0",
      "resolved": "https://npm.bentley.com/npm/npm/ts-node/-/ts-node-3.3.0.tgz",
      "integrity": "sha1-wTxqMCTjC+EYDdUwOPwgkonUv2k=",
      "requires": {
        "arrify": "1.0.1",
        "chalk": "2.3.2",
        "diff": "3.5.0",
        "make-error": "1.3.4",
        "minimist": "1.2.0",
        "mkdirp": "0.5.1",
        "source-map-support": "0.4.18",
        "tsconfig": "6.0.0",
        "v8flags": "3.0.2",
        "yn": "2.0.0"
      },
      "dependencies": {
        "minimist": {
          "version": "1.2.0",
          "resolved": "https://npm.bentley.com/npm/npm/minimist/-/minimist-1.2.0.tgz",
          "integrity": "sha1-o1AIsg9BOD7sH7kU9M1d95omQoQ="
        },
        "source-map-support": {
          "version": "0.4.18",
          "resolved": "https://npm.bentley.com/npm/npm/source-map-support/-/source-map-support-0.4.18.tgz",
          "integrity": "sha1-Aoam3ovkJkEzhZTpfM6nXwosWF8=",
          "requires": {
            "source-map": "0.5.7"
          }
        }
      }
    },
    "tsconfig": {
      "version": "6.0.0",
      "resolved": "https://npm.bentley.com/npm/npm/tsconfig/-/tsconfig-6.0.0.tgz",
      "integrity": "sha1-aw6DdgA9evGGT434+J3QBZ/80DI=",
      "requires": {
        "strip-bom": "3.0.0",
        "strip-json-comments": "2.0.1"
      }
    },
    "tsconfig-paths": {
      "version": "2.7.3",
      "resolved": "https://npm.bentley.com/npm/npm/tsconfig-paths/-/tsconfig-paths-2.7.3.tgz",
      "integrity": "sha1-7zbKYoWR/UnzfuaxqBbsSjIwwdM=",
      "requires": {
        "deepmerge": "2.1.0",
        "strip-bom": "3.0.0",
        "strip-json-comments": "2.0.1"
      }
    },
    "tslib": {
      "version": "1.9.0",
      "resolved": "https://npm.bentley.com/npm/npm/tslib/-/tslib-1.9.0.tgz",
      "integrity": "sha1-43qG/ajLuvI6BX9HPJ9Nxk5fwug="
    },
    "tslint": {
      "version": "5.9.1",
      "resolved": "https://npm.bentley.com/npm/npm/tslint/-/tslint-5.9.1.tgz",
      "integrity": "sha1-ElX4ej/1frCw4fDmEKi0dIBGya4=",
      "requires": {
        "babel-code-frame": "6.26.0",
        "builtin-modules": "1.1.1",
        "chalk": "2.3.2",
        "commander": "2.15.0",
        "diff": "3.5.0",
        "glob": "7.1.2",
        "js-yaml": "3.11.0",
        "minimatch": "3.0.4",
        "resolve": "1.5.0",
        "semver": "5.5.0",
        "tslib": "1.9.0",
        "tsutils": "2.22.2"
      }
    },
    "tsutils": {
      "version": "2.22.2",
      "resolved": "https://npm.bentley.com/npm/npm/tsutils/-/tsutils-2.22.2.tgz",
      "integrity": "sha1-C589h6o+uVvTLSbOK4iqMppleVE=",
      "requires": {
        "tslib": "1.9.0"
      }
    },
    "tty-browserify": {
      "version": "0.0.0",
      "resolved": "https://npm.bentley.com/npm/npm/tty-browserify/-/tty-browserify-0.0.0.tgz",
      "integrity": "sha1-oVe6QC2iTpv5V/mqadUk7tQpAaY="
    },
    "tunnel-agent": {
      "version": "0.6.0",
      "resolved": "https://npm.bentley.com/npm/npm/tunnel-agent/-/tunnel-agent-0.6.0.tgz",
      "integrity": "sha1-J6XeoGs2sEoKmWZ3SykIaPD8QP0=",
      "requires": {
        "safe-buffer": "5.1.1"
      }
    },
    "type-detect": {
      "version": "4.0.8",
      "resolved": "https://npm.bentley.com/npm/npm/type-detect/-/type-detect-4.0.8.tgz",
      "integrity": "sha1-dkb7XxiHHPu3dJ5pvTmmOI63RQw="
    },
    "type-is": {
      "version": "1.6.16",
      "resolved": "https://npm.bentley.com/npm/npm/type-is/-/type-is-1.6.16.tgz",
      "integrity": "sha1-+JzjQVQcZysl7nrjxz3uOyvlAZQ=",
      "requires": {
        "media-typer": "0.3.0",
        "mime-types": "2.1.18"
      }
    },
    "typedarray": {
      "version": "0.0.6",
      "resolved": "https://npm.bentley.com/npm/npm/typedarray/-/typedarray-0.0.6.tgz",
      "integrity": "sha1-hnrHTjhkGHsdPUfZlqeOxciDB3c="
    },
    "typedoc": {
      "version": "0.9.0",
      "resolved": "https://npm.bentley.com/npm/npm/typedoc/-/typedoc-0.9.0.tgz",
      "integrity": "sha1-FZv/fHeEzluR2G8+TMiSjmIECVc=",
      "requires": {
        "@types/fs-extra": "4.0.0",
        "@types/handlebars": "4.0.31",
        "@types/highlight.js": "9.1.8",
        "@types/lodash": "4.14.74",
        "@types/marked": "0.3.0",
        "@types/minimatch": "2.0.29",
        "@types/shelljs": "0.7.0",
        "fs-extra": "4.0.3",
        "handlebars": "4.0.11",
        "highlight.js": "9.12.0",
        "lodash": "4.17.5",
        "marked": "0.3.17",
        "minimatch": "3.0.4",
        "progress": "2.0.0",
        "shelljs": "0.7.8",
        "typedoc-default-themes": "0.5.0",
        "typescript": "2.4.1"
      },
      "dependencies": {
        "@types/fs-extra": {
          "version": "4.0.0",
          "resolved": "https://npm.bentley.com/npm/npm/@types/fs-extra/-/fs-extra-4.0.0.tgz",
          "integrity": "sha1-HddCrVybzjCPelLQLrwBQhvJEC8=",
          "requires": {
            "@types/node": "9.4.7"
          }
        },
        "fs-extra": {
          "version": "4.0.3",
          "resolved": "https://npm.bentley.com/npm/npm/fs-extra/-/fs-extra-4.0.3.tgz",
          "integrity": "sha1-DYUhIuW8W+tFP7Ao6cDJvzY0DJQ=",
          "requires": {
            "graceful-fs": "4.1.11",
            "jsonfile": "4.0.0",
            "universalify": "0.1.1"
          }
        },
        "jsonfile": {
          "version": "4.0.0",
          "resolved": "https://npm.bentley.com/npm/npm/jsonfile/-/jsonfile-4.0.0.tgz",
          "integrity": "sha1-h3Gq4HmbZAdrdmQPygWPnBDjPss=",
          "requires": {
            "graceful-fs": "4.1.11"
          }
        },
        "typescript": {
          "version": "2.4.1",
          "resolved": "https://npm.bentley.com/npm/npm/typescript/-/typescript-2.4.1.tgz",
          "integrity": "sha1-w8yxbdqgsjFN4DHn5v7onlujRrw="
        }
      }
    },
    "typedoc-default-themes": {
      "version": "0.5.0",
      "resolved": "https://npm.bentley.com/npm/npm/typedoc-default-themes/-/typedoc-default-themes-0.5.0.tgz",
      "integrity": "sha1-bcJDPnjti+qOiHo6zeLzF4W9Yic="
    },
    "typemoq": {
      "version": "2.1.0",
      "resolved": "https://npm.bentley.com/npm/npm/typemoq/-/typemoq-2.1.0.tgz",
      "integrity": "sha1-RFLONg2SzyoaGA8MKd4oA/h68eg=",
      "requires": {
        "circular-json": "0.3.3",
        "lodash": "4.17.5",
        "postinstall-build": "5.0.1"
      }
    },
    "typescript": {
      "version": "2.6.2",
      "resolved": "https://npm.bentley.com/npm/npm/typescript/-/typescript-2.6.2.tgz",
      "integrity": "sha1-PFtv1/beCRQmkCfwPAlGdY92c6Q="
    },
    "uglify-js": {
      "version": "2.8.29",
      "resolved": "https://npm.bentley.com/npm/npm/uglify-js/-/uglify-js-2.8.29.tgz",
      "integrity": "sha1-KcVzMUgFe7Th913zW3qcty5qWd0=",
      "requires": {
        "source-map": "0.5.7",
        "yargs": "3.10.0"
      },
      "dependencies": {
        "camelcase": {
          "version": "1.2.1",
          "resolved": "https://npm.bentley.com/npm/npm/camelcase/-/camelcase-1.2.1.tgz",
          "integrity": "sha1-m7UwTS4LVmmLLHWLCKPqqdqlijk="
        },
        "cliui": {
          "version": "2.1.0",
          "resolved": "https://npm.bentley.com/npm/npm/cliui/-/cliui-2.1.0.tgz",
          "integrity": "sha1-S0dXYP+AJkx2LDoXGQMukcf+oNE=",
          "requires": {
            "center-align": "0.1.3",
            "right-align": "0.1.3",
            "wordwrap": "0.0.2"
          }
        },
        "wordwrap": {
          "version": "0.0.2",
          "resolved": "https://npm.bentley.com/npm/npm/wordwrap/-/wordwrap-0.0.2.tgz",
          "integrity": "sha1-t5Zpu0LstAn4PVg8rVLKF+qhZD8="
        },
        "yargs": {
          "version": "3.10.0",
          "resolved": "https://npm.bentley.com/npm/npm/yargs/-/yargs-3.10.0.tgz",
          "integrity": "sha1-9+572FfdfB0tOMDnTvvWgdFDH9E=",
          "requires": {
            "camelcase": "1.2.1",
            "cliui": "2.1.0",
            "decamelize": "1.2.0",
            "window-size": "0.1.0"
          }
        }
      }
    },
    "uglifyjs-webpack-plugin": {
      "version": "0.4.6",
      "resolved": "https://npm.bentley.com/npm/npm/uglifyjs-webpack-plugin/-/uglifyjs-webpack-plugin-0.4.6.tgz",
      "integrity": "sha1-uVH0q7a9YX5m9j64kUmOORdj4wk=",
      "requires": {
        "source-map": "0.5.7",
        "uglify-js": "2.8.29",
        "webpack-sources": "1.1.0"
      }
    },
    "underscore": {
      "version": "1.8.3",
      "resolved": "https://npm.bentley.com/npm/npm/underscore/-/underscore-1.8.3.tgz",
      "integrity": "sha1-Tz+1OxBuYJf8+ctBCfKl6b36UCI="
    },
    "union-value": {
      "version": "1.0.0",
      "resolved": "https://npm.bentley.com/npm/npm/union-value/-/union-value-1.0.0.tgz",
      "integrity": "sha1-XHHDTLW61dzr4+oM0IIHulqhrqQ=",
      "requires": {
        "arr-union": "3.1.0",
        "get-value": "2.0.6",
        "is-extendable": "0.1.1",
        "set-value": "0.4.3"
      },
      "dependencies": {
        "extend-shallow": {
          "version": "2.0.1",
          "resolved": "https://npm.bentley.com/npm/npm/extend-shallow/-/extend-shallow-2.0.1.tgz",
          "integrity": "sha1-Ua99YUrZqfYQ6huvu5idaxxWiQ8=",
          "requires": {
            "is-extendable": "0.1.1"
          }
        },
        "set-value": {
          "version": "0.4.3",
          "resolved": "https://npm.bentley.com/npm/npm/set-value/-/set-value-0.4.3.tgz",
          "integrity": "sha1-fbCPnT0i3H945Trzw79GZuzfzPE=",
          "requires": {
            "extend-shallow": "2.0.1",
            "is-extendable": "0.1.1",
            "is-plain-object": "2.0.4",
            "to-object-path": "0.3.0"
          }
        }
      }
    },
    "universalify": {
      "version": "0.1.1",
      "resolved": "https://npm.bentley.com/npm/npm/universalify/-/universalify-0.1.1.tgz",
      "integrity": "sha1-+nG63UQ3r0wUiEHjs7Fl+enlkLc="
    },
    "unpipe": {
      "version": "1.0.0",
      "resolved": "https://npm.bentley.com/npm/npm/unpipe/-/unpipe-1.0.0.tgz",
      "integrity": "sha1-sr9O6FFKrmFltIF4KdIbLvSZBOw="
    },
    "unset-value": {
      "version": "1.0.0",
      "resolved": "https://npm.bentley.com/npm/npm/unset-value/-/unset-value-1.0.0.tgz",
      "integrity": "sha1-g3aHP30jNRef+x5vw6jtDfyKtVk=",
      "requires": {
        "has-value": "0.3.1",
        "isobject": "3.0.1"
      },
      "dependencies": {
        "has-value": {
          "version": "0.3.1",
          "resolved": "https://npm.bentley.com/npm/npm/has-value/-/has-value-0.3.1.tgz",
          "integrity": "sha1-ex9YutpiyoJ+wKIHgCVlSEWZXh8=",
          "requires": {
            "get-value": "2.0.6",
            "has-values": "0.1.4",
            "isobject": "2.1.0"
          },
          "dependencies": {
            "isobject": {
              "version": "2.1.0",
              "resolved": "https://npm.bentley.com/npm/npm/isobject/-/isobject-2.1.0.tgz",
              "integrity": "sha1-8GVWEJaj8dou9GJy+BXIQNh+DIk=",
              "requires": {
                "isarray": "1.0.0"
              }
            }
          }
        },
        "has-values": {
          "version": "0.1.4",
          "resolved": "https://npm.bentley.com/npm/npm/has-values/-/has-values-0.1.4.tgz",
          "integrity": "sha1-bWHeldkd/Km5oCCJrThL/49it3E="
        },
        "isobject": {
          "version": "3.0.1",
          "resolved": "https://npm.bentley.com/npm/npm/isobject/-/isobject-3.0.1.tgz",
          "integrity": "sha1-TkMekrEalzFjaqH5yNHMvP2reN8="
        }
      }
    },
    "upath": {
      "version": "1.0.4",
      "resolved": "https://npm.bentley.com/npm/npm/upath/-/upath-1.0.4.tgz",
      "integrity": "sha1-7iMhugp4bFCXPbBDpQt7y6giNh0="
    },
    "urix": {
      "version": "0.1.0",
      "resolved": "https://npm.bentley.com/npm/npm/urix/-/urix-0.1.0.tgz",
      "integrity": "sha1-2pN/emLiH+wf0Y1Js1wpNQZ6bHI="
    },
    "url": {
      "version": "0.11.0",
      "resolved": "https://npm.bentley.com/npm/npm/url/-/url-0.11.0.tgz",
      "integrity": "sha1-ODjpfPxgUh63PFJajlW/3Z4uKPE=",
      "requires": {
        "punycode": "1.3.2",
        "querystring": "0.2.0"
      },
      "dependencies": {
        "punycode": {
          "version": "1.3.2",
          "resolved": "https://npm.bentley.com/npm/npm/punycode/-/punycode-1.3.2.tgz",
          "integrity": "sha1-llOgNvt8HuQjQvIyXM7v6jkmxI0="
        }
      }
    },
    "use": {
      "version": "3.1.0",
      "resolved": "https://npm.bentley.com/npm/npm/use/-/use-3.1.0.tgz",
      "integrity": "sha1-FHFr8D/f79AwQK71jYtLhfOnxUQ=",
      "requires": {
        "kind-of": "6.0.2"
      },
      "dependencies": {
        "kind-of": {
          "version": "6.0.2",
          "resolved": "https://npm.bentley.com/npm/npm/kind-of/-/kind-of-6.0.2.tgz",
          "integrity": "sha1-ARRrNqYhjmTljzqNZt5df8b20FE="
        }
      }
    },
    "util": {
      "version": "0.10.3",
      "resolved": "https://npm.bentley.com/npm/npm/util/-/util-0.10.3.tgz",
      "integrity": "sha1-evsa/lCAUkZInj23/g7TeTNqwPk=",
      "requires": {
        "inherits": "2.0.1"
      },
      "dependencies": {
        "inherits": {
          "version": "2.0.1",
          "resolved": "https://npm.bentley.com/npm/npm/inherits/-/inherits-2.0.1.tgz",
          "integrity": "sha1-sX0I0ya0Qj5Wjv9xn5GwscvfafE="
        }
      }
    },
    "util-deprecate": {
      "version": "1.0.2",
      "resolved": "https://npm.bentley.com/npm/npm/util-deprecate/-/util-deprecate-1.0.2.tgz",
      "integrity": "sha1-RQ1Nyfpw3nMnYvvS1KKJgUGaDM8="
    },
    "utils-merge": {
      "version": "1.0.1",
      "resolved": "https://npm.bentley.com/npm/npm/utils-merge/-/utils-merge-1.0.1.tgz",
      "integrity": "sha1-n5VxD1CiZ5R7LMwSR0HBAoQn5xM="
    },
    "uuid": {
      "version": "3.2.1",
      "resolved": "https://npm.bentley.com/npm/npm/uuid/-/uuid-3.2.1.tgz",
      "integrity": "sha1-EsUou51Y0LkmXZovbw/ovhf/HxQ="
    },
    "v8flags": {
      "version": "3.0.2",
      "resolved": "https://npm.bentley.com/npm/npm/v8flags/-/v8flags-3.0.2.tgz",
      "integrity": "sha1-rWp4ogprI9A6jevBEhHjzCMUlHc=",
      "requires": {
        "homedir-polyfill": "1.0.1"
      }
    },
    "validate-npm-package-license": {
      "version": "3.0.3",
      "resolved": "https://npm.bentley.com/npm/npm/validate-npm-package-license/-/validate-npm-package-license-3.0.3.tgz",
      "integrity": "sha1-gWQ7y+8b3+zUYjeT3EZIlIupgzg=",
      "requires": {
        "spdx-correct": "3.0.0",
        "spdx-expression-parse": "3.0.0"
      }
    },
    "validator": {
      "version": "9.4.1",
      "resolved": "https://npm.bentley.com/npm/npm/validator/-/validator-9.4.1.tgz",
      "integrity": "sha1-q/Rm05i1Yc0kMFARLG/x3mzBJmM="
    },
    "vary": {
      "version": "1.1.2",
      "resolved": "https://npm.bentley.com/npm/npm/vary/-/vary-1.1.2.tgz",
      "integrity": "sha1-IpnwLG3tMNSllhsLn3RSShj2NPw="
    },
    "verror": {
      "version": "1.10.0",
      "resolved": "https://npm.bentley.com/npm/npm/verror/-/verror-1.10.0.tgz",
      "integrity": "sha1-OhBcoXBTr1XW4nDB+CiGguGNpAA=",
      "requires": {
        "assert-plus": "1.0.0",
        "core-util-is": "1.0.2",
        "extsprintf": "1.3.0"
      }
    },
    "vinyl": {
      "version": "2.1.0",
      "resolved": "https://npm.bentley.com/npm/npm/vinyl/-/vinyl-2.1.0.tgz",
      "integrity": "sha1-Ah+cLPlR1rk5lDyJ617lrdT9kkw=",
      "requires": {
        "clone": "2.1.1",
        "clone-buffer": "1.0.0",
        "clone-stats": "1.0.0",
        "cloneable-readable": "1.1.2",
        "remove-trailing-separator": "1.1.0",
        "replace-ext": "1.0.0"
      }
    },
    "vm-browserify": {
      "version": "0.0.4",
      "resolved": "https://npm.bentley.com/npm/npm/vm-browserify/-/vm-browserify-0.0.4.tgz",
      "integrity": "sha1-XX6kW7755Kb/ZflUOOCofDV9WnM=",
      "requires": {
        "indexof": "0.0.1"
      }
    },
    "watchpack": {
      "version": "1.5.0",
      "resolved": "https://npm.bentley.com/npm/npm/watchpack/-/watchpack-1.5.0.tgz",
      "integrity": "sha1-Ix54Ovgwoi+JZvZcTEusyBQHLu0=",
      "requires": {
        "chokidar": "2.0.2",
        "graceful-fs": "4.1.11",
        "neo-async": "2.5.0"
      },
      "dependencies": {
        "anymatch": {
          "version": "2.0.0",
          "resolved": "https://npm.bentley.com/npm/npm/anymatch/-/anymatch-2.0.0.tgz",
          "integrity": "sha1-vLJLTzeTTZqnrBe0ra+J58du8us=",
          "requires": {
            "micromatch": "3.1.9",
            "normalize-path": "2.1.1"
          }
        },
        "arr-diff": {
          "version": "4.0.0",
          "resolved": "https://npm.bentley.com/npm/npm/arr-diff/-/arr-diff-4.0.0.tgz",
          "integrity": "sha1-1kYQdP6/7HHn4VI1dhoyml3HxSA="
        },
        "array-unique": {
          "version": "0.3.2",
          "resolved": "https://npm.bentley.com/npm/npm/array-unique/-/array-unique-0.3.2.tgz",
          "integrity": "sha1-qJS3XUvE9s1nnvMkSp/Y9Gri1Cg="
        },
        "braces": {
          "version": "2.3.1",
          "resolved": "https://npm.bentley.com/npm/npm/braces/-/braces-2.3.1.tgz",
          "integrity": "sha1-cIbJE7TloI2+N6wO5qJQDEumkbs=",
          "requires": {
            "arr-flatten": "1.1.0",
            "array-unique": "0.3.2",
            "define-property": "1.0.0",
            "extend-shallow": "2.0.1",
            "fill-range": "4.0.0",
            "isobject": "3.0.1",
            "kind-of": "6.0.2",
            "repeat-element": "1.1.2",
            "snapdragon": "0.8.2",
            "snapdragon-node": "2.1.1",
            "split-string": "3.1.0",
            "to-regex": "3.0.2"
          },
          "dependencies": {
            "define-property": {
              "version": "1.0.0",
              "resolved": "https://npm.bentley.com/npm/npm/define-property/-/define-property-1.0.0.tgz",
              "integrity": "sha1-dp66rz9KY6rTr56NMEybvnm/sOY=",
              "requires": {
                "is-descriptor": "1.0.2"
              }
            },
            "extend-shallow": {
              "version": "2.0.1",
              "resolved": "https://npm.bentley.com/npm/npm/extend-shallow/-/extend-shallow-2.0.1.tgz",
              "integrity": "sha1-Ua99YUrZqfYQ6huvu5idaxxWiQ8=",
              "requires": {
                "is-extendable": "0.1.1"
              }
            }
          }
        },
        "chokidar": {
          "version": "2.0.2",
          "resolved": "https://npm.bentley.com/npm/npm/chokidar/-/chokidar-2.0.2.tgz",
          "integrity": "sha1-TcZROe6ycUl3c1tqNdBul7SU39c=",
          "requires": {
            "anymatch": "2.0.0",
            "async-each": "1.0.1",
            "braces": "2.3.1",
            "glob-parent": "3.1.0",
            "inherits": "2.0.3",
            "is-binary-path": "1.0.1",
            "is-glob": "4.0.0",
            "normalize-path": "2.1.1",
            "path-is-absolute": "1.0.1",
            "readdirp": "2.1.0",
            "upath": "1.0.4"
          }
        },
        "expand-brackets": {
          "version": "2.1.4",
          "resolved": "https://npm.bentley.com/npm/npm/expand-brackets/-/expand-brackets-2.1.4.tgz",
          "integrity": "sha1-t3c14xXOMPa27/D4OwQVGiJEliI=",
          "requires": {
            "debug": "2.6.9",
            "define-property": "0.2.5",
            "extend-shallow": "2.0.1",
            "posix-character-classes": "0.1.1",
            "regex-not": "1.0.2",
            "snapdragon": "0.8.2",
            "to-regex": "3.0.2"
          },
          "dependencies": {
            "define-property": {
              "version": "0.2.5",
              "resolved": "https://npm.bentley.com/npm/npm/define-property/-/define-property-0.2.5.tgz",
              "integrity": "sha1-w1se+RjsPJkPmlvFe+BKrOxcgRY=",
              "requires": {
                "is-descriptor": "0.1.6"
              }
            },
            "extend-shallow": {
              "version": "2.0.1",
              "resolved": "https://npm.bentley.com/npm/npm/extend-shallow/-/extend-shallow-2.0.1.tgz",
              "integrity": "sha1-Ua99YUrZqfYQ6huvu5idaxxWiQ8=",
              "requires": {
                "is-extendable": "0.1.1"
              }
            },
            "is-descriptor": {
              "version": "0.1.6",
              "resolved": "https://npm.bentley.com/npm/npm/is-descriptor/-/is-descriptor-0.1.6.tgz",
              "integrity": "sha1-Nm2CQN3kh8pRgjsaufB6EKeCUco=",
              "requires": {
                "is-accessor-descriptor": "0.1.6",
                "is-data-descriptor": "0.1.4",
                "kind-of": "5.1.0"
              }
            },
            "kind-of": {
              "version": "5.1.0",
              "resolved": "https://npm.bentley.com/npm/npm/kind-of/-/kind-of-5.1.0.tgz",
              "integrity": "sha1-cpyR4thXt6QZofmqZWhcTDP1hF0="
            }
          }
        },
        "extglob": {
          "version": "2.0.4",
          "resolved": "https://npm.bentley.com/npm/npm/extglob/-/extglob-2.0.4.tgz",
          "integrity": "sha1-rQD+TcYSqSMuhxhxHcXLWrAoVUM=",
          "requires": {
            "array-unique": "0.3.2",
            "define-property": "1.0.0",
            "expand-brackets": "2.1.4",
            "extend-shallow": "2.0.1",
            "fragment-cache": "0.2.1",
            "regex-not": "1.0.2",
            "snapdragon": "0.8.2",
            "to-regex": "3.0.2"
          },
          "dependencies": {
            "define-property": {
              "version": "1.0.0",
              "resolved": "https://npm.bentley.com/npm/npm/define-property/-/define-property-1.0.0.tgz",
              "integrity": "sha1-dp66rz9KY6rTr56NMEybvnm/sOY=",
              "requires": {
                "is-descriptor": "1.0.2"
              }
            },
            "extend-shallow": {
              "version": "2.0.1",
              "resolved": "https://npm.bentley.com/npm/npm/extend-shallow/-/extend-shallow-2.0.1.tgz",
              "integrity": "sha1-Ua99YUrZqfYQ6huvu5idaxxWiQ8=",
              "requires": {
                "is-extendable": "0.1.1"
              }
            }
          }
        },
        "fill-range": {
          "version": "4.0.0",
          "resolved": "https://npm.bentley.com/npm/npm/fill-range/-/fill-range-4.0.0.tgz",
          "integrity": "sha1-1USBHUKPmOsGpj3EAtJAPDKMOPc=",
          "requires": {
            "extend-shallow": "2.0.1",
            "is-number": "3.0.0",
            "repeat-string": "1.6.1",
            "to-regex-range": "2.1.1"
          },
          "dependencies": {
            "extend-shallow": {
              "version": "2.0.1",
              "resolved": "https://npm.bentley.com/npm/npm/extend-shallow/-/extend-shallow-2.0.1.tgz",
              "integrity": "sha1-Ua99YUrZqfYQ6huvu5idaxxWiQ8=",
              "requires": {
                "is-extendable": "0.1.1"
              }
            }
          }
        },
        "glob-parent": {
          "version": "3.1.0",
          "resolved": "https://npm.bentley.com/npm/npm/glob-parent/-/glob-parent-3.1.0.tgz",
          "integrity": "sha1-nmr2KZ2NO9K9QEMIMr0RPfkGxa4=",
          "requires": {
            "is-glob": "3.1.0",
            "path-dirname": "1.0.2"
          },
          "dependencies": {
            "is-glob": {
              "version": "3.1.0",
              "resolved": "https://npm.bentley.com/npm/npm/is-glob/-/is-glob-3.1.0.tgz",
              "integrity": "sha1-e6WuJCF4BKxwcHuWkiVnSGzD6Eo=",
              "requires": {
                "is-extglob": "2.1.1"
              }
            }
          }
        },
        "is-accessor-descriptor": {
          "version": "0.1.6",
          "resolved": "https://npm.bentley.com/npm/npm/is-accessor-descriptor/-/is-accessor-descriptor-0.1.6.tgz",
          "integrity": "sha1-qeEss66Nh2cn7u84Q/igiXtcmNY=",
          "requires": {
            "kind-of": "3.2.2"
          },
          "dependencies": {
            "kind-of": {
              "version": "3.2.2",
              "resolved": "https://npm.bentley.com/npm/npm/kind-of/-/kind-of-3.2.2.tgz",
              "integrity": "sha1-MeohpzS6ubuw8yRm2JOupR5KPGQ=",
              "requires": {
                "is-buffer": "1.1.6"
              }
            }
          }
        },
        "is-data-descriptor": {
          "version": "0.1.4",
          "resolved": "https://npm.bentley.com/npm/npm/is-data-descriptor/-/is-data-descriptor-0.1.4.tgz",
          "integrity": "sha1-C17mSDiOLIYCgueT8YVv7D8wG1Y=",
          "requires": {
            "kind-of": "3.2.2"
          },
          "dependencies": {
            "kind-of": {
              "version": "3.2.2",
              "resolved": "https://npm.bentley.com/npm/npm/kind-of/-/kind-of-3.2.2.tgz",
              "integrity": "sha1-MeohpzS6ubuw8yRm2JOupR5KPGQ=",
              "requires": {
                "is-buffer": "1.1.6"
              }
            }
          }
        },
        "is-extglob": {
          "version": "2.1.1",
          "resolved": "https://npm.bentley.com/npm/npm/is-extglob/-/is-extglob-2.1.1.tgz",
          "integrity": "sha1-qIwCU1eR8C7TfHahueqXc8gz+MI="
        },
        "is-glob": {
          "version": "4.0.0",
          "resolved": "https://npm.bentley.com/npm/npm/is-glob/-/is-glob-4.0.0.tgz",
          "integrity": "sha1-lSHHaEXMJhCoUgPd8ICpWML/q8A=",
          "requires": {
            "is-extglob": "2.1.1"
          }
        },
        "is-number": {
          "version": "3.0.0",
          "resolved": "https://npm.bentley.com/npm/npm/is-number/-/is-number-3.0.0.tgz",
          "integrity": "sha1-JP1iAaR4LPUFYcgQJ2r8fRLXEZU=",
          "requires": {
            "kind-of": "3.2.2"
          },
          "dependencies": {
            "kind-of": {
              "version": "3.2.2",
              "resolved": "https://npm.bentley.com/npm/npm/kind-of/-/kind-of-3.2.2.tgz",
              "integrity": "sha1-MeohpzS6ubuw8yRm2JOupR5KPGQ=",
              "requires": {
                "is-buffer": "1.1.6"
              }
            }
          }
        },
        "isobject": {
          "version": "3.0.1",
          "resolved": "https://npm.bentley.com/npm/npm/isobject/-/isobject-3.0.1.tgz",
          "integrity": "sha1-TkMekrEalzFjaqH5yNHMvP2reN8="
        },
        "kind-of": {
          "version": "6.0.2",
          "resolved": "https://npm.bentley.com/npm/npm/kind-of/-/kind-of-6.0.2.tgz",
          "integrity": "sha1-ARRrNqYhjmTljzqNZt5df8b20FE="
        },
        "micromatch": {
          "version": "3.1.9",
          "resolved": "https://npm.bentley.com/npm/npm/micromatch/-/micromatch-3.1.9.tgz",
          "integrity": "sha1-FdyTF1rjnlLpMIeEcJbv/HPvz4k=",
          "requires": {
            "arr-diff": "4.0.0",
            "array-unique": "0.3.2",
            "braces": "2.3.1",
            "define-property": "2.0.2",
            "extend-shallow": "3.0.2",
            "extglob": "2.0.4",
            "fragment-cache": "0.2.1",
            "kind-of": "6.0.2",
            "nanomatch": "1.2.9",
            "object.pick": "1.3.0",
            "regex-not": "1.0.2",
            "snapdragon": "0.8.2",
            "to-regex": "3.0.2"
          }
        }
      }
    },
    "webpack": {
      "version": "3.11.0",
      "resolved": "https://npm.bentley.com/npm/npm/webpack/-/webpack-3.11.0.tgz",
      "integrity": "sha1-d9pFGx17SxF62vQaGpO1dC8k2JQ=",
      "requires": {
        "acorn": "5.5.3",
        "acorn-dynamic-import": "2.0.2",
        "ajv": "6.3.0",
        "ajv-keywords": "3.1.0",
        "async": "2.6.0",
        "enhanced-resolve": "3.4.1",
        "escope": "3.6.0",
        "interpret": "1.1.0",
        "json-loader": "0.5.7",
        "json5": "0.5.1",
        "loader-runner": "2.3.0",
        "loader-utils": "1.1.0",
        "memory-fs": "0.4.1",
        "mkdirp": "0.5.1",
        "node-libs-browser": "2.1.0",
        "source-map": "0.5.7",
        "supports-color": "4.5.0",
        "tapable": "0.2.8",
        "uglifyjs-webpack-plugin": "0.4.6",
        "watchpack": "1.5.0",
        "webpack-sources": "1.1.0",
        "yargs": "8.0.2"
      },
      "dependencies": {
        "ajv": {
<<<<<<< HEAD
          "version": "6.2.1",
          "resolved": "https://npm.bentley.com/npm/npm/ajv/-/ajv-6.2.1.tgz",
          "integrity": "sha1-KKarxJOiq+D7TIUHrK7bQ/pVBnE=",
=======
          "version": "6.3.0",
          "resolved": "https://registry.npmjs.org/ajv/-/ajv-6.3.0.tgz",
          "integrity": "sha1-FlCkERTvAFdMrBC4Ay2PTBSBLac=",
>>>>>>> 198ff2f9
          "requires": {
            "fast-deep-equal": "1.1.0",
            "fast-json-stable-stringify": "2.0.0",
            "json-schema-traverse": "0.3.1"
          }
        },
        "async": {
          "version": "2.6.0",
          "resolved": "https://npm.bentley.com/npm/npm/async/-/async-2.6.0.tgz",
          "integrity": "sha1-YaKau2/MAm/qd+VtHG7FOnlZUfQ=",
          "requires": {
            "lodash": "4.17.5"
          }
        },
        "has-flag": {
          "version": "2.0.0",
          "resolved": "https://npm.bentley.com/npm/npm/has-flag/-/has-flag-2.0.0.tgz",
          "integrity": "sha1-6CB68cx7MNRGzHC3NLXovhj4jVE="
        },
        "supports-color": {
          "version": "4.5.0",
          "resolved": "https://npm.bentley.com/npm/npm/supports-color/-/supports-color-4.5.0.tgz",
          "integrity": "sha1-vnoN5ITexcXN34s9WRJQRJEvY1s=",
          "requires": {
            "has-flag": "2.0.0"
          }
        }
      }
    },
    "webpack-sources": {
      "version": "1.1.0",
      "resolved": "https://npm.bentley.com/npm/npm/webpack-sources/-/webpack-sources-1.1.0.tgz",
      "integrity": "sha1-oQHrrlnWUHNU1x2AE5UKOot6WlQ=",
      "requires": {
        "source-list-map": "2.0.0",
        "source-map": "0.6.1"
      },
      "dependencies": {
        "source-map": {
          "version": "0.6.1",
          "resolved": "https://npm.bentley.com/npm/npm/source-map/-/source-map-0.6.1.tgz",
          "integrity": "sha1-dHIq8y6WFOnCh6jQu95IteLxomM="
        }
      }
    },
    "webpack-stream": {
      "version": "4.0.2",
      "resolved": "https://npm.bentley.com/npm/npm/webpack-stream/-/webpack-stream-4.0.2.tgz",
      "integrity": "sha1-e5Cuxx1FyKRRn/i1pNWeA5z9AsA=",
      "requires": {
        "fancy-log": "1.3.2",
        "lodash.clone": "4.5.0",
        "lodash.some": "4.6.0",
        "memory-fs": "0.4.1",
        "plugin-error": "1.0.1",
        "supports-color": "5.3.0",
        "through": "2.3.8",
        "vinyl": "2.1.0",
        "webpack": "3.11.0"
      }
    },
    "which": {
      "version": "1.3.0",
      "resolved": "https://npm.bentley.com/npm/npm/which/-/which-1.3.0.tgz",
      "integrity": "sha1-/wS9/AEO5UfXgL7DjhrBwnd9JTo=",
      "requires": {
        "isexe": "2.0.0"
      }
    },
    "which-module": {
      "version": "2.0.0",
      "resolved": "https://npm.bentley.com/npm/npm/which-module/-/which-module-2.0.0.tgz",
      "integrity": "sha1-2e8H3Od7mQK4o6j6SzHD4/fm6Ho="
    },
    "window-size": {
      "version": "0.1.0",
      "resolved": "https://npm.bentley.com/npm/npm/window-size/-/window-size-0.1.0.tgz",
      "integrity": "sha1-VDjNLqk7IC76Ohn+iIeu58lPnJ0="
    },
    "wordwrap": {
      "version": "0.0.3",
      "resolved": "https://npm.bentley.com/npm/npm/wordwrap/-/wordwrap-0.0.3.tgz",
      "integrity": "sha1-o9XabNXAvAAI03I0u68b7WMFkQc="
    },
    "wrap-ansi": {
      "version": "2.1.0",
      "resolved": "https://npm.bentley.com/npm/npm/wrap-ansi/-/wrap-ansi-2.1.0.tgz",
      "integrity": "sha1-2Pw9KE3QV5T+hJc8rs3Rz4JP3YU=",
      "requires": {
        "string-width": "1.0.2",
        "strip-ansi": "3.0.1"
      },
      "dependencies": {
        "string-width": {
          "version": "1.0.2",
          "resolved": "https://npm.bentley.com/npm/npm/string-width/-/string-width-1.0.2.tgz",
          "integrity": "sha1-EYvfW4zcUaKn5w0hHgfisLmxB9M=",
          "requires": {
            "code-point-at": "1.1.0",
            "is-fullwidth-code-point": "1.0.0",
            "strip-ansi": "3.0.1"
          }
        }
      }
    },
    "wrappy": {
      "version": "1.0.2",
      "resolved": "https://npm.bentley.com/npm/npm/wrappy/-/wrappy-1.0.2.tgz",
      "integrity": "sha1-tSQ9jz7BqjXxNkYFvA0QNuMKtp8="
    },
    "xml": {
      "version": "1.0.1",
      "resolved": "https://npm.bentley.com/npm/npm/xml/-/xml-1.0.1.tgz",
      "integrity": "sha1-eLpyAgApxbyHuKgaPPzXS0ovweU="
    },
    "xml2js": {
      "version": "0.2.8",
      "resolved": "https://npm.bentley.com/npm/npm/xml2js/-/xml2js-0.2.8.tgz",
      "integrity": "sha1-m4FpCTFjH/CdGVdUn69U9PmAs8I=",
      "requires": {
        "sax": "0.5.8"
      }
    },
    "xmlbuilder": {
      "version": "0.4.3",
      "resolved": "https://npm.bentley.com/npm/npm/xmlbuilder/-/xmlbuilder-0.4.3.tgz",
      "integrity": "sha1-xGFLp04K0ZbmCcknLNnh3bKKilg="
    },
    "xmldom": {
      "version": "0.1.27",
      "resolved": "https://npm.bentley.com/npm/npm/xmldom/-/xmldom-0.1.27.tgz",
      "integrity": "sha1-1QH5ezvbQDr4757MIFcxh6rawOk="
    },
    "xpath": {
      "version": "0.0.24",
      "resolved": "https://npm.bentley.com/npm/npm/xpath/-/xpath-0.0.24.tgz",
      "integrity": "sha1-Gt4WLhzFI8jTn8fQavwW6iFvKfs="
    },
    "xtend": {
      "version": "4.0.1",
      "resolved": "https://npm.bentley.com/npm/npm/xtend/-/xtend-4.0.1.tgz",
      "integrity": "sha1-pcbVMr5lbiPbgg77lDofBJmNY68="
    },
    "y18n": {
      "version": "3.2.1",
      "resolved": "https://npm.bentley.com/npm/npm/y18n/-/y18n-3.2.1.tgz",
      "integrity": "sha1-bRX7qITAhnnA136I53WegR4H+kE="
    },
    "yallist": {
      "version": "2.1.2",
      "resolved": "https://npm.bentley.com/npm/npm/yallist/-/yallist-2.1.2.tgz",
      "integrity": "sha1-HBH5IY8HYImkfdUS+TxmmaaoHVI="
    },
    "yargs": {
      "version": "8.0.2",
      "resolved": "https://npm.bentley.com/npm/npm/yargs/-/yargs-8.0.2.tgz",
      "integrity": "sha1-YpmpBVsc78lp/355wdkY3Osiw2A=",
      "requires": {
        "camelcase": "4.1.0",
        "cliui": "3.2.0",
        "decamelize": "1.2.0",
        "get-caller-file": "1.0.2",
        "os-locale": "2.1.0",
        "read-pkg-up": "2.0.0",
        "require-directory": "2.1.1",
        "require-main-filename": "1.0.1",
        "set-blocking": "2.0.0",
        "string-width": "2.1.1",
        "which-module": "2.0.0",
        "y18n": "3.2.1",
        "yargs-parser": "7.0.0"
      }
    },
    "yargs-parser": {
      "version": "7.0.0",
      "resolved": "https://npm.bentley.com/npm/npm/yargs-parser/-/yargs-parser-7.0.0.tgz",
      "integrity": "sha1-jQrELxbqVd69MyyvTEA4s+P139k=",
      "requires": {
        "camelcase": "4.1.0"
      }
    },
    "yauzl": {
      "version": "2.4.1",
      "resolved": "https://npm.bentley.com/npm/npm/yauzl/-/yauzl-2.4.1.tgz",
      "integrity": "sha1-lSj0QtqxsihOWLQ3m7GU4i4MQAU=",
      "requires": {
        "fd-slicer": "1.0.1"
      }
    },
    "yn": {
      "version": "2.0.0",
      "resolved": "https://npm.bentley.com/npm/npm/yn/-/yn-2.0.0.tgz",
      "integrity": "sha1-5a2ryKz0CPY4X8dklWhMiOavaJo="
    }
  }
}<|MERGE_RESOLUTION|>--- conflicted
+++ resolved
@@ -331,13 +331,8 @@
     },
     "@types/node": {
       "version": "9.4.7",
-<<<<<<< HEAD
-      "resolved": "https://npm.bentley.com/npm/npm/@types/node/-/node-9.4.7.tgz",
-      "integrity": "sha1-V9gc2YcZ3yyd4Rjy1fOxEg3NcnU="
-=======
       "resolved": "http://registry.npmjs.org/@types/node/-/node-9.4.7.tgz",
       "integrity": "sha512-4Ba90mWNx8ddbafuyGGwjkZMigi+AWfYLSDCpovwsE63ia8w93r3oJ8PIAQc3y8U+XHcnMOHPIzNe3o438Ywcw=="
->>>>>>> 198ff2f9
     },
     "@types/serve-static": {
       "version": "1.13.1",
@@ -377,15 +372,9 @@
       }
     },
     "@types/webpack": {
-<<<<<<< HEAD
-      "version": "3.8.10",
-      "resolved": "https://npm.bentley.com/npm/npm/@types/webpack/-/webpack-3.8.10.tgz",
-      "integrity": "sha1-IIbB05aa/qhP/EFZ5kbTkZJI7ns=",
-=======
       "version": "3.8.11",
       "resolved": "http://registry.npmjs.org/@types/webpack/-/webpack-3.8.11.tgz",
       "integrity": "sha512-6a+XQjFMAJekCE7IxkDavoX8cGCEmTE+MrKeUK4CL0Q7SL9w4c5TdrYrUEzcJx3GX3I0fTIC79x0C07Pi5VmlA==",
->>>>>>> 198ff2f9
       "requires": {
         "@types/node": "9.4.7",
         "@types/tapable": "0.2.5",
@@ -1893,15 +1882,9 @@
       "integrity": "sha1-s3gt/4u1R04Yuba/D9/ngvh3doA="
     },
     "cloneable-readable": {
-<<<<<<< HEAD
-      "version": "1.1.1",
-      "resolved": "https://npm.bentley.com/npm/npm/cloneable-readable/-/cloneable-readable-1.1.1.tgz",
-      "integrity": "sha1-wnpPOpQ8o3vtmwHH1XLuYbEwKxU=",
-=======
       "version": "1.1.2",
       "resolved": "https://registry.npmjs.org/cloneable-readable/-/cloneable-readable-1.1.2.tgz",
       "integrity": "sha512-Bq6+4t+lbM8vhTs/Bef5c5AdEMtapp/iFb6+s4/Hh9MVTt8OLKH7ZOOZSCT+Ys7hsHvqv0GuMPJ1lnQJVHvxpg==",
->>>>>>> 198ff2f9
       "requires": {
         "inherits": "2.0.3",
         "process-nextick-args": "2.0.0",
@@ -2420,13 +2403,8 @@
       "dependencies": {
         "@types/node": {
           "version": "7.0.56",
-<<<<<<< HEAD
-          "resolved": "https://npm.bentley.com/npm/npm/@types/node/-/node-7.0.56.tgz",
-          "integrity": "sha1-trZZBJGRgivkPBRhDBeF1LnN3s8="
-=======
           "resolved": "http://registry.npmjs.org/@types/node/-/node-7.0.56.tgz",
           "integrity": "sha512-NgjN3xPyqbAXSIpznNAR5Cisx5uKqJWxcS9kefzSFEX/9J7O01/FHyfnvPI7SztBf9p6c8mqOn3olZWJx3ja6g=="
->>>>>>> 198ff2f9
         }
       }
     },
@@ -2541,15 +2519,9 @@
       }
     },
     "es5-ext": {
-<<<<<<< HEAD
-      "version": "0.10.40",
-      "resolved": "https://npm.bentley.com/npm/npm/es5-ext/-/es5-ext-0.10.40.tgz",
-      "integrity": "sha1-qz0heblDAIxenvJBvrJe9BQkx3Q=",
-=======
       "version": "0.10.41",
       "resolved": "https://registry.npmjs.org/es5-ext/-/es5-ext-0.10.41.tgz",
       "integrity": "sha512-MYK02wXfwTMie5TEJWPolgOsXEmz7wKCQaGzgmRjZOoV6VLG8I5dSv2bn6AOClXhK64gnSQTQ9W9MKvx87J4gw==",
->>>>>>> 198ff2f9
       "requires": {
         "es6-iterator": "2.0.3",
         "es6-symbol": "3.1.1",
@@ -2676,11 +2648,7 @@
     },
     "event-stream": {
       "version": "3.3.4",
-<<<<<<< HEAD
-      "resolved": "https://npm.bentley.com/npm/npm/event-stream/-/event-stream-3.3.4.tgz",
-=======
       "resolved": "http://registry.npmjs.org/event-stream/-/event-stream-3.3.4.tgz",
->>>>>>> 198ff2f9
       "integrity": "sha1-SrTJoPWlTbkzi0w02Gv86PSzVXE=",
       "requires": {
         "duplexer": "0.1.1",
@@ -3334,15 +3302,9 @@
       "integrity": "sha1-7AbBDgo0wPL68Zn3/X/Hj//QPHM="
     },
     "i18next": {
-<<<<<<< HEAD
-      "version": "10.5.0",
-      "resolved": "https://npm.bentley.com/npm/npm/i18next/-/i18next-10.5.0.tgz",
-      "integrity": "sha1-oqkOZ3dPqFuP+c0AY+aX5IJEDec="
-=======
       "version": "10.5.1",
       "resolved": "https://registry.npmjs.org/i18next/-/i18next-10.5.1.tgz",
       "integrity": "sha1-+OHKThXEQOvDqaXD0BXDptKIeJA="
->>>>>>> 198ff2f9
     },
     "i18next-browser-languagedetector": {
       "version": "2.1.0",
@@ -3360,15 +3322,9 @@
       "integrity": "sha1-90aPYBNfXl2tM5nAqBvpoWA6CCs="
     },
     "ieee754": {
-<<<<<<< HEAD
-      "version": "1.1.8",
-      "resolved": "https://npm.bentley.com/npm/npm/ieee754/-/ieee754-1.1.8.tgz",
-      "integrity": "sha1-vjPUCsEO8ZJnAfbwii2G+/0a0+Q="
-=======
       "version": "1.1.10",
       "resolved": "https://registry.npmjs.org/ieee754/-/ieee754-1.1.10.tgz",
       "integrity": "sha512-byWFX8OyW/qeVxcY21r6Ncxl0ZYHgnf0cPup2h34eHXrCJbOp7IuqnJ4Q0omfyWl6Z++BTI6bByf31pZt7iRLg=="
->>>>>>> 198ff2f9
     },
     "indent-string": {
       "version": "2.1.0",
@@ -8124,15 +8080,9 @@
       }
     },
     "source-map-support": {
-<<<<<<< HEAD
-      "version": "0.5.3",
-      "resolved": "https://npm.bentley.com/npm/npm/source-map-support/-/source-map-support-0.5.3.tgz",
-      "integrity": "sha1-Kz1f/ymM+k0a/X1DUtVp6aAVjnY=",
-=======
       "version": "0.5.4",
       "resolved": "https://registry.npmjs.org/source-map-support/-/source-map-support-0.5.4.tgz",
       "integrity": "sha512-PETSPG6BjY1AHs2t64vS2aqAgu6dMIMXJULWFBGbh2Gr8nVLbCFDo6i/RMMvviIQ2h1Z8+5gQhVKSn2je9nmdg==",
->>>>>>> 198ff2f9
       "requires": {
         "source-map": "0.6.1"
       },
@@ -8312,15 +8262,9 @@
       }
     },
     "stream-http": {
-<<<<<<< HEAD
-      "version": "2.8.0",
-      "resolved": "https://npm.bentley.com/npm/npm/stream-http/-/stream-http-2.8.0.tgz",
-      "integrity": "sha1-/YZUbaybHJGv+PxdKHuY+vtBvBA=",
-=======
       "version": "2.8.1",
       "resolved": "https://registry.npmjs.org/stream-http/-/stream-http-2.8.1.tgz",
       "integrity": "sha512-cQ0jo17BLca2r0GfRdZKYAGLU6JRoIWxqSOakUMuKOT6MOK7AAlE856L33QuDmAy/eeOrhLee3dZKX0Uadu93A==",
->>>>>>> 198ff2f9
       "requires": {
         "builtin-status-codes": "3.0.0",
         "inherits": "2.0.3",
@@ -9413,15 +9357,9 @@
       },
       "dependencies": {
         "ajv": {
-<<<<<<< HEAD
-          "version": "6.2.1",
-          "resolved": "https://npm.bentley.com/npm/npm/ajv/-/ajv-6.2.1.tgz",
-          "integrity": "sha1-KKarxJOiq+D7TIUHrK7bQ/pVBnE=",
-=======
           "version": "6.3.0",
           "resolved": "https://registry.npmjs.org/ajv/-/ajv-6.3.0.tgz",
           "integrity": "sha1-FlCkERTvAFdMrBC4Ay2PTBSBLac=",
->>>>>>> 198ff2f9
           "requires": {
             "fast-deep-equal": "1.1.0",
             "fast-json-stable-stringify": "2.0.0",
