{
  "name": "@itwin/presentation-frontend",
<<<<<<< HEAD
  "version": "3.0.0-extension.0",
=======
  "version": "3.0.0-dev.100",
>>>>>>> 9694a5a6
  "description": "Frontend of iModel.js Presentation library",
  "main": "lib/cjs/presentation-frontend.js",
  "module": "lib/esm/presentation-frontend.js",
  "typings": "lib/cjs/presentation-frontend",
  "imodeljsSharedLibrary": true,
  "license": "MIT",
  "repository": {
    "type": "git",
    "url": "https://github.com/imodeljs/imodeljs/tree/master/presentation/frontend"
  },
  "keywords": [
    "Bentley",
    "EC",
    "Presentation",
    "iModelJS",
    "Frontend"
  ],
  "author": {
    "name": "Bentley Systems, Inc.",
    "url": "http://www.bentley.com"
  },
  "scripts": {
    "build": "npm run -s build:cjs",
    "build:ci": "npm run -s build && npm run -s build:esm",
    "build:cjs": "npm run -s copy:cjs && tsc -p tsconfig.cjs.json",
    "build:esm": "npm run -s copy:esm && tsc -p tsconfig.esm.json",
    "copy:cjs": "cpx \"./src/**/*.json\" ./lib/cjs",
    "copy:esm": "cpx \"./src/**/*.json\" ./lib/esm",
    "build:watch": "npm run -s build:cjs -- -w",
    "clean": "rimraf lib .rush/temp/package-deps*.json",
    "cover": "nyc npm -s test",
    "docs": "npm run -s docs:reference && npm run -s docs:changelog",
    "docs:changelog": "cpx ./CHANGELOG.md ../../generated-docs/presentation/presentation-frontend",
    "docs:reference": "betools docs --includes=../../generated-docs/extract --json=../../generated-docs/presentation/presentation-frontend/file.json --tsIndexFile=presentation-frontend.ts --onlyJson",
    "extract": "betools extract --fileExt=ts --extractFrom=./src/test --recursive --out=../../generated-docs/extract",
    "extract-api": "betools extract-api --entry=presentation-frontend",
    "lint": "eslint -f visualstudio \"./src/**/*.ts\" 1>&2",
    "test": "mocha -r jsdom-global/register --config ../.mocharc.json \"./lib/cjs/test/**/*.test.js\"",
    "test:watch": "npm -s test -- --reporter min --watch-extensions ts --watch"
  },
  "peerDependencies": {
<<<<<<< HEAD
    "@itwin/core-bentley": "workspace:^3.0.0-extension.0",
    "@itwin/core-common": "workspace:^3.0.0-extension.0",
    "@itwin/core-frontend": "workspace:^3.0.0-extension.0",
    "@itwin/core-quantity": "workspace:^3.0.0-extension.0",
    "@itwin/presentation-common": "workspace:^3.0.0-extension.0"
=======
    "@itwin/core-bentley": "workspace:^3.0.0-dev.100",
    "@itwin/core-common": "workspace:^3.0.0-dev.100",
    "@itwin/core-frontend": "workspace:^3.0.0-dev.100",
    "@itwin/core-quantity": "workspace:^3.0.0-dev.100",
    "@itwin/presentation-common": "workspace:^3.0.0-dev.100"
>>>>>>> 9694a5a6
  },
  "devDependencies": {
    "@itwin/core-bentley": "workspace:*",
    "@itwin/build-tools": "workspace:*",
    "@itwin/eslint-plugin": "workspace:*",
    "@itwin/core-common": "workspace:*",
    "@itwin/core-frontend": "workspace:*",
    "@itwin/core-i18n": "workspace:*",
    "@itwin/core-quantity": "workspace:*",
    "@bentley/itwin-client": "workspace:*",
    "@itwin/presentation-common": "workspace:*",
    "@bentley/product-settings-client": "workspace:*",
    "@types/chai": "^4.1.4",
    "@types/chai-as-promised": "^7",
    "@types/chai-jest-snapshot": "^1.3.0",
    "@types/deep-equal": "^1",
    "@types/faker": "^4.1.0",
    "@types/mocha": "^8.2.2",
    "@types/node": "14.14.31",
    "@types/sinon": "^9.0.0",
    "@types/sinon-chai": "^3.2.0",
    "chai": "^4.1.2",
    "chai-as-promised": "^7",
    "chai-jest-snapshot": "^2.0.0",
    "cpx": "^1.5.0",
    "cross-env": "^5.1.4",
    "deep-equal": "^1",
    "eslint": "^7.11.0",
    "faker": "^4.1.0",
    "jsdom": "^17.0.0",
    "jsdom-global": "3.0.2",
    "mocha": "^8.3.2",
    "nyc": "^15.1.0",
    "rimraf": "^3.0.2",
    "sinon": "^9.0.2",
    "sinon-chai": "^3.2.0",
    "source-map-support": "^0.5.6",
    "typemoq": "^2.1.0",
    "typescript": "~4.4.0"
  },
  "nyc": {
    "extends": "./node_modules/@itwin/build-tools/.nycrc"
  },
  "eslintConfig": {
    "plugins": [
      "@itwin"
    ],
    "extends": "plugin:@itwin/itwinjs-recommended"
  }
}<|MERGE_RESOLUTION|>--- conflicted
+++ resolved
@@ -1,10 +1,6 @@
 {
   "name": "@itwin/presentation-frontend",
-<<<<<<< HEAD
   "version": "3.0.0-extension.0",
-=======
-  "version": "3.0.0-dev.100",
->>>>>>> 9694a5a6
   "description": "Frontend of iModel.js Presentation library",
   "main": "lib/cjs/presentation-frontend.js",
   "module": "lib/esm/presentation-frontend.js",
@@ -46,19 +42,11 @@
     "test:watch": "npm -s test -- --reporter min --watch-extensions ts --watch"
   },
   "peerDependencies": {
-<<<<<<< HEAD
     "@itwin/core-bentley": "workspace:^3.0.0-extension.0",
     "@itwin/core-common": "workspace:^3.0.0-extension.0",
     "@itwin/core-frontend": "workspace:^3.0.0-extension.0",
     "@itwin/core-quantity": "workspace:^3.0.0-extension.0",
     "@itwin/presentation-common": "workspace:^3.0.0-extension.0"
-=======
-    "@itwin/core-bentley": "workspace:^3.0.0-dev.100",
-    "@itwin/core-common": "workspace:^3.0.0-dev.100",
-    "@itwin/core-frontend": "workspace:^3.0.0-dev.100",
-    "@itwin/core-quantity": "workspace:^3.0.0-dev.100",
-    "@itwin/presentation-common": "workspace:^3.0.0-dev.100"
->>>>>>> 9694a5a6
   },
   "devDependencies": {
     "@itwin/core-bentley": "workspace:*",
