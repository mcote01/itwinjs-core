--- conflicted
+++ resolved
@@ -3,28 +3,6 @@
  *--------------------------------------------------------------------------------------------*/
 /** @module Rendering */
 
-<<<<<<< HEAD
-import { Vector3d } from "@bentley/geometry-core";
-import { assert } from "@bentley/bentleyjs-core";
-
-export class OctEncodedNormal {
-  private _value = 0;
-  private static isNaN(val: any): boolean { return Number.isNaN(Number.parseFloat(val)); }
-  private static toUint16(val: number): number { return new Uint16Array([val])[0]; }
-  private static isNumber(val: any): val is number { return !OctEncodedNormal.isNaN(val); }
-  public get value(): number { return OctEncodedNormal.toUint16(this._value); }
-  constructor(val: number | Vector3d) { this.init(val); }
-  public init(val: number | Vector3d) { this._value = OctEncodedNormal.isNumber(val) ? val : OctEncodedNormal.encode(val); }
-  public decode(): Vector3d | undefined { return OctEncodedNormal.decode(this.value); }
-  public static clamp(val: number, minVal: number, maxVal: number): number {
-    return val < minVal ? minVal : (val > maxVal ? maxVal : val);
-  }
-  public static signNotZero(val: number): number {
-    return val < 0.0 ? -1.0 : 1.0;
-  }
-  public static toUInt16(val: number): number {
-    return OctEncodedNormal.toUint16(0.5 + (OctEncodedNormal.clamp(val, -1, 1) * 0.5 + 0.5) * 255);
-=======
 import { Vector3d, XYAndZ } from "@bentley/geometry-core";
 
 export class OctEncodedNormal {
@@ -45,7 +23,6 @@
       ry = (1 - Math.abs(x)) * OctEncodedNormal.signNotZero(y);
     }
     return this.clampUint8(ry) << 8 | this.clampUint8(rx);
->>>>>>> d31d692a
   }
 
   public get value(): number { return this._value; }
