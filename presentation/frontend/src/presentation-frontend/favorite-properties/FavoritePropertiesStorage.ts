/*---------------------------------------------------------------------------------------------
* Copyright (c) Bentley Systems, Incorporated. All rights reserved.
* See LICENSE.md in the project root for license terms and full copyright notice.
*--------------------------------------------------------------------------------------------*/
/** @packageDocumentation
 * @module Core
 */

import { compareStrings, Dictionary, Guid, IDisposable, isIDisposable, OrderedComparator } from "@itwin/core-bentley";
import { InternetConnectivityStatus } from "@itwin/core-common";
import { IModelApp } from "@itwin/core-frontend";
import { PresentationError, PresentationStatus } from "@itwin/presentation-common";
import { ConnectivityInformationProvider, IConnectivityInformationProvider } from "../ConnectivityInformationProvider";
import { FavoritePropertiesOrderInfo, PropertyFullName } from "./FavoritePropertiesManager";

const IMODELJS_PRESENTATION_SETTING_NAMESPACE = "imodeljs.presentation";
const DEPRECATED_PROPERTIES_SETTING_NAMESPACE = "Properties";
const FAVORITE_PROPERTIES_SETTING_NAME = "FavoriteProperties";
const FAVORITE_PROPERTIES_ORDER_INFO_SETTING_NAME = "FavoritePropertiesOrderInfo";

/**
 * Stores user settings for favorite properties.
 * @public
 */
export interface IFavoritePropertiesStorage {
  /** Load Favorite properties from user-specific settings.
   * @param iTwinId ITwin Id, if the settings is specific to a iTwin, otherwise undefined.
   * @param imodelId iModel Id, if the setting is specific to an iModel, otherwise undefined. The iTwinId must be specified if iModelId is specified.
   */
  loadProperties(iTwinId?: string, imodelId?: string): Promise<Set<PropertyFullName> | undefined>;
  /** Saves Favorite properties to user-specific settings.
   * @param properties Favorite properties to save.
   * @param iTwinId iTwin Id, if the settings is specific to a iTwin, otherwise undefined.
   * @param iModelId iModel Id, if the setting is specific to an iModel, otherwise undefined. The iTwinId must be specified if iModelId is specified.
   */
  saveProperties(properties: Set<PropertyFullName>, iTwinId?: string, imodelId?: string): Promise<void>;
  /** Load array of FavoritePropertiesOrderInfo from user-specific settings.
   * Setting is specific to an iModel.
   * @param iTwinId iTwin Id.
   * @param imodelId iModel Id.
   */
  loadPropertiesOrder(iTwinId: string | undefined, imodelId: string): Promise<FavoritePropertiesOrderInfo[] | undefined>;
  /** Saves FavoritePropertiesOrderInfo array to user-specific settings.
   * Setting is specific to an iModel.
   * @param orderInfo Array of FavoritePropertiesOrderInfo to save.
   * @param iTwinId iTwin Id.
   * @param imodelId iModel Id.
   */
  savePropertiesOrder(orderInfos: FavoritePropertiesOrderInfo[], iTwinId: string | undefined, imodelId: string): Promise<void>;
}

/**
 * Available implementations of [[IFavoritePropertiesStorage]].
 * @public
 */
export enum DefaultFavoritePropertiesStorageTypes {
  /** A no-op storage that doesn't store or return anything. Used for cases when favorite properties aren't used by the application. */
  Noop,
  /** A storage that stores favorite properties information in a browser local storage. */
  BrowserLocalStorage,
  /** A storage that stores favorite properties in a user settings service (see [[IModelApp.settings]]). */
  UserSettingsServiceStorage,
}

/**
 * A factory method to create one of the available [[IFavoritePropertiesStorage]] implementations.
 * @public
 */
export function createFavoritePropertiesStorage(type: DefaultFavoritePropertiesStorageTypes): IFavoritePropertiesStorage {
  switch (type) {
    case DefaultFavoritePropertiesStorageTypes.Noop: return new NoopFavoritePropertiesStorage();
    case DefaultFavoritePropertiesStorageTypes.BrowserLocalStorage: return new BrowserLocalFavoritePropertiesStorage();
    case DefaultFavoritePropertiesStorageTypes.UserSettingsServiceStorage: return new OfflineCachingFavoritePropertiesStorage({ impl: new IModelAppFavoritePropertiesStorage() });
  }
}

/**
 * @internal
 */
export class IModelAppFavoritePropertiesStorage implements IFavoritePropertiesStorage {

  // eslint-disable-next-line @typescript-eslint/naming-convention
  private async isSignedIn(): Promise<boolean> {
    // If the authorization client is provided, it should give a valid response to getAccessToken
    return !!IModelApp.authorizationClient && !!(await IModelApp.authorizationClient.getAccessToken());
  }

<<<<<<< HEAD
  public async loadProperties(projectId?: string, imodelId?: string): Promise<Set<PropertyFullName> | undefined> {
    if (!this.isSignedIn || undefined === IModelApp.userPreferences) {
      throw new PresentationError(PresentationStatus.Error, "Current user is not authorized to use the settings service");
    }

    const requestContext = await AuthorizedFrontendRequestContext.create();
    let setting = await IModelApp.userPreferences.get({
      token: async () => requestContext.accessToken,
      iTwinId: projectId,
      iModelId: imodelId,
      key: `${IMODELJS_PRESENTATION_SETTING_NAMESPACE}.${FAVORITE_PROPERTIES_SETTING_NAME}`,
    });
=======
  public async loadProperties(iTwinId?: string, imodelId?: string): Promise<Set<PropertyFullName> | undefined> {
    if (!(await this.isSignedIn())) {
      throw new PresentationError(PresentationStatus.Error, "Current user is not authorized to use the settings service");
    }

    const accessToken = await IModelApp.getAccessToken();
    let settingResult = await IModelApp.settings.getUserSetting(accessToken, IMODELJS_PRESENTATION_SETTING_NAMESPACE, FAVORITE_PROPERTIES_SETTING_NAME, true, iTwinId, imodelId);
    let setting = settingResult.setting;
>>>>>>> f67c1fca

    if (setting !== undefined)
      return new Set<PropertyFullName>(setting);

    // try to check the old namespace
<<<<<<< HEAD
    setting = await IModelApp.userPreferences.get({
      token: async () => requestContext.accessToken,
      iTwinId: projectId,
      iModelId: imodelId,
      key: `${DEPRECATED_PROPERTIES_SETTING_NAMESPACE}.${FAVORITE_PROPERTIES_SETTING_NAME}`,
    });
=======
    settingResult = await IModelApp.settings.getUserSetting(accessToken, DEPRECATED_PROPERTIES_SETTING_NAMESPACE, FAVORITE_PROPERTIES_SETTING_NAME, true, iTwinId, imodelId);
    setting = settingResult.setting;
>>>>>>> f67c1fca

    if (setting !== undefined && setting.hasOwnProperty("nestedContentInfos") && setting.hasOwnProperty("propertyInfos") && setting.hasOwnProperty("baseFieldInfos"))
      return new Set<PropertyFullName>([...setting.nestedContentInfos, ...setting.propertyInfos, ...setting.baseFieldInfos]);

    return undefined;
  }

<<<<<<< HEAD
  public async saveProperties(properties: Set<PropertyFullName>, projectId?: string, imodelId?: string): Promise<void> {
    if (!this.isSignedIn || undefined === IModelApp.userPreferences) {
      throw new PresentationError(PresentationStatus.Error, "Current user is not authorized to use the settings service");
    }
    const requestContext = await AuthorizedFrontendRequestContext.create();

    await IModelApp.userPreferences.save({
      token: async () => requestContext.accessToken,
      iTwinId: projectId,
      iModelId: imodelId,
      key: `${DEPRECATED_PROPERTIES_SETTING_NAMESPACE}.${FAVORITE_PROPERTIES_SETTING_NAME}`,
      content: Array.from(properties),
    });
  }

  public async loadPropertiesOrder(projectId: string | undefined, imodelId: string): Promise<FavoritePropertiesOrderInfo[] | undefined> {
    if (!this.isSignedIn || undefined === IModelApp.userPreferences) {
      throw new PresentationError(PresentationStatus.Error, "Current user is not authorized to use the settings service");
    }
    const requestContext = await AuthorizedFrontendRequestContext.create();
    const setting = await IModelApp.userPreferences.get({
      token: async () => requestContext.accessToken,
      iTwinId: projectId,
      iModelId: imodelId,
      key: `${IMODELJS_PRESENTATION_SETTING_NAMESPACE}.${FAVORITE_PROPERTIES_ORDER_INFO_SETTING_NAME}`,
    });
    return setting as FavoritePropertiesOrderInfo[];
=======
  public async saveProperties(properties: Set<PropertyFullName>, iTwinId?: string, imodelId?: string): Promise<void> {
    if (!(await this.isSignedIn())) {
      throw new PresentationError(PresentationStatus.Error, "Current user is not authorized to use the settings service");
    }
    const accessToken = await IModelApp.getAccessToken();
    await IModelApp.settings.saveUserSetting(accessToken, Array.from(properties), IMODELJS_PRESENTATION_SETTING_NAMESPACE, FAVORITE_PROPERTIES_SETTING_NAME, true, iTwinId, imodelId);
  }

  public async loadPropertiesOrder(iTwinId: string | undefined, imodelId: string): Promise<FavoritePropertiesOrderInfo[] | undefined> {
    if (!(await this.isSignedIn())) {
      throw new PresentationError(PresentationStatus.Error, "Current user is not authorized to use the settings service");
    }
    const accessToken = await IModelApp.getAccessToken();
    const settingResult = await IModelApp.settings.getUserSetting(accessToken, IMODELJS_PRESENTATION_SETTING_NAMESPACE, FAVORITE_PROPERTIES_ORDER_INFO_SETTING_NAME, true, iTwinId, imodelId);
    return settingResult.setting as FavoritePropertiesOrderInfo[];
>>>>>>> f67c1fca
  }

  public async savePropertiesOrder(orderInfos: FavoritePropertiesOrderInfo[], iTwinId: string | undefined, imodelId: string) {
    if (!(await this.isSignedIn())) {
      throw new PresentationError(PresentationStatus.Error, "Current user is not authorized to use the settings service");
    }
<<<<<<< HEAD
    const requestContext = await AuthorizedFrontendRequestContext.create();
    await IModelApp.userPreferences.save({
      token: async () => requestContext.accessToken,
      iTwinId: projectId,
      iModelId: imodelId,
      key: `${IMODELJS_PRESENTATION_SETTING_NAMESPACE}.${FAVORITE_PROPERTIES_ORDER_INFO_SETTING_NAME}`,
      content: orderInfos,
    });
=======
    const accessToken = await IModelApp.getAccessToken();
    await IModelApp.settings.saveUserSetting(accessToken, orderInfos, IMODELJS_PRESENTATION_SETTING_NAMESPACE, FAVORITE_PROPERTIES_ORDER_INFO_SETTING_NAME, true, iTwinId, imodelId);
>>>>>>> f67c1fca
  }
}

/** @internal */
export interface OfflineCachingFavoritePropertiesStorageProps {
  impl: IFavoritePropertiesStorage;
  connectivityInfo?: IConnectivityInformationProvider;
}
/** @internal */
export class OfflineCachingFavoritePropertiesStorage implements IFavoritePropertiesStorage, IDisposable {

  private _connectivityInfo: IConnectivityInformationProvider;
  private _impl: IFavoritePropertiesStorage;
  private _propertiesOfflineCache = new DictionaryWithReservations<ITwinAndIModelIdsKey, Set<PropertyFullName>>(iTwinAndIModelIdsKeyComparer);
  private _propertiesOrderOfflineCache = new DictionaryWithReservations<ITwinAndIModelIdsKey, FavoritePropertiesOrderInfo[]>(iTwinAndIModelIdsKeyComparer);

  public constructor(props: OfflineCachingFavoritePropertiesStorageProps) {
    this._impl = props.impl;
    // istanbul ignore next
    this._connectivityInfo = props.connectivityInfo ?? new ConnectivityInformationProvider();
    this._connectivityInfo.onInternetConnectivityChanged.addListener(this.onConnectivityStatusChanged);
  }

  public dispose() {
    if (isIDisposable(this._connectivityInfo))
      this._connectivityInfo.dispose();
  }

  public get impl() { return this._impl; }

  // eslint-disable-next-line @typescript-eslint/naming-convention
  private onConnectivityStatusChanged = (args: { status: InternetConnectivityStatus }) => {
    // istanbul ignore else
    if (args.status === InternetConnectivityStatus.Online) {
      // note: we're copying the cached values to temp arrays because `saveProperties` and `savePropertiesOrder` both
      // attempt to modify cache dictionaries

      const propertiesCache = new Array<{ properties: Set<PropertyFullName>, iTwinId?: string, imodelId?: string }>();
      this._propertiesOfflineCache.forEach((key, value) => propertiesCache.push({ properties: value, iTwinId: key[0], imodelId: key[1] }));
      propertiesCache.forEach(async (cached) => this.saveProperties(cached.properties, cached.iTwinId, cached.imodelId));

      const ordersCache = new Array<{ order: FavoritePropertiesOrderInfo[], iTwinId?: string, imodelId: string }>();
      this._propertiesOrderOfflineCache.forEach((key, value) => ordersCache.push({ order: value, iTwinId: key[0], imodelId: key[1]! }));
      ordersCache.forEach(async (cached) => this.savePropertiesOrder(cached.order, cached.iTwinId, cached.imodelId));
    }
  };

  public async loadProperties(iTwinId?: string, imodelId?: string) {
    if (this._connectivityInfo.status === InternetConnectivityStatus.Online) {
      try {
        return await this._impl.loadProperties(iTwinId, imodelId);
      } catch {
        // return from offline cache if the above fails
      }
    }
    return this._propertiesOfflineCache.get([iTwinId, imodelId]);
  }

  public async saveProperties(properties: Set<PropertyFullName>, iTwinId?: string, imodelId?: string) {
    const key: ITwinAndIModelIdsKey = [iTwinId, imodelId];
    if (this._connectivityInfo.status === InternetConnectivityStatus.Offline) {
      this._propertiesOfflineCache.set(key, properties);
      return;
    }
    const reservationId = this._propertiesOfflineCache.reserve(key);
    try {
      await this._impl.saveProperties(properties, iTwinId, imodelId);
      this._propertiesOfflineCache.reservedDelete(key, reservationId);
    } catch {
      this._propertiesOfflineCache.reservedSet(key, properties, reservationId);
    }
  }

  public async loadPropertiesOrder(iTwinId: string | undefined, imodelId: string) {
    if (this._connectivityInfo.status === InternetConnectivityStatus.Online) {
      try {
        return await this._impl.loadPropertiesOrder(iTwinId, imodelId);
      } catch {
        // return from offline cache if the above fails
      }
    }
    return this._propertiesOrderOfflineCache.get([iTwinId, imodelId]);
  }

  public async savePropertiesOrder(orderInfos: FavoritePropertiesOrderInfo[], iTwinId: string | undefined, imodelId: string) {
    const key: ITwinAndIModelIdsKey = [iTwinId, imodelId];
    if (this._connectivityInfo.status === InternetConnectivityStatus.Offline) {
      this._propertiesOrderOfflineCache.set(key, orderInfos);
      return;
    }
    const reservationId = this._propertiesOrderOfflineCache.reserve(key);
    try {
      await this._impl.savePropertiesOrder(orderInfos, iTwinId, imodelId);
      this._propertiesOrderOfflineCache.reservedDelete(key, reservationId);
    } catch {
      this._propertiesOrderOfflineCache.reservedSet(key, orderInfos, reservationId);
    }
  }

}

class DictionaryWithReservations<TKey, TValue> {
  private _impl: Dictionary<TKey, { value?: TValue, lastReservationId?: string }>;
  public constructor(compareKeys: OrderedComparator<TKey>) {
    this._impl = new Dictionary(compareKeys);
  }
  public get(key: TKey) { return this._impl.get(key)?.value; }
  public forEach(func: (key: TKey, value: TValue) => void): void {
    this._impl.forEach((key, entry) => {
      // istanbul ignore else
      if (entry.value)
        func(key, entry.value);
    });
  }
  public reserve(key: TKey) {
    const reservationId = Guid.createValue();
    this._impl.set(key, { lastReservationId: reservationId });
    return reservationId;
  }
  public set(key: TKey, value: TValue) { return this._impl.set(key, { value }); }
  public reservedSet(key: TKey, value: TValue, reservationId: string) {
    const entry = this._impl.get(key);
    if (entry && entry.lastReservationId === reservationId)
      this._impl.set(key, { value });
  }
  public reservedDelete(key: TKey, reservationId: string) {
    const entry = this._impl.get(key);
    if (entry && entry.lastReservationId === reservationId)
      this._impl.delete(key);
  }
}
type ITwinAndIModelIdsKey = [string | undefined, string | undefined];

// istanbul ignore next
function iTwinAndIModelIdsKeyComparer(lhs: ITwinAndIModelIdsKey, rhs: ITwinAndIModelIdsKey) {
  const iTwinIdCompare = compareStrings(lhs[0] ?? "", rhs[0] ?? "");
  return (iTwinIdCompare !== 0) ? iTwinIdCompare : compareStrings(lhs[1] ?? "", rhs[1] ?? "");
}

/** @internal */
export class NoopFavoritePropertiesStorage implements IFavoritePropertiesStorage {
  // istanbul ignore next
  public async loadProperties(_iTwinId?: string, _imodelId?: string): Promise<Set<PropertyFullName> | undefined> { return undefined; }
  // istanbul ignore next
  public async saveProperties(_properties: Set<PropertyFullName>, _iTwinId?: string, _imodelId?: string) { }
  // istanbul ignore next
  public async loadPropertiesOrder(_iTwinId: string | undefined, _imodelId: string): Promise<FavoritePropertiesOrderInfo[] | undefined> { return undefined; }
  // istanbul ignore next
  public async savePropertiesOrder(_orderInfos: FavoritePropertiesOrderInfo[], _iTwinId: string | undefined, _imodelId: string): Promise<void> { }
}

/** @internal */
export class BrowserLocalFavoritePropertiesStorage implements IFavoritePropertiesStorage {
  private _localStorage: Storage;

  public constructor(props?: { localStorage?: Storage }) {
    // istanbul ignore next
    this._localStorage = props?.localStorage ?? window.localStorage;
  }

  public createFavoritesSettingItemKey(iTwinId?: string, imodelId?: string): string {
    return `${IMODELJS_PRESENTATION_SETTING_NAMESPACE}${FAVORITE_PROPERTIES_SETTING_NAME}?iTwinId=${iTwinId}&imodelId=${imodelId}`;
  }
  public createOrderSettingItemKey(iTwinId?: string, imodelId?: string): string {
    return `${IMODELJS_PRESENTATION_SETTING_NAMESPACE}${FAVORITE_PROPERTIES_ORDER_INFO_SETTING_NAME}?iTwinId=${iTwinId}&imodelId=${imodelId}`;
  }

  public async loadProperties(iTwinId?: string, imodelId?: string): Promise<Set<PropertyFullName> | undefined> {
    const value = this._localStorage.getItem(this.createFavoritesSettingItemKey(iTwinId, imodelId));
    if (!value)
      return undefined;

    const properties: PropertyFullName[] = JSON.parse(value);
    return new Set(properties);
  }

  public async saveProperties(properties: Set<PropertyFullName>, iTwinId?: string, imodelId?: string) {
    this._localStorage.setItem(this.createFavoritesSettingItemKey(iTwinId, imodelId), JSON.stringify([...properties]));
  }

  public async loadPropertiesOrder(iTwinId: string | undefined, imodelId: string): Promise<FavoritePropertiesOrderInfo[] | undefined> {
    const value = this._localStorage.getItem(this.createOrderSettingItemKey(iTwinId, imodelId));
    if (!value)
      return undefined;

    const orderInfos: FavoritePropertiesOrderInfo[] = JSON.parse(value).map((json: any) => ({
      ...json,
      orderedTimestamp: new Date(json.orderedTimestamp),
    }));
    return orderInfos;
  }

  public async savePropertiesOrder(orderInfos: FavoritePropertiesOrderInfo[], iTwinId: string | undefined, imodelId: string): Promise<void> {
    this._localStorage.setItem(this.createOrderSettingItemKey(iTwinId, imodelId), JSON.stringify(orderInfos));
  }
}
<|MERGE_RESOLUTION|>--- conflicted
+++ resolved
@@ -1,393 +1,353 @@
-/*---------------------------------------------------------------------------------------------
-* Copyright (c) Bentley Systems, Incorporated. All rights reserved.
-* See LICENSE.md in the project root for license terms and full copyright notice.
-*--------------------------------------------------------------------------------------------*/
-/** @packageDocumentation
- * @module Core
- */
-
-import { compareStrings, Dictionary, Guid, IDisposable, isIDisposable, OrderedComparator } from "@itwin/core-bentley";
-import { InternetConnectivityStatus } from "@itwin/core-common";
-import { IModelApp } from "@itwin/core-frontend";
-import { PresentationError, PresentationStatus } from "@itwin/presentation-common";
-import { ConnectivityInformationProvider, IConnectivityInformationProvider } from "../ConnectivityInformationProvider";
-import { FavoritePropertiesOrderInfo, PropertyFullName } from "./FavoritePropertiesManager";
-
-const IMODELJS_PRESENTATION_SETTING_NAMESPACE = "imodeljs.presentation";
-const DEPRECATED_PROPERTIES_SETTING_NAMESPACE = "Properties";
-const FAVORITE_PROPERTIES_SETTING_NAME = "FavoriteProperties";
-const FAVORITE_PROPERTIES_ORDER_INFO_SETTING_NAME = "FavoritePropertiesOrderInfo";
-
-/**
- * Stores user settings for favorite properties.
- * @public
- */
-export interface IFavoritePropertiesStorage {
-  /** Load Favorite properties from user-specific settings.
-   * @param iTwinId ITwin Id, if the settings is specific to a iTwin, otherwise undefined.
-   * @param imodelId iModel Id, if the setting is specific to an iModel, otherwise undefined. The iTwinId must be specified if iModelId is specified.
-   */
-  loadProperties(iTwinId?: string, imodelId?: string): Promise<Set<PropertyFullName> | undefined>;
-  /** Saves Favorite properties to user-specific settings.
-   * @param properties Favorite properties to save.
-   * @param iTwinId iTwin Id, if the settings is specific to a iTwin, otherwise undefined.
-   * @param iModelId iModel Id, if the setting is specific to an iModel, otherwise undefined. The iTwinId must be specified if iModelId is specified.
-   */
-  saveProperties(properties: Set<PropertyFullName>, iTwinId?: string, imodelId?: string): Promise<void>;
-  /** Load array of FavoritePropertiesOrderInfo from user-specific settings.
-   * Setting is specific to an iModel.
-   * @param iTwinId iTwin Id.
-   * @param imodelId iModel Id.
-   */
-  loadPropertiesOrder(iTwinId: string | undefined, imodelId: string): Promise<FavoritePropertiesOrderInfo[] | undefined>;
-  /** Saves FavoritePropertiesOrderInfo array to user-specific settings.
-   * Setting is specific to an iModel.
-   * @param orderInfo Array of FavoritePropertiesOrderInfo to save.
-   * @param iTwinId iTwin Id.
-   * @param imodelId iModel Id.
-   */
-  savePropertiesOrder(orderInfos: FavoritePropertiesOrderInfo[], iTwinId: string | undefined, imodelId: string): Promise<void>;
-}
-
-/**
- * Available implementations of [[IFavoritePropertiesStorage]].
- * @public
- */
-export enum DefaultFavoritePropertiesStorageTypes {
-  /** A no-op storage that doesn't store or return anything. Used for cases when favorite properties aren't used by the application. */
-  Noop,
-  /** A storage that stores favorite properties information in a browser local storage. */
-  BrowserLocalStorage,
-  /** A storage that stores favorite properties in a user settings service (see [[IModelApp.settings]]). */
-  UserSettingsServiceStorage,
-}
-
-/**
- * A factory method to create one of the available [[IFavoritePropertiesStorage]] implementations.
- * @public
- */
-export function createFavoritePropertiesStorage(type: DefaultFavoritePropertiesStorageTypes): IFavoritePropertiesStorage {
-  switch (type) {
-    case DefaultFavoritePropertiesStorageTypes.Noop: return new NoopFavoritePropertiesStorage();
-    case DefaultFavoritePropertiesStorageTypes.BrowserLocalStorage: return new BrowserLocalFavoritePropertiesStorage();
-    case DefaultFavoritePropertiesStorageTypes.UserSettingsServiceStorage: return new OfflineCachingFavoritePropertiesStorage({ impl: new IModelAppFavoritePropertiesStorage() });
-  }
-}
-
-/**
- * @internal
- */
-export class IModelAppFavoritePropertiesStorage implements IFavoritePropertiesStorage {
-
-  // eslint-disable-next-line @typescript-eslint/naming-convention
-  private async isSignedIn(): Promise<boolean> {
-    // If the authorization client is provided, it should give a valid response to getAccessToken
-    return !!IModelApp.authorizationClient && !!(await IModelApp.authorizationClient.getAccessToken());
-  }
-
-<<<<<<< HEAD
-  public async loadProperties(projectId?: string, imodelId?: string): Promise<Set<PropertyFullName> | undefined> {
-    if (!this.isSignedIn || undefined === IModelApp.userPreferences) {
-      throw new PresentationError(PresentationStatus.Error, "Current user is not authorized to use the settings service");
-    }
-
-    const requestContext = await AuthorizedFrontendRequestContext.create();
-    let setting = await IModelApp.userPreferences.get({
-      token: async () => requestContext.accessToken,
-      iTwinId: projectId,
-      iModelId: imodelId,
-      key: `${IMODELJS_PRESENTATION_SETTING_NAMESPACE}.${FAVORITE_PROPERTIES_SETTING_NAME}`,
-    });
-=======
-  public async loadProperties(iTwinId?: string, imodelId?: string): Promise<Set<PropertyFullName> | undefined> {
-    if (!(await this.isSignedIn())) {
-      throw new PresentationError(PresentationStatus.Error, "Current user is not authorized to use the settings service");
-    }
-
-    const accessToken = await IModelApp.getAccessToken();
-    let settingResult = await IModelApp.settings.getUserSetting(accessToken, IMODELJS_PRESENTATION_SETTING_NAMESPACE, FAVORITE_PROPERTIES_SETTING_NAME, true, iTwinId, imodelId);
-    let setting = settingResult.setting;
->>>>>>> f67c1fca
-
-    if (setting !== undefined)
-      return new Set<PropertyFullName>(setting);
-
-    // try to check the old namespace
-<<<<<<< HEAD
-    setting = await IModelApp.userPreferences.get({
-      token: async () => requestContext.accessToken,
-      iTwinId: projectId,
-      iModelId: imodelId,
-      key: `${DEPRECATED_PROPERTIES_SETTING_NAMESPACE}.${FAVORITE_PROPERTIES_SETTING_NAME}`,
-    });
-=======
-    settingResult = await IModelApp.settings.getUserSetting(accessToken, DEPRECATED_PROPERTIES_SETTING_NAMESPACE, FAVORITE_PROPERTIES_SETTING_NAME, true, iTwinId, imodelId);
-    setting = settingResult.setting;
->>>>>>> f67c1fca
-
-    if (setting !== undefined && setting.hasOwnProperty("nestedContentInfos") && setting.hasOwnProperty("propertyInfos") && setting.hasOwnProperty("baseFieldInfos"))
-      return new Set<PropertyFullName>([...setting.nestedContentInfos, ...setting.propertyInfos, ...setting.baseFieldInfos]);
-
-    return undefined;
-  }
-
-<<<<<<< HEAD
-  public async saveProperties(properties: Set<PropertyFullName>, projectId?: string, imodelId?: string): Promise<void> {
-    if (!this.isSignedIn || undefined === IModelApp.userPreferences) {
-      throw new PresentationError(PresentationStatus.Error, "Current user is not authorized to use the settings service");
-    }
-    const requestContext = await AuthorizedFrontendRequestContext.create();
-
-    await IModelApp.userPreferences.save({
-      token: async () => requestContext.accessToken,
-      iTwinId: projectId,
-      iModelId: imodelId,
-      key: `${DEPRECATED_PROPERTIES_SETTING_NAMESPACE}.${FAVORITE_PROPERTIES_SETTING_NAME}`,
-      content: Array.from(properties),
-    });
-  }
-
-  public async loadPropertiesOrder(projectId: string | undefined, imodelId: string): Promise<FavoritePropertiesOrderInfo[] | undefined> {
-    if (!this.isSignedIn || undefined === IModelApp.userPreferences) {
-      throw new PresentationError(PresentationStatus.Error, "Current user is not authorized to use the settings service");
-    }
-    const requestContext = await AuthorizedFrontendRequestContext.create();
-    const setting = await IModelApp.userPreferences.get({
-      token: async () => requestContext.accessToken,
-      iTwinId: projectId,
-      iModelId: imodelId,
-      key: `${IMODELJS_PRESENTATION_SETTING_NAMESPACE}.${FAVORITE_PROPERTIES_ORDER_INFO_SETTING_NAME}`,
-    });
-    return setting as FavoritePropertiesOrderInfo[];
-=======
-  public async saveProperties(properties: Set<PropertyFullName>, iTwinId?: string, imodelId?: string): Promise<void> {
-    if (!(await this.isSignedIn())) {
-      throw new PresentationError(PresentationStatus.Error, "Current user is not authorized to use the settings service");
-    }
-    const accessToken = await IModelApp.getAccessToken();
-    await IModelApp.settings.saveUserSetting(accessToken, Array.from(properties), IMODELJS_PRESENTATION_SETTING_NAMESPACE, FAVORITE_PROPERTIES_SETTING_NAME, true, iTwinId, imodelId);
-  }
-
-  public async loadPropertiesOrder(iTwinId: string | undefined, imodelId: string): Promise<FavoritePropertiesOrderInfo[] | undefined> {
-    if (!(await this.isSignedIn())) {
-      throw new PresentationError(PresentationStatus.Error, "Current user is not authorized to use the settings service");
-    }
-    const accessToken = await IModelApp.getAccessToken();
-    const settingResult = await IModelApp.settings.getUserSetting(accessToken, IMODELJS_PRESENTATION_SETTING_NAMESPACE, FAVORITE_PROPERTIES_ORDER_INFO_SETTING_NAME, true, iTwinId, imodelId);
-    return settingResult.setting as FavoritePropertiesOrderInfo[];
->>>>>>> f67c1fca
-  }
-
-  public async savePropertiesOrder(orderInfos: FavoritePropertiesOrderInfo[], iTwinId: string | undefined, imodelId: string) {
-    if (!(await this.isSignedIn())) {
-      throw new PresentationError(PresentationStatus.Error, "Current user is not authorized to use the settings service");
-    }
-<<<<<<< HEAD
-    const requestContext = await AuthorizedFrontendRequestContext.create();
-    await IModelApp.userPreferences.save({
-      token: async () => requestContext.accessToken,
-      iTwinId: projectId,
-      iModelId: imodelId,
-      key: `${IMODELJS_PRESENTATION_SETTING_NAMESPACE}.${FAVORITE_PROPERTIES_ORDER_INFO_SETTING_NAME}`,
-      content: orderInfos,
-    });
-=======
-    const accessToken = await IModelApp.getAccessToken();
-    await IModelApp.settings.saveUserSetting(accessToken, orderInfos, IMODELJS_PRESENTATION_SETTING_NAMESPACE, FAVORITE_PROPERTIES_ORDER_INFO_SETTING_NAME, true, iTwinId, imodelId);
->>>>>>> f67c1fca
-  }
-}
-
-/** @internal */
-export interface OfflineCachingFavoritePropertiesStorageProps {
-  impl: IFavoritePropertiesStorage;
-  connectivityInfo?: IConnectivityInformationProvider;
-}
-/** @internal */
-export class OfflineCachingFavoritePropertiesStorage implements IFavoritePropertiesStorage, IDisposable {
-
-  private _connectivityInfo: IConnectivityInformationProvider;
-  private _impl: IFavoritePropertiesStorage;
-  private _propertiesOfflineCache = new DictionaryWithReservations<ITwinAndIModelIdsKey, Set<PropertyFullName>>(iTwinAndIModelIdsKeyComparer);
-  private _propertiesOrderOfflineCache = new DictionaryWithReservations<ITwinAndIModelIdsKey, FavoritePropertiesOrderInfo[]>(iTwinAndIModelIdsKeyComparer);
-
-  public constructor(props: OfflineCachingFavoritePropertiesStorageProps) {
-    this._impl = props.impl;
-    // istanbul ignore next
-    this._connectivityInfo = props.connectivityInfo ?? new ConnectivityInformationProvider();
-    this._connectivityInfo.onInternetConnectivityChanged.addListener(this.onConnectivityStatusChanged);
-  }
-
-  public dispose() {
-    if (isIDisposable(this._connectivityInfo))
-      this._connectivityInfo.dispose();
-  }
-
-  public get impl() { return this._impl; }
-
-  // eslint-disable-next-line @typescript-eslint/naming-convention
-  private onConnectivityStatusChanged = (args: { status: InternetConnectivityStatus }) => {
-    // istanbul ignore else
-    if (args.status === InternetConnectivityStatus.Online) {
-      // note: we're copying the cached values to temp arrays because `saveProperties` and `savePropertiesOrder` both
-      // attempt to modify cache dictionaries
-
-      const propertiesCache = new Array<{ properties: Set<PropertyFullName>, iTwinId?: string, imodelId?: string }>();
-      this._propertiesOfflineCache.forEach((key, value) => propertiesCache.push({ properties: value, iTwinId: key[0], imodelId: key[1] }));
-      propertiesCache.forEach(async (cached) => this.saveProperties(cached.properties, cached.iTwinId, cached.imodelId));
-
-      const ordersCache = new Array<{ order: FavoritePropertiesOrderInfo[], iTwinId?: string, imodelId: string }>();
-      this._propertiesOrderOfflineCache.forEach((key, value) => ordersCache.push({ order: value, iTwinId: key[0], imodelId: key[1]! }));
-      ordersCache.forEach(async (cached) => this.savePropertiesOrder(cached.order, cached.iTwinId, cached.imodelId));
-    }
-  };
-
-  public async loadProperties(iTwinId?: string, imodelId?: string) {
-    if (this._connectivityInfo.status === InternetConnectivityStatus.Online) {
-      try {
-        return await this._impl.loadProperties(iTwinId, imodelId);
-      } catch {
-        // return from offline cache if the above fails
-      }
-    }
-    return this._propertiesOfflineCache.get([iTwinId, imodelId]);
-  }
-
-  public async saveProperties(properties: Set<PropertyFullName>, iTwinId?: string, imodelId?: string) {
-    const key: ITwinAndIModelIdsKey = [iTwinId, imodelId];
-    if (this._connectivityInfo.status === InternetConnectivityStatus.Offline) {
-      this._propertiesOfflineCache.set(key, properties);
-      return;
-    }
-    const reservationId = this._propertiesOfflineCache.reserve(key);
-    try {
-      await this._impl.saveProperties(properties, iTwinId, imodelId);
-      this._propertiesOfflineCache.reservedDelete(key, reservationId);
-    } catch {
-      this._propertiesOfflineCache.reservedSet(key, properties, reservationId);
-    }
-  }
-
-  public async loadPropertiesOrder(iTwinId: string | undefined, imodelId: string) {
-    if (this._connectivityInfo.status === InternetConnectivityStatus.Online) {
-      try {
-        return await this._impl.loadPropertiesOrder(iTwinId, imodelId);
-      } catch {
-        // return from offline cache if the above fails
-      }
-    }
-    return this._propertiesOrderOfflineCache.get([iTwinId, imodelId]);
-  }
-
-  public async savePropertiesOrder(orderInfos: FavoritePropertiesOrderInfo[], iTwinId: string | undefined, imodelId: string) {
-    const key: ITwinAndIModelIdsKey = [iTwinId, imodelId];
-    if (this._connectivityInfo.status === InternetConnectivityStatus.Offline) {
-      this._propertiesOrderOfflineCache.set(key, orderInfos);
-      return;
-    }
-    const reservationId = this._propertiesOrderOfflineCache.reserve(key);
-    try {
-      await this._impl.savePropertiesOrder(orderInfos, iTwinId, imodelId);
-      this._propertiesOrderOfflineCache.reservedDelete(key, reservationId);
-    } catch {
-      this._propertiesOrderOfflineCache.reservedSet(key, orderInfos, reservationId);
-    }
-  }
-
-}
-
-class DictionaryWithReservations<TKey, TValue> {
-  private _impl: Dictionary<TKey, { value?: TValue, lastReservationId?: string }>;
-  public constructor(compareKeys: OrderedComparator<TKey>) {
-    this._impl = new Dictionary(compareKeys);
-  }
-  public get(key: TKey) { return this._impl.get(key)?.value; }
-  public forEach(func: (key: TKey, value: TValue) => void): void {
-    this._impl.forEach((key, entry) => {
-      // istanbul ignore else
-      if (entry.value)
-        func(key, entry.value);
-    });
-  }
-  public reserve(key: TKey) {
-    const reservationId = Guid.createValue();
-    this._impl.set(key, { lastReservationId: reservationId });
-    return reservationId;
-  }
-  public set(key: TKey, value: TValue) { return this._impl.set(key, { value }); }
-  public reservedSet(key: TKey, value: TValue, reservationId: string) {
-    const entry = this._impl.get(key);
-    if (entry && entry.lastReservationId === reservationId)
-      this._impl.set(key, { value });
-  }
-  public reservedDelete(key: TKey, reservationId: string) {
-    const entry = this._impl.get(key);
-    if (entry && entry.lastReservationId === reservationId)
-      this._impl.delete(key);
-  }
-}
-type ITwinAndIModelIdsKey = [string | undefined, string | undefined];
-
-// istanbul ignore next
-function iTwinAndIModelIdsKeyComparer(lhs: ITwinAndIModelIdsKey, rhs: ITwinAndIModelIdsKey) {
-  const iTwinIdCompare = compareStrings(lhs[0] ?? "", rhs[0] ?? "");
-  return (iTwinIdCompare !== 0) ? iTwinIdCompare : compareStrings(lhs[1] ?? "", rhs[1] ?? "");
-}
-
-/** @internal */
-export class NoopFavoritePropertiesStorage implements IFavoritePropertiesStorage {
-  // istanbul ignore next
-  public async loadProperties(_iTwinId?: string, _imodelId?: string): Promise<Set<PropertyFullName> | undefined> { return undefined; }
-  // istanbul ignore next
-  public async saveProperties(_properties: Set<PropertyFullName>, _iTwinId?: string, _imodelId?: string) { }
-  // istanbul ignore next
-  public async loadPropertiesOrder(_iTwinId: string | undefined, _imodelId: string): Promise<FavoritePropertiesOrderInfo[] | undefined> { return undefined; }
-  // istanbul ignore next
-  public async savePropertiesOrder(_orderInfos: FavoritePropertiesOrderInfo[], _iTwinId: string | undefined, _imodelId: string): Promise<void> { }
-}
-
-/** @internal */
-export class BrowserLocalFavoritePropertiesStorage implements IFavoritePropertiesStorage {
-  private _localStorage: Storage;
-
-  public constructor(props?: { localStorage?: Storage }) {
-    // istanbul ignore next
-    this._localStorage = props?.localStorage ?? window.localStorage;
-  }
-
-  public createFavoritesSettingItemKey(iTwinId?: string, imodelId?: string): string {
-    return `${IMODELJS_PRESENTATION_SETTING_NAMESPACE}${FAVORITE_PROPERTIES_SETTING_NAME}?iTwinId=${iTwinId}&imodelId=${imodelId}`;
-  }
-  public createOrderSettingItemKey(iTwinId?: string, imodelId?: string): string {
-    return `${IMODELJS_PRESENTATION_SETTING_NAMESPACE}${FAVORITE_PROPERTIES_ORDER_INFO_SETTING_NAME}?iTwinId=${iTwinId}&imodelId=${imodelId}`;
-  }
-
-  public async loadProperties(iTwinId?: string, imodelId?: string): Promise<Set<PropertyFullName> | undefined> {
-    const value = this._localStorage.getItem(this.createFavoritesSettingItemKey(iTwinId, imodelId));
-    if (!value)
-      return undefined;
-
-    const properties: PropertyFullName[] = JSON.parse(value);
-    return new Set(properties);
-  }
-
-  public async saveProperties(properties: Set<PropertyFullName>, iTwinId?: string, imodelId?: string) {
-    this._localStorage.setItem(this.createFavoritesSettingItemKey(iTwinId, imodelId), JSON.stringify([...properties]));
-  }
-
-  public async loadPropertiesOrder(iTwinId: string | undefined, imodelId: string): Promise<FavoritePropertiesOrderInfo[] | undefined> {
-    const value = this._localStorage.getItem(this.createOrderSettingItemKey(iTwinId, imodelId));
-    if (!value)
-      return undefined;
-
-    const orderInfos: FavoritePropertiesOrderInfo[] = JSON.parse(value).map((json: any) => ({
-      ...json,
-      orderedTimestamp: new Date(json.orderedTimestamp),
-    }));
-    return orderInfos;
-  }
-
-  public async savePropertiesOrder(orderInfos: FavoritePropertiesOrderInfo[], iTwinId: string | undefined, imodelId: string): Promise<void> {
-    this._localStorage.setItem(this.createOrderSettingItemKey(iTwinId, imodelId), JSON.stringify(orderInfos));
-  }
-}
+/*---------------------------------------------------------------------------------------------
+* Copyright (c) Bentley Systems, Incorporated. All rights reserved.
+* See LICENSE.md in the project root for license terms and full copyright notice.
+*--------------------------------------------------------------------------------------------*/
+/** @packageDocumentation
+ * @module Core
+ */
+
+import { compareStrings, Dictionary, Guid, IDisposable, isIDisposable, OrderedComparator } from "@itwin/core-bentley";
+import { InternetConnectivityStatus } from "@itwin/core-common";
+import { IModelApp } from "@itwin/core-frontend";
+import { PresentationError, PresentationStatus } from "@itwin/presentation-common";
+import { ConnectivityInformationProvider, IConnectivityInformationProvider } from "../ConnectivityInformationProvider";
+import { FavoritePropertiesOrderInfo, PropertyFullName } from "./FavoritePropertiesManager";
+
+const IMODELJS_PRESENTATION_SETTING_NAMESPACE = "imodeljs.presentation";
+const DEPRECATED_PROPERTIES_SETTING_NAMESPACE = "Properties";
+const FAVORITE_PROPERTIES_SETTING_NAME = "FavoriteProperties";
+const FAVORITE_PROPERTIES_ORDER_INFO_SETTING_NAME = "FavoritePropertiesOrderInfo";
+
+/**
+ * Stores user settings for favorite properties.
+ * @public
+ */
+export interface IFavoritePropertiesStorage {
+  /** Load Favorite properties from user-specific settings.
+   * @param iTwinId ITwin Id, if the settings is specific to a iTwin, otherwise undefined.
+   * @param imodelId iModel Id, if the setting is specific to an iModel, otherwise undefined. The iTwinId must be specified if iModelId is specified.
+   */
+  loadProperties(iTwinId?: string, imodelId?: string): Promise<Set<PropertyFullName> | undefined>;
+  /** Saves Favorite properties to user-specific settings.
+   * @param properties Favorite properties to save.
+   * @param iTwinId iTwin Id, if the settings is specific to a iTwin, otherwise undefined.
+   * @param iModelId iModel Id, if the setting is specific to an iModel, otherwise undefined. The iTwinId must be specified if iModelId is specified.
+   */
+  saveProperties(properties: Set<PropertyFullName>, iTwinId?: string, imodelId?: string): Promise<void>;
+  /** Load array of FavoritePropertiesOrderInfo from user-specific settings.
+   * Setting is specific to an iModel.
+   * @param iTwinId iTwin Id.
+   * @param imodelId iModel Id.
+   */
+  loadPropertiesOrder(iTwinId: string | undefined, imodelId: string): Promise<FavoritePropertiesOrderInfo[] | undefined>;
+  /** Saves FavoritePropertiesOrderInfo array to user-specific settings.
+   * Setting is specific to an iModel.
+   * @param orderInfo Array of FavoritePropertiesOrderInfo to save.
+   * @param iTwinId iTwin Id.
+   * @param imodelId iModel Id.
+   */
+  savePropertiesOrder(orderInfos: FavoritePropertiesOrderInfo[], iTwinId: string | undefined, imodelId: string): Promise<void>;
+}
+
+/**
+ * Available implementations of [[IFavoritePropertiesStorage]].
+ * @public
+ */
+export enum DefaultFavoritePropertiesStorageTypes {
+  /** A no-op storage that doesn't store or return anything. Used for cases when favorite properties aren't used by the application. */
+  Noop,
+  /** A storage that stores favorite properties information in a browser local storage. */
+  BrowserLocalStorage,
+  /** A storage that stores favorite properties in a user settings service (see [[IModelApp.settings]]). */
+  UserSettingsServiceStorage,
+}
+
+/**
+ * A factory method to create one of the available [[IFavoritePropertiesStorage]] implementations.
+ * @public
+ */
+export function createFavoritePropertiesStorage(type: DefaultFavoritePropertiesStorageTypes): IFavoritePropertiesStorage {
+  switch (type) {
+    case DefaultFavoritePropertiesStorageTypes.Noop: return new NoopFavoritePropertiesStorage();
+    case DefaultFavoritePropertiesStorageTypes.BrowserLocalStorage: return new BrowserLocalFavoritePropertiesStorage();
+    case DefaultFavoritePropertiesStorageTypes.UserSettingsServiceStorage: return new OfflineCachingFavoritePropertiesStorage({ impl: new IModelAppFavoritePropertiesStorage() });
+  }
+}
+
+/**
+ * @internal
+ */
+export class IModelAppFavoritePropertiesStorage implements IFavoritePropertiesStorage {
+
+  // eslint-disable-next-line @typescript-eslint/naming-convention
+  private async isSignedIn(): Promise<boolean> {
+    // If the authorization client is provided, it should give a valid response to getAccessToken
+    return !!IModelApp.authorizationClient && !!(await IModelApp.authorizationClient.getAccessToken());
+  }
+
+  public async loadProperties(iTwinId?: string, imodelId?: string): Promise<Set<PropertyFullName> | undefined> {
+    if (!(await this.isSignedIn()) || undefined === IModelApp.userPreferences) {
+      throw new PresentationError(PresentationStatus.Error, "Current user is not authorized to use the settings service");
+    }
+
+    const accessToken = await IModelApp.getAccessToken();
+    let setting = await IModelApp.userPreferences.get({
+      accessToken,
+      iTwinId,
+      iModelId: imodelId,
+      key: `${IMODELJS_PRESENTATION_SETTING_NAMESPACE}.${FAVORITE_PROPERTIES_SETTING_NAME}`,
+    });
+
+    if (setting !== undefined)
+      return new Set<PropertyFullName>(setting);
+
+    // try to check the old namespace
+    setting = await IModelApp.userPreferences.get({
+      token: async () => requestContext.accessToken,
+      iTwinId: projectId,
+      iModelId: imodelId,
+      key: `${DEPRECATED_PROPERTIES_SETTING_NAMESPACE}.${FAVORITE_PROPERTIES_SETTING_NAME}`,
+    });
+
+    if (setting !== undefined && setting.hasOwnProperty("nestedContentInfos") && setting.hasOwnProperty("propertyInfos") && setting.hasOwnProperty("baseFieldInfos"))
+      return new Set<PropertyFullName>([...setting.nestedContentInfos, ...setting.propertyInfos, ...setting.baseFieldInfos]);
+
+    return undefined;
+  }
+
+  public async saveProperties(properties: Set<PropertyFullName>, projectId?: string, imodelId?: string): Promise<void> {
+    if (!(await this.isSignedIn()) || undefined === IModelApp.userPreferences) {
+      throw new PresentationError(PresentationStatus.Error, "Current user is not authorized to use the settings service");
+    }
+    const accessToken = await IModelApp.getAccessToken();
+    await IModelApp.userPreferences.save({
+      token: async () => requestContext.accessToken,
+      iTwinId: projectId,
+      iModelId: imodelId,
+      key: `${DEPRECATED_PROPERTIES_SETTING_NAMESPACE}.${FAVORITE_PROPERTIES_SETTING_NAME}`,
+      content: Array.from(properties),
+    });
+  }
+
+  public async loadPropertiesOrder(projectId: string | undefined, imodelId: string): Promise<FavoritePropertiesOrderInfo[] | undefined> {
+    if (!(await this.isSignedIn()) || undefined === IModelApp.userPreferences) {
+      throw new PresentationError(PresentationStatus.Error, "Current user is not authorized to use the settings service");
+    }
+    const accessToken = await IModelApp.getAccessToken();
+    const setting = await IModelApp.userPreferences.get({
+      token: async () => requestContext.accessToken,
+      iTwinId: projectId,
+      iModelId: imodelId,
+      key: `${IMODELJS_PRESENTATION_SETTING_NAMESPACE}.${FAVORITE_PROPERTIES_ORDER_INFO_SETTING_NAME}`,
+    });
+    return setting as FavoritePropertiesOrderInfo[];
+  }
+
+  public async savePropertiesOrder(orderInfos: FavoritePropertiesOrderInfo[], iTwinId: string | undefined, imodelId: string) {
+    if (!(await this.isSignedIn())) {
+      throw new PresentationError(PresentationStatus.Error, "Current user is not authorized to use the settings service");
+    }
+    const accessToken = await IModelApp.getAccessToken();
+    await IModelApp.userPreferences.save({
+      token: async () => requestContext.accessToken,
+      iTwinId: projectId,
+      iModelId: imodelId,
+      key: `${IMODELJS_PRESENTATION_SETTING_NAMESPACE}.${FAVORITE_PROPERTIES_ORDER_INFO_SETTING_NAME}`,
+      content: orderInfos,
+    });
+  }
+}
+
+/** @internal */
+export interface OfflineCachingFavoritePropertiesStorageProps {
+  impl: IFavoritePropertiesStorage;
+  connectivityInfo?: IConnectivityInformationProvider;
+}
+/** @internal */
+export class OfflineCachingFavoritePropertiesStorage implements IFavoritePropertiesStorage, IDisposable {
+
+  private _connectivityInfo: IConnectivityInformationProvider;
+  private _impl: IFavoritePropertiesStorage;
+  private _propertiesOfflineCache = new DictionaryWithReservations<ITwinAndIModelIdsKey, Set<PropertyFullName>>(iTwinAndIModelIdsKeyComparer);
+  private _propertiesOrderOfflineCache = new DictionaryWithReservations<ITwinAndIModelIdsKey, FavoritePropertiesOrderInfo[]>(iTwinAndIModelIdsKeyComparer);
+
+  public constructor(props: OfflineCachingFavoritePropertiesStorageProps) {
+    this._impl = props.impl;
+    // istanbul ignore next
+    this._connectivityInfo = props.connectivityInfo ?? new ConnectivityInformationProvider();
+    this._connectivityInfo.onInternetConnectivityChanged.addListener(this.onConnectivityStatusChanged);
+  }
+
+  public dispose() {
+    if (isIDisposable(this._connectivityInfo))
+      this._connectivityInfo.dispose();
+  }
+
+  public get impl() { return this._impl; }
+
+  // eslint-disable-next-line @typescript-eslint/naming-convention
+  private onConnectivityStatusChanged = (args: { status: InternetConnectivityStatus }) => {
+    // istanbul ignore else
+    if (args.status === InternetConnectivityStatus.Online) {
+      // note: we're copying the cached values to temp arrays because `saveProperties` and `savePropertiesOrder` both
+      // attempt to modify cache dictionaries
+
+      const propertiesCache = new Array<{ properties: Set<PropertyFullName>, iTwinId?: string, imodelId?: string }>();
+      this._propertiesOfflineCache.forEach((key, value) => propertiesCache.push({ properties: value, iTwinId: key[0], imodelId: key[1] }));
+      propertiesCache.forEach(async (cached) => this.saveProperties(cached.properties, cached.iTwinId, cached.imodelId));
+
+      const ordersCache = new Array<{ order: FavoritePropertiesOrderInfo[], iTwinId?: string, imodelId: string }>();
+      this._propertiesOrderOfflineCache.forEach((key, value) => ordersCache.push({ order: value, iTwinId: key[0], imodelId: key[1]! }));
+      ordersCache.forEach(async (cached) => this.savePropertiesOrder(cached.order, cached.iTwinId, cached.imodelId));
+    }
+  };
+
+  public async loadProperties(iTwinId?: string, imodelId?: string) {
+    if (this._connectivityInfo.status === InternetConnectivityStatus.Online) {
+      try {
+        return await this._impl.loadProperties(iTwinId, imodelId);
+      } catch {
+        // return from offline cache if the above fails
+      }
+    }
+    return this._propertiesOfflineCache.get([iTwinId, imodelId]);
+  }
+
+  public async saveProperties(properties: Set<PropertyFullName>, iTwinId?: string, imodelId?: string) {
+    const key: ITwinAndIModelIdsKey = [iTwinId, imodelId];
+    if (this._connectivityInfo.status === InternetConnectivityStatus.Offline) {
+      this._propertiesOfflineCache.set(key, properties);
+      return;
+    }
+    const reservationId = this._propertiesOfflineCache.reserve(key);
+    try {
+      await this._impl.saveProperties(properties, iTwinId, imodelId);
+      this._propertiesOfflineCache.reservedDelete(key, reservationId);
+    } catch {
+      this._propertiesOfflineCache.reservedSet(key, properties, reservationId);
+    }
+  }
+
+  public async loadPropertiesOrder(iTwinId: string | undefined, imodelId: string) {
+    if (this._connectivityInfo.status === InternetConnectivityStatus.Online) {
+      try {
+        return await this._impl.loadPropertiesOrder(iTwinId, imodelId);
+      } catch {
+        // return from offline cache if the above fails
+      }
+    }
+    return this._propertiesOrderOfflineCache.get([iTwinId, imodelId]);
+  }
+
+  public async savePropertiesOrder(orderInfos: FavoritePropertiesOrderInfo[], iTwinId: string | undefined, imodelId: string) {
+    const key: ITwinAndIModelIdsKey = [iTwinId, imodelId];
+    if (this._connectivityInfo.status === InternetConnectivityStatus.Offline) {
+      this._propertiesOrderOfflineCache.set(key, orderInfos);
+      return;
+    }
+    const reservationId = this._propertiesOrderOfflineCache.reserve(key);
+    try {
+      await this._impl.savePropertiesOrder(orderInfos, iTwinId, imodelId);
+      this._propertiesOrderOfflineCache.reservedDelete(key, reservationId);
+    } catch {
+      this._propertiesOrderOfflineCache.reservedSet(key, orderInfos, reservationId);
+    }
+  }
+
+}
+
+class DictionaryWithReservations<TKey, TValue> {
+  private _impl: Dictionary<TKey, { value?: TValue, lastReservationId?: string }>;
+  public constructor(compareKeys: OrderedComparator<TKey>) {
+    this._impl = new Dictionary(compareKeys);
+  }
+  public get(key: TKey) { return this._impl.get(key)?.value; }
+  public forEach(func: (key: TKey, value: TValue) => void): void {
+    this._impl.forEach((key, entry) => {
+      // istanbul ignore else
+      if (entry.value)
+        func(key, entry.value);
+    });
+  }
+  public reserve(key: TKey) {
+    const reservationId = Guid.createValue();
+    this._impl.set(key, { lastReservationId: reservationId });
+    return reservationId;
+  }
+  public set(key: TKey, value: TValue) { return this._impl.set(key, { value }); }
+  public reservedSet(key: TKey, value: TValue, reservationId: string) {
+    const entry = this._impl.get(key);
+    if (entry && entry.lastReservationId === reservationId)
+      this._impl.set(key, { value });
+  }
+  public reservedDelete(key: TKey, reservationId: string) {
+    const entry = this._impl.get(key);
+    if (entry && entry.lastReservationId === reservationId)
+      this._impl.delete(key);
+  }
+}
+type ITwinAndIModelIdsKey = [string | undefined, string | undefined];
+
+// istanbul ignore next
+function iTwinAndIModelIdsKeyComparer(lhs: ITwinAndIModelIdsKey, rhs: ITwinAndIModelIdsKey) {
+  const iTwinIdCompare = compareStrings(lhs[0] ?? "", rhs[0] ?? "");
+  return (iTwinIdCompare !== 0) ? iTwinIdCompare : compareStrings(lhs[1] ?? "", rhs[1] ?? "");
+}
+
+/** @internal */
+export class NoopFavoritePropertiesStorage implements IFavoritePropertiesStorage {
+  // istanbul ignore next
+  public async loadProperties(_iTwinId?: string, _imodelId?: string): Promise<Set<PropertyFullName> | undefined> { return undefined; }
+  // istanbul ignore next
+  public async saveProperties(_properties: Set<PropertyFullName>, _iTwinId?: string, _imodelId?: string) { }
+  // istanbul ignore next
+  public async loadPropertiesOrder(_iTwinId: string | undefined, _imodelId: string): Promise<FavoritePropertiesOrderInfo[] | undefined> { return undefined; }
+  // istanbul ignore next
+  public async savePropertiesOrder(_orderInfos: FavoritePropertiesOrderInfo[], _iTwinId: string | undefined, _imodelId: string): Promise<void> { }
+}
+
+/** @internal */
+export class BrowserLocalFavoritePropertiesStorage implements IFavoritePropertiesStorage {
+  private _localStorage: Storage;
+
+  public constructor(props?: { localStorage?: Storage }) {
+    // istanbul ignore next
+    this._localStorage = props?.localStorage ?? window.localStorage;
+  }
+
+  public createFavoritesSettingItemKey(iTwinId?: string, imodelId?: string): string {
+    return `${IMODELJS_PRESENTATION_SETTING_NAMESPACE}${FAVORITE_PROPERTIES_SETTING_NAME}?iTwinId=${iTwinId}&imodelId=${imodelId}`;
+  }
+  public createOrderSettingItemKey(iTwinId?: string, imodelId?: string): string {
+    return `${IMODELJS_PRESENTATION_SETTING_NAMESPACE}${FAVORITE_PROPERTIES_ORDER_INFO_SETTING_NAME}?iTwinId=${iTwinId}&imodelId=${imodelId}`;
+  }
+
+  public async loadProperties(iTwinId?: string, imodelId?: string): Promise<Set<PropertyFullName> | undefined> {
+    const value = this._localStorage.getItem(this.createFavoritesSettingItemKey(iTwinId, imodelId));
+    if (!value)
+      return undefined;
+
+    const properties: PropertyFullName[] = JSON.parse(value);
+    return new Set(properties);
+  }
+
+  public async saveProperties(properties: Set<PropertyFullName>, iTwinId?: string, imodelId?: string) {
+    this._localStorage.setItem(this.createFavoritesSettingItemKey(iTwinId, imodelId), JSON.stringify([...properties]));
+  }
+
+  public async loadPropertiesOrder(iTwinId: string | undefined, imodelId: string): Promise<FavoritePropertiesOrderInfo[] | undefined> {
+    const value = this._localStorage.getItem(this.createOrderSettingItemKey(iTwinId, imodelId));
+    if (!value)
+      return undefined;
+
+    const orderInfos: FavoritePropertiesOrderInfo[] = JSON.parse(value).map((json: any) => ({
+      ...json,
+      orderedTimestamp: new Date(json.orderedTimestamp),
+    }));
+    return orderInfos;
+  }
+
+  public async savePropertiesOrder(orderInfos: FavoritePropertiesOrderInfo[], iTwinId: string | undefined, imodelId: string): Promise<void> {
+    this._localStorage.setItem(this.createOrderSettingItemKey(iTwinId, imodelId), JSON.stringify(orderInfos));
+  }
+}