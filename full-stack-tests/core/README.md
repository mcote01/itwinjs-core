--- conflicted
+++ resolved
@@ -1,4 +1,3 @@
-<<<<<<< HEAD
 # iTwin.js Core Full Stack Tests
 
 This package contains tests of standard iTwin.js RPC interfaces using a local client and server side.
@@ -33,41 +32,4 @@
     IMJS_OIDC_BROWSER_TEST_SCOPES="openid email profile organization imodelhub context-registry-service:read-only"
     ```
 
-> Important: Every time the `.env` file, or environment variables, are changed it requires the tests be re-built using `npm run build`
-=======
-# iTwin.js Core Full Stack Tests
-
-This package contains tests of standard iTwin.js RPC interfaces using a local client and server side.
-Every test in this directory should test frontend APIs with an actual backend.
-
-The tests run in both Electron and Chrome, using [Certa](https://www.npmjs.com/package/@itwin/certa), and should only include one test RPC interface.
-
-There are two types of tests;
-
-- A set of unit tests that use all local files and do not need an internet connection or the iModelHub
-- A second set of integration tests which use the iModelHub, and other parts of the iTwin Platform.
-  - See [How to setup and run](#how-to-setup-and-run-integration-tests)
-
-> Note: webpack sometimes runs out of memory, particularly on Linux, when TypeScript sourcemaps are generated for this package. If you need them for debugging purposes, uncomment the block marked "UNCOMMENT THIS BLOCK FOR SOURCE MAPS" in webpack.config.js. Make sure to revert that change before committing.
-
-## How to setup and run integration tests
-
-To run the integration tests, there is an initial configuration step required to get started.
-
-1. Create a `.env` file as a peer of the `package.json` for this package.
-1. Populate the newly created `.env` with the following variables:
-
-    ```sh
-    # User registered with iTwin Platform
-    IMJS_TEST_REGULAR_USER_NAME=
-    IMJS_TEST_REGULAR_USER_PASSWORD=
-
-    # Register a new SPA client at https://developer.bentley.com/my-apps.
-    # Ensure the client is configured for  the redirect uri and scopes below.
-    IMJS_OIDC_BROWSER_TEST_CLIENT_ID=
-    IMJS_OIDC_BROWSER_TEST_REDIRECT_URI="http://localhost:3000/signin-callback"
-    IMJS_OIDC_BROWSER_TEST_SCOPES="openid email profile organization imodelhub context-registry-service:read-only product-settings-service"
-    ```
-
-> Important: Every time the `.env` file, or environment variables, are changed it requires the tests be re-built using `npm run build`
->>>>>>> 007be59f
+> Important: Every time the `.env` file, or environment variables, are changed it requires the tests be re-built using `npm run build`