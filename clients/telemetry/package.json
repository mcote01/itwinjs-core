{
  "name": "@bentley/telemetry-client",
<<<<<<< HEAD
  "version": "3.0.0-extension.0",
=======
  "version": "3.0.0-dev.100",
>>>>>>> 9694a5a6
  "description": "iModel.js Telemetry Client",
  "main": "lib/cjs/telemetry-client.js",
  "module": "lib/esm/telemetry-client.js",
  "typings": "lib/cjs/telemetry-client",
  "imodeljsSharedLibrary": true,
  "license": "MIT",
  "repository": {
    "type": "git",
    "url": "https://github.com/imodeljs/imodeljs/tree/master/clients/telemetry"
  },
  "scripts": {
    "build": "npm run -s build:cjs",
    "build:ci": "npm run -s build && npm run -s build:esm",
    "build:cjs": "tsc 1>&2 --outDir lib/cjs",
    "build:esm": "tsc 1>&2 --module ES2020 --outDir lib/esm",
    "clean": "rimraf lib .rush/temp/package-deps*.json",
    "cover": "",
    "test": "",
    "extract-api": "betools extract-api --entry=telemetry-client",
    "docs": "betools docs --includes=../../generated-docs/extract --json=../../generated-docs/clients/telemetry-client/file.json --tsIndexFile=telemetry-client.ts --onlyJson",
    "lint": "eslint -f visualstudio \"./src/**/*.ts\" 1>&2"
  },
  "keywords": [
    "Bentley",
    "BIM",
    "iModel",
    "Telemetry Client"
  ],
  "author": {
    "name": "Bentley Systems, Inc.",
    "url": "http://www.bentley.com"
  },
  "dependencies": {
    "@itwin/core-bentley": "workspace:*",
    "@itwin/core-common": "workspace:*"
  },
  "peerDependencies": {
<<<<<<< HEAD
    "@bentley/itwin-client": "workspace:^3.0.0-extension.0"
=======
    "@bentley/itwin-client": "workspace:^3.0.0-dev.100"
>>>>>>> 9694a5a6
  },
  "devDependencies": {
    "@itwin/build-tools": "workspace:*",
    "@itwin/certa": "workspace:*",
    "@itwin/eslint-plugin": "workspace:*",
    "@bentley/itwin-client": "workspace:*",
    "@types/chai": "^4.1.4",
    "@types/mocha": "^8.2.2",
    "@types/node": "14.14.31",
    "chai": "^4.1.2",
    "eslint": "^7.11.0",
    "mocha": "^8.3.2",
    "rimraf": "^3.0.2",
    "source-map-loader": "^1.0.0",
    "typescript": "~4.4.0",
    "webpack": "4.42.0"
  },
  "eslintConfig": {
    "plugins": [
      "@itwin"
    ],
    "extends": "plugin:@itwin/itwinjs-recommended"
  }
}<|MERGE_RESOLUTION|>--- conflicted
+++ resolved
@@ -1,10 +1,6 @@
 {
   "name": "@bentley/telemetry-client",
-<<<<<<< HEAD
   "version": "3.0.0-extension.0",
-=======
-  "version": "3.0.0-dev.100",
->>>>>>> 9694a5a6
   "description": "iModel.js Telemetry Client",
   "main": "lib/cjs/telemetry-client.js",
   "module": "lib/esm/telemetry-client.js",
@@ -42,11 +38,7 @@
     "@itwin/core-common": "workspace:*"
   },
   "peerDependencies": {
-<<<<<<< HEAD
     "@bentley/itwin-client": "workspace:^3.0.0-extension.0"
-=======
-    "@bentley/itwin-client": "workspace:^3.0.0-dev.100"
->>>>>>> 9694a5a6
   },
   "devDependencies": {
     "@itwin/build-tools": "workspace:*",
