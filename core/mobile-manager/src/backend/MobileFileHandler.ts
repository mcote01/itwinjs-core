/*---------------------------------------------------------------------------------------------
* Copyright (c) Bentley Systems, Incorporated. All rights reserved.
* See LICENSE.md in the project root for license terms and full copyright notice.
*--------------------------------------------------------------------------------------------*/
/** @packageDocumentation
 * @module iModelHub
 */

import * as fs from "fs";
import * as https from "https";
import * as path from "path";
<<<<<<< HEAD
import { Logger } from "@bentley/bentleyjs-core";
=======
import { AccessToken, Logger } from "@bentley/bentleyjs-core";
import { ArgumentCheck } from "@bentley/imodelhub-client";
>>>>>>> 056601e8
import {
  CancelRequest, DownloadFailed, FileHandler, ProgressCallback, ProgressInfo, request, RequestOptions, SasUrlExpired,
  UserCancelledError,
} from "@bentley/itwin-client";
import { MobileHost } from "./MobileHost";
import { Base64 } from "js-base64";

const loggerCategory: string = "mobile.filehandler";

const defined = (argumentName: string, argument?: any, allowEmpty: boolean = false) => {
  if (argument === undefined || argument === null || (argument === "" && !allowEmpty))
    throw Error(`Argument ${argumentName} is null or undefined`);
};

/**
 * Provides methods to work with the file system and azure storage. An instance of this class has to be provided to [[IModelClient]] for file upload/download methods to work.
 * @internal
 */
export class MobileFileHandler implements FileHandler {
  /** @internal */
  public agent?: https.Agent;

  /**
   * Constructor for MobileFileHandler.
   */
  constructor() {
  }

  /** Create a directory, recursively setting up the path as necessary. */
  private static makeDirectoryRecursive(dirPath: string) {
    if (fs.existsSync(dirPath))
      return;

    MobileFileHandler.makeDirectoryRecursive(path.dirname(dirPath));
    fs.mkdirSync(dirPath);
  }

  /**
   * Make url safe for logging by removing sensitive information
   * @param url input url that will be strip of search and query parameters and replace them by ... for security reason
   */
  private static getSafeUrlForLogging(url: string): string {
    const safeToLogDownloadUrl = new URL(url);
    if (safeToLogDownloadUrl.search && safeToLogDownloadUrl.search.length > 0)
      safeToLogDownloadUrl.search = "...";
    if (safeToLogDownloadUrl.hash && safeToLogDownloadUrl.hash.length > 0)
      safeToLogDownloadUrl.hash = "...";
    return safeToLogDownloadUrl.toString();
  }

  /**
   * Check if sas url has expired
   * @param download sas url for download
   * @param futureSeconds should be valid in future for given seconds.
   */
  public static isUrlExpired(downloadUrl: string, futureSeconds?: number): boolean {
    const sasUrl = new URL(downloadUrl);
    const se = sasUrl.searchParams.get("se");
    if (se) {
      const expiryUTC = new Date(se);
      const now = new Date();
      const currentUTC = new Date(now.toUTCString());
      if (futureSeconds) {
        currentUTC.setSeconds(futureSeconds + currentUTC.getSeconds());
      }
      return expiryUTC <= currentUTC;
    }
    return false;
  }

  /**
   * Download a file from AzureBlobStorage for iModelHub. Creates the directory containing the file if necessary. If there is an error in the operation, incomplete file is deleted from disk.
   * @param requestContext The client request context
   * @param downloadUrl URL to download file from.
   * @param downloadToPathname Pathname to download the file to.
   * @param fileSize Size of the file that's being downloaded.
   * @param progressCallback Callback for tracking progress.
   * @throws [[IModelHubClientError]] with [IModelHubStatus.UndefinedArgumentError]($bentley) if one of the arguments is undefined or empty.
   */
  public async downloadFile(_requestContext: AccessToken, downloadUrl: string, downloadToPathname: string, fileSize?: number, progressCallback?: ProgressCallback, cancelRequest?: CancelRequest): Promise<void> {
    // strip search and hash parameters from download Url for logging purpose
    const safeToLogUrl = MobileFileHandler.getSafeUrlForLogging(downloadUrl);
    Logger.logInfo(loggerCategory, `Downloading file from ${safeToLogUrl}`);

    defined("downloadUrl", downloadUrl);
    defined("downloadToPathname", downloadToPathname);
    if (MobileFileHandler.isUrlExpired(downloadUrl)) {
      Logger.logError(loggerCategory, `Sas url has expired ${safeToLogUrl}`);
      throw new SasUrlExpired(403, "Download URL has expired");
    }
    if (fs.existsSync(downloadToPathname))
      fs.unlinkSync(downloadToPathname);

    MobileFileHandler.makeDirectoryRecursive(path.dirname(downloadToPathname));
    try {
      await MobileHost.downloadFile(downloadUrl, downloadToPathname, progressCallback, cancelRequest);
    } catch (err) {
      if (fs.existsSync(downloadToPathname))
        fs.unlinkSync(downloadToPathname); // Just in case there was a partial download, delete the file

      if (!(err instanceof UserCancelledError))
        Logger.logError(loggerCategory, `Error downloading file`);
      throw err;
    }
    if (fileSize && fs.existsSync(downloadToPathname)) {
      if (fs.lstatSync(downloadToPathname).size !== fileSize) {
        fs.unlinkSync(downloadToPathname);
        Logger.logError(loggerCategory, `Downloaded file is of incorrect size ${safeToLogUrl}`);
        throw new DownloadFailed(403, "Download failed. Expected filesize does not match");
      }
    }
    Logger.logTrace(loggerCategory, `Downloaded file from ${safeToLogUrl}`);
  }
  /** Get encoded block id from its number. */
  private getBlockId(blockId: number) {
    return Base64.encode(blockId.toString(16).padStart(5, "0"));
  }

  private async uploadChunk(_requestContext: AccessToken, uploadUrlString: string, fileDescriptor: number, blockId: number, callback?: ProgressCallback) {
    const chunkSize = 4 * 1024 * 1024;
    let buffer = Buffer.alloc(chunkSize);
    const bytesRead = fs.readSync(fileDescriptor, buffer, 0, chunkSize, chunkSize * blockId);
    buffer = buffer.slice(0, bytesRead);

    const options: RequestOptions = {
      method: "PUT",
      headers: {
        "x-ms-blob-type": "BlockBlob",
        "Content-Type": "application/octet-stream", // eslint-disable-line @typescript-eslint/naming-convention
        "Content-Length": buffer.length, // eslint-disable-line @typescript-eslint/naming-convention
      },
      body: buffer,
      progressCallback: callback,
      agent: this.agent,
      timeout: {
        deadline: 60000,
        response: 60000,
      },
    };

    const uploadUrl = `${uploadUrlString}&comp=block&blockid=${this.getBlockId(blockId)}`;
    await request(uploadUrl, options);
  }

  /**
   * Upload a file to AzureBlobStorage for iModelHub.
   * @param requestContext The client request context
   * @param uploadUrl URL to upload the file to.
   * @param uploadFromPathname Pathname to upload the file from.
   * @param progressCallback Callback for tracking progress.
   * @throws [[IModelHubClientError]] with [IModelHubStatus.UndefinedArgumentError]($bentley) if one of the arguments is undefined or empty.
   */
  public async uploadFile(requestContext: AccessToken, uploadUrlString: string, uploadFromPathname: string, progressCallback?: ProgressCallback): Promise<void> {
    const safeToLogUrl = MobileFileHandler.getSafeUrlForLogging(uploadUrlString);
    Logger.logTrace(loggerCategory, `Uploading file to ${safeToLogUrl}`);
    defined("uploadUrlString", uploadUrlString);
    defined("uploadFromPathname", uploadFromPathname);

    const fileSize = this.getFileSize(uploadFromPathname);
    const file = fs.openSync(uploadFromPathname, "r");
    const chunkSize = 4 * 1024 * 1024;

    try {
      let blockList = '<?xml version=\"1.0\" encoding=\"utf-8\"?><BlockList>';
      let i = 0;
      const callback: ProgressCallback = (progress: ProgressInfo) => {
        const uploaded = i * chunkSize + progress.loaded;
        progressCallback!({ loaded: uploaded, percent: uploaded / fileSize, total: fileSize });
      };
      for (; i * chunkSize < fileSize; ++i) {
        await this.uploadChunk(requestContext, uploadUrlString, file, i, progressCallback ? callback : undefined);
        blockList += `<Latest>${this.getBlockId(i)}</Latest>`;
      }
      blockList += "</BlockList>";

      const options: RequestOptions = {
        method: "PUT",
        headers: {
          "Content-Type": "application/xml", // eslint-disable-line @typescript-eslint/naming-convention
          "Content-Length": blockList.length, // eslint-disable-line @typescript-eslint/naming-convention
        },
        body: blockList,
        agent: this.agent,
        timeout: {
          response: 5000,
          deadline: 60000,
        },
      };

      const uploadUrl = `${uploadUrlString}&comp=blocklist`;
      await request(uploadUrl, options);
    } finally {
      fs.closeSync(file);
    }
  }

  /**
   * Get size of a file.
   * @param filePath Path of the file.
   * @returns Size of the file.
   */
  public getFileSize(filePath: string): number {
    return fs.statSync(filePath).size;
  }

  /**
   * Check if path is a directory.
   * @param filePath Path of the file.
   * @returns True if path is directory.
   */
  public isDirectory(filePath: string): boolean {
    return fs.statSync(filePath).isDirectory();
  }

  /**
   * Check if path exists.
   * @param filePath Path of the file.
   * @returns True if path exists.
   */
  public exists(filePath: string): boolean {
    return fs.existsSync(filePath);
  }

  /**
   * Deletes file.
   * @param filePath Path of the file.
   */
  public unlink(filePath: string): void {
    fs.unlinkSync(filePath);
  }

  /**
   * Get file name from the path.
   * @param filePath Path of the file.
   * @returns File name.
   */
  public basename(filePath: string): string {
    return path.basename(filePath);
  }

  /**
   * Join multiple strings into a single path.
   * @param paths Strings to join.
   * @returns Joined path.
   */
  public join(...paths: string[]): string {
    return path.join(...paths);
  }
}<|MERGE_RESOLUTION|>--- conflicted
+++ resolved
@@ -9,12 +9,7 @@
 import * as fs from "fs";
 import * as https from "https";
 import * as path from "path";
-<<<<<<< HEAD
-import { Logger } from "@bentley/bentleyjs-core";
-=======
 import { AccessToken, Logger } from "@bentley/bentleyjs-core";
-import { ArgumentCheck } from "@bentley/imodelhub-client";
->>>>>>> 056601e8
 import {
   CancelRequest, DownloadFailed, FileHandler, ProgressCallback, ProgressInfo, request, RequestOptions, SasUrlExpired,
   UserCancelledError,
