--- conflicted
+++ resolved
@@ -12,12 +12,8 @@
   ImageryMapTileTree, IModelApp, MapLayerImageryProvider, MapLayerSettingsService, MapLayerSource, MapLayerSourceChangeType,
   MapLayerSources, NotifyMessageDetails, OutputMessagePriority, ScreenViewport, TileTreeOwner, Viewport,
 } from "@bentley/imodeljs-frontend";
-<<<<<<< HEAD
 import { ToggleSwitch } from "@itwin/itwinui-react";
-=======
-import { Toggle } from "@bentley/ui-core";
 import { assert } from "@bentley/bentleyjs-core";
->>>>>>> 27a6e1a8
 import * as React from "react";
 import { DragDropContext, DropResult } from "react-beautiful-dnd";
 import { MapLayerOptions, MapTypesOptions, StyleMapLayerSettings } from "../Interfaces";
@@ -215,7 +211,7 @@
 
   const updateMapSources = React.useCallback(() => {
     const newSources: MapLayerSource[] = [];
-    MapLayerSources.getInstance()?.layers?.forEach((sourceLayer: MapLayerSource) => {newSources.push(sourceLayer);});
+    MapLayerSources.getInstance()?.layers?.forEach((sourceLayer: MapLayerSource) => { newSources.push(sourceLayer); });
     setMapSources(newSources);
   }, [setMapSources]);
 
@@ -228,7 +224,7 @@
       const removeSource = (changeType === MapLayerSourceChangeType.Replaced || changeType === MapLayerSourceChangeType.Removed);
       const addSource = (changeType === MapLayerSourceChangeType.Replaced || changeType === MapLayerSourceChangeType.Added);
 
-      if (removeSource ) {
+      if (removeSource) {
         if (oldSource) {
           const succeeded = MapLayerSources.removeLayerByName(oldSource.name);
           assert(succeeded);
