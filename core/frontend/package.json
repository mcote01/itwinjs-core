--- conflicted
+++ resolved
@@ -36,24 +36,8 @@
     "url": "http://www.bentley.com"
   },
   "peerDependencies": {
-<<<<<<< HEAD
-    "@bentley/bentleyjs-core": "^2.16.0-dev.1",
-    "@bentley/ecschema-metadata": "^2.16.0-dev.1",
-    "@bentley/frontend-authorization-client": "^2.16.0-dev.1",
-    "@bentley/geometry-core": "^2.16.0-dev.1",
-    "@bentley/imodelhub-client": "^2.16.0-dev.1",
-    "@bentley/imodeljs-common": "^2.16.0-dev.1",
-    "@bentley/imodeljs-i18n": "^2.16.0-dev.1",
-    "@bentley/imodeljs-quantity": "^2.16.0-dev.1",
-    "@bentley/itwin-client": "^2.16.0-dev.1",
-    "@bentley/orbitgt-core": "^2.16.0-dev.1",
-    "@bentley/product-settings-client": "^2.16.0-dev.1",
-    "@bentley/rbac-client": "^2.16.0-dev.1",
-    "@bentley/telemetry-client": "^2.16.0-dev.1",
-    "@bentley/ui-abstract": "^2.16.0-dev.1",
-    "@bentley/webgl-compatibility": "^2.16.0-dev.1"
-=======
     "@bentley/bentleyjs-core": "^2.16.0-dev.5",
+    "@bentley/ecschema-metadata": "^2.16.0-dev.5",
     "@bentley/frontend-authorization-client": "^2.16.0-dev.5",
     "@bentley/geometry-core": "^2.16.0-dev.5",
     "@bentley/imodelhub-client": "^2.16.0-dev.5",
@@ -67,7 +51,6 @@
     "@bentley/telemetry-client": "^2.16.0-dev.5",
     "@bentley/ui-abstract": "^2.16.0-dev.5",
     "@bentley/webgl-compatibility": "^2.16.0-dev.5"
->>>>>>> 38546de1
   },
   "//devDependencies": [
     "NOTE: All peerDependencies should also be listed as devDependencies since peerDependencies are not considered by npm install",
