{
  // Use IntelliSense to learn about possible Node.js debug attributes.
  // Hover to view descriptions of existing attributes.
  // For more information, visit: https://go.microsoft.com/fwlink/?linkid=830387
  "version": "0.2.0",
  "configurations": [
    {
      "name": "Attach to node process",
      "presentation": {
        "group": "__TOP__"
      },
      "type": "pwa-node",
      "request": "attach",
      "processId": "${command:PickProcess}"
    },
    // CORE TESTS
    {
      "name": "Backend Tests (Integration)",
      "presentation": {
        "group": "0_CoreTests",
        "order": 1
      },
<<<<<<< HEAD
      "cwd": "${workspaceFolder}/core/backend/",
=======
      "cwd": "${workspaceFolder}/full-stack-tests/backend/",
>>>>>>> f45f1db6
      "type": "pwa-node",
      "request": "launch",
      "runtimeExecutable": "npm",
      "runtimeArgs": [
        "run",
        "test:integration"
      ],
      "outFiles": [
<<<<<<< HEAD
        "${workspaceFolder}/core/backend/lib/**/*.js"
      ]
    },
    {
      "name": "Backend Tests (Standalone)",
=======
        "${workspaceFolder}/{core,clients,full-stack-tests}/*/lib/**/*.js"
      ]
    },
    {
      "name": "Backend Tests",
>>>>>>> f45f1db6
      "presentation": {
        "group": "0_CoreTests",
        "order": 1
      },
      "cwd": "${workspaceFolder}/core/backend/",
      "type": "pwa-node",
      "request": "launch",
      "runtimeExecutable": "npm",
      "runtimeArgs": [
        "test"
      ],
      "outFiles": [
        "${workspaceFolder}/core/backend/lib/**/*.js"
      ]
    },
    {
      "name": "Transformer Tests (Integration)",
      "presentation": {
        "group": "0_CoreTests",
        "order": 1
      },
      "cwd": "${workspaceFolder}/core/transformer/",
      "type": "pwa-node",
      "request": "launch",
      "runtimeExecutable": "npm",
      "runtimeArgs": [
        "run",
        "test:integration"
      ],
      "outFiles": [
        "${workspaceFolder}/core/transformer/lib/**/*.js"
      ]
    },
    {
      "name": "Transformer Tests (Standalone)",
      "presentation": {
        "group": "0_CoreTests",
        "order": 1
      },
      "cwd": "${workspaceFolder}/core/transformer/",
      "type": "pwa-node",
      "request": "launch",
      "runtimeExecutable": "npm",
      "runtimeArgs": [
        "test"
      ],
      "outFiles": [
        "${workspaceFolder}/core/transformer/lib/**/*.js"
      ]
    },
    {
      "name": "Bentley Tests",
      "presentation": {
        "group": "0_CoreTests",
        "order": 1
      },
      "cwd": "${workspaceFolder}/core/bentley/",
      "type": "pwa-node",
      "request": "launch",
      "runtimeExecutable": "npm",
      "runtimeArgs": [
        "test"
      ],
      "outFiles": [
        "${workspaceFolder}/core/bentley/lib/**/*.js"
      ]
    },
    {
      "name": "OrbitGT Tests",
      "presentation": {
        "group": "0_CoreTests",
        "order": 1
      },
      "cwd": "${workspaceFolder}/core/orbitgt/",
      "type": "pwa-node",
      "request": "launch",
      "runtimeExecutable": "npm",
      "runtimeArgs": [
        "test"
      ],
      "outFiles": [
        "${workspaceFolder}/core/orbitgt/lib/**/*.js"
      ]
    },
    {
      "name": "Common Tests",
      "presentation": {
        "group": "0_CoreTests",
        "order": 1
      },
      "cwd": "${workspaceFolder}/core/common/",
      "type": "pwa-node",
      "request": "launch",
      "runtimeExecutable": "npm",
      "runtimeArgs": [
        "test"
      ],
      "outFiles": [
        "${workspaceFolder}/{core,clients}/*/lib/**/*.js"
      ]
    },
    {
      "name": "EC Tests",
      "presentation": {
        "group": "0_CoreTests",
        "order": 1
      },
      "cwd": "${workspaceFolder}/core/ecschema-metadata",
      "type": "pwa-node",
      "request": "launch",
      "runtimeExecutable": "npm",
      "runtimeArgs": [
        "test"
      ],
      "outFiles": [
        "${workspaceFolder}/{core,clients}/*/lib/**/*.js"
      ]
    },
    {
      "name": "EC Schema Locater Tests",
      "presentation": {
        "group": "0_CoreTests",
        "order": 1
      },
      "cwd": "${workspaceFolder}/core/ecschema-locaters",
      "type": "pwa-node",
      "request": "launch",
      "runtimeExecutable": "npm",
      "runtimeArgs": [
        "test"
      ],
      "outFiles": [
        "${workspaceFolder}/{core,clients}/*/lib/**/*.js"
      ]
    },
    {
      "name": "EC Schema Editing Tests",
      "presentation": {
        "group": "0_CoreTests",
        "order": 1
      },
      "cwd": "${workspaceFolder}/core/ecschema-editing",
      "type": "pwa-node",
      "request": "launch",
      "runtimeExecutable": "npm",
      "runtimeArgs": [
        "test"
      ],
      "outFiles": [
        "${workspaceFolder}/{core,clients}/*/lib/**/*.js"
      ]
    },
    { /* PARTIAL */
      "name": "[NODE] Certa Test Runner for Frontend Tests",
      "presentation": {
        "hidden": true
      },
      "cwd": "${workspaceFolder}/core/frontend/",
      "type": "pwa-node",
      "request": "launch",
      "runtimeExecutable": "npm",
      "runtimeArgs": [
        "run",
        "test:debug"
      ],
      "outFiles": [
        "${workspaceFolder}/{core,clients}/*/lib/**/*.js",
        "${workspaceFolder}/ui/abstract/lib/**/*.js"
      ],
      "outputCapture": "std",
      "attachSimplePort": 5858, // NB: This must match ports.debugging in core/frontend/certa.json
      "cascadeTerminateToConfigurations": [
        "[BROWSER] Frontend Tests"
      ]
    },
    { /* PARTIAL */
      "name": "[BROWSER] Frontend Tests",
      "presentation": {
        "hidden": true
      },
      "type": "pwa-chrome",
      "request": "attach",
      "port": 9223, // NB: This must match ports.frontendDebugging in core/frontend/certa.json
      "timeout": 20000,
      "outFiles": [
        "${workspaceFolder}/{core,clients}/*/lib/**/*.js",
        "${workspaceFolder}/ui/abstract/lib/**/*.js"
      ],
      "cascadeTerminateToConfigurations": [
        "[NODE] Certa Test Runner for Frontend Tests"
      ]
    },
    {
      "name": "Geometry Tests",
      "presentation": {
        "group": "0_CoreTests",
        "order": 3
      },
      "cwd": "${workspaceFolder}/core/geometry",
      "type": "pwa-node",
      "request": "launch",
      "runtimeExecutable": "npm",
      "runtimeArgs": [
        "test"
      ],
      "outFiles": [
        "${workspaceFolder}/{core,clients}/*/lib/**/*.js"
      ]
    },
    { /* PARTIAL */
      "name": "[NODE] Certa Test Runner for HyperModeling Tests",
      "presentation": {
        "hidden": true
      },
      "cwd": "${workspaceFolder}/core/hypermodeling/",
      "type": "pwa-node",
      "request": "launch",
      "runtimeExecutable": "npm",
      "runtimeArgs": [
        "run",
        "test:debug"
      ],
      "outFiles": [
        "${workspaceFolder}/{core,clients}/*/lib/**/*.js",
        "${workspaceFolder}/ui/abstract/lib/**/*.js"
      ],
      "outputCapture": "std",
      "attachSimplePort": 5858, // NB: This must match ports.debugging in core/hypermodeling/certa.json
      "cascadeTerminateToConfigurations": [
        "[BROWSER] HyperModeling Tests"
      ]
    },
    { /* PARTIAL */
      "name": "[BROWSER] HyperModeling Tests",
      "presentation": {
        "hidden": true
      },
      "type": "pwa-chrome",
      "request": "attach",
      "port": 9223,
      "timeout": 20000,
      "outFiles": [
        "${workspaceFolder}/{core,clients}/*/lib/**/*.js",
        "${workspaceFolder}/ui/abstract/lib/**/*.js"
      ],
      "cascadeTerminateToConfigurations": [
        "[NODE] Certa Test Runner for HyperModeling Tests"
      ]
    },
    { /* PARTIAL */
      "name": "[NODE] Certa Test Runner for Markup Tests",
      "presentation": {
        "hidden": true
      },
      "cwd": "${workspaceFolder}/core/markup/",
      "type": "pwa-node",
      "request": "launch",
      "runtimeExecutable": "npm",
      "runtimeArgs": [
        "run",
        "test:debug"
      ],
      "outFiles": [
        "${workspaceFolder}/{core,clients}/*/lib/**/*.js",
        "${workspaceFolder}/ui/abstract/lib/**/*.js",
        "${workspaceFolder}/tools/certa/lib/**/*.js",
      ],
      "outputCapture": "std",
      "attachSimplePort": 5858, // NB: This must match ports.debugging in core/markup/certa.json
      "cascadeTerminateToConfigurations": [
        "[BROWSER] Markup Tests"
      ]
    },
    { /* PARTIAL */
      "name": "[BROWSER] Markup Tests",
      "presentation": {
        "hidden": true
      },
      "type": "pwa-chrome",
      "request": "attach",
      "port": 9223, // NB: This must match ports.frontendDebugging in core/markup/certa.json
      "timeout": 20000,
      "outFiles": [
        "${workspaceFolder}/{core,clients}/*/lib/**/*.js",
        "${workspaceFolder}/ui/abstract/lib/**/*.js"
      ],
      "cascadeTerminateToConfigurations": [
        "[NODE] Certa Test Runner for Markup Tests"
      ]
    },
    {
      "name": "Quantity Tests",
      "presentation": {
        "group": "0_CoreTests",
        "order": 7
      },
      "cwd": "${workspaceFolder}/core/quantity",
      "type": "pwa-node",
      "request": "launch",
      "runtimeExecutable": "npm",
      "runtimeArgs": [
        "test"
      ],
      "outFiles": [
        "${workspaceFolder}/{core,clients}/*/lib/**/*.js"
      ]
    },
<<<<<<< HEAD
    {
      "name": "Map Layers Tests",
      "presentation": {
        "group": "0_CoreTests",
        "order": 7
      },
      "cwd": "${workspaceFolder}/extensions/map-layers",
      "type": "pwa-node",
      "request": "launch",
      "runtimeExecutable": "npm",
      "runtimeArgs": [
        "test"
      ],
      "outFiles": [
        "${workspaceFolder}/{core,extensions}/*/lib/**/*.js"
      ]
    },
    // CLIENTS TESTS
    {
      "name": "Backend iTwin Client Tests (Integration)",
      "presentation": {
        "group": "3_ClientsTests",
        "order": 1
      },
      "cwd": "${workspaceFolder}/core/backend-itwin-client",
      "type": "pwa-node",
      "request": "launch",
      "runtimeExecutable": "npm",
      "runtimeArgs": [
        "run",
        "test:integration"
      ],
      "outFiles": [
        "${workspaceFolder}/{core,clients}/*/lib/**/*.js"
      ]
    },
=======
    // CLIENTS TESTS
>>>>>>> f45f1db6
    { /* PARTIAL */
      "name": "[NODE] Certa Test Runner for Clients Tests",
      "presentation": {
        "hidden": true
      },
      "cwd": "${workspaceFolder}/clients/${input:client-lib}",
      "type": "pwa-node",
      "request": "launch",
      "runtimeExecutable": "npm",
      "runtimeArgs": [
        "run",
        "test:integration:${input:integrationTestEnvironment}",
        "--",
        "--debug"
      ],
      "outFiles": [
        "${workspaceFolder}/{core,clients}/*/lib/**/*.js",
        "${workspaceFolder}/tools/certa/lib/**/*.js"
      ],
      "outputCapture": "std",
      "attachSimplePort": 5858, // NB: This must match ports.debugging in full-stack-tests/core/certa.json
      "cascadeTerminateToConfigurations": [
        "[BROWSER] Clients Tests"
      ]
    },
    { /* PARTIAL */
      "name": "[BROWSER] Clients Tests",
      "presentation": {
        "hidden": true
      },
      "type": "pwa-chrome",
      "request": "attach",
      "port": 9223, // NB: This must match ports.frontendDebugging in core/frontend/certa.json
      "timeout": 20000,
      "outFiles": [
        "${workspaceFolder}/{core,clients}/*/lib/**/*.js",
        "${workspaceFolder}/tools/certa/lib/**/*.js"
      ],
      "cascadeTerminateToConfigurations": [
        "[NODE] Certa Test Runner for Clients Tests"
      ]
    },
<<<<<<< HEAD
    { /* PARTIAL */
      "name": "[NODE] Certa Test Runner for Extension Client Tests (Integration)",
      "presentation": {
        "hidden": true
      },
      "cwd": "${workspaceFolder}/clients/extension",
      "type": "pwa-node",
      "request": "launch",
      "runtimeExecutable": "npm",
      "runtimeArgs": [
        "run",
        "test:integration:chrome",
        "--",
        "--debug"
      ],
      "outFiles": [
        "${workspaceFolder}/{core,clients}/*/lib/**/*.js",
        "${workspaceFolder}/tools/certa/lib/**/*.js"
      ],
      "outputCapture": "std",
      "attachSimplePort": 5858, // NB: This must match ports.debugging in clients/extension/certa.json
      "cascadeTerminateToConfigurations": [
        "[BROWSER] Extension Client Tests (Integration)"
      ]
    },
    { /* PARTIAL */
      "name": "[BROWSER] Extension Client Tests (Integration)",
      "presentation": {
        "hidden": true
      },
      "type": "pwa-chrome",
      "request": "attach",
      "port": 9223, // NB: This must match ports.frontendDebugging in clients/extension/certa.json
      "timeout": 20000,
      "outFiles": [
        "${workspaceFolder}/{core,clients}/*/lib/**/*.js",
        "${workspaceFolder}/tools/certa/lib/**/*.js"
      ],
      "cascadeTerminateToConfigurations": [
        "[NODE] Certa Test Runner for Extension Client Tests (Integration)"
      ]
    },
=======
>>>>>>> f45f1db6
    {
      "name": "iModelHub Client Tests (iModelBank)",
      "presentation": {
        "group": "3_ClientsTests",
        "order": 3
      },
      "cwd": "${workspaceFolder}/full-stack-tests/imodelhub-client",
      "type": "pwa-node",
      "request": "launch",
      "runtimeExecutable": "npm",
      "runtimeArgs": [
        "run",
        "test:imodel-bank"
      ],
      "outFiles": [
        "${workspaceFolder}/{core,clients}/*/lib/**/*.js",
        "${workspaceFolder}/full-stack-tests/imodelhub-client/lib/**/*.js"
      ]
    },
    {
      "name": "iModelHub Client Tests (Integration)",
      "presentation": {
        "group": "3_ClientsTests",
        "order": 3
      },
      "cwd": "${workspaceFolder}/full-stack-tests/imodelhub-client",
      "type": "pwa-node",
      "request": "launch",
      "runtimeExecutable": "npm",
      "runtimeArgs": [
        "run",
        "test:integration"
      ],
      "outFiles": [
        "${workspaceFolder}/{core,clients}/*/lib/**/*.js",
        "${workspaceFolder}/full-stack-tests/imodelhub-client/lib/**/*.js"
      ]
    },
    {
      "name": "iModelHub Client Tests (Offline)",
      "presentation": {
        "group": "3_ClientsTests",
        "order": 3
      },
      "cwd": "${workspaceFolder}/full-stack-tests/imodelhub-client",
      "type": "pwa-node",
      "request": "launch",
      "runtimeExecutable": "npm",
      "runtimeArgs": [
        "test"
      ],
      "outFiles": [
        "${workspaceFolder}/{core,clients}/*/lib/**/*.js",
        "${workspaceFolder}/full-stack-tests/imodelhub-client/lib/**/*.js"
      ]
    },
    {
      "name": "iTwin Client Tests (Offline)",
      "presentation": {
        "group": "3_ClientsTests",
        "order": 3
      },
      "cwd": "${workspaceFolder}/clients/itwin",
      "type": "pwa-node",
      "request": "launch",
      "runtimeExecutable": "npm",
      "runtimeArgs": [
        "test"
      ],
      "outFiles": [
        "${workspaceFolder}/{core,clients}/*/lib/**/*.js"
      ]
    },
<<<<<<< HEAD
    {
      "name": "Backend iTwin Client Tests (Offline)",
      "presentation": {
        "group": "3_ClientsTests",
        "order": 3
      },
      "cwd": "${workspaceFolder}/core/backend-itwin-client",
      "type": "pwa-node",
      "request": "launch",
      "runtimeExecutable": "npm",
      "runtimeArgs": [
        "test"
      ],
      "outFiles": [
        "${workspaceFolder}/{core,clients}/*/lib/**/*.js"
      ]
    },
=======
>>>>>>> f45f1db6
    // UI TESTS
    {
      "name": "[UI] Tests: Abstract",
      "presentation": {
        "group": "4_UI"
      },
      "cwd": "${workspaceFolder}/ui/abstract",
      "type": "pwa-node",
      "request": "launch",
      "program": "${workspaceFolder}/ui/abstract/node_modules/mocha/bin/_mocha",
      "args": [
        "--config",
        "../.mocharc.json",
        "--no-timeouts",
        "lib/test/**/*.test.js"
      ],
      "skipFiles": [
        "<node_internals>/**/*.js",
        "node_modules/rxjs/**/*"
      ],
      "outFiles": [
        "${workspaceFolder}/{core,ui}/*/lib/**/*.js"
      ]
    },
    {
      "name": "[UI] Tests: Components",
      "presentation": {
        "group": "4_UI"
      },
      "cwd": "${workspaceFolder}/ui/components",
      "type": "pwa-node",
      "request": "launch",
<<<<<<< HEAD
      "runtimeExecutable": "npm",
      "runtimeArgs": [
        "run",
        "test"
=======
      "program": "${workspaceFolder}/ui/components/node_modules/mocha/bin/_mocha",
      "args": [
        "--config",
        "../.mocharc.json",
        "--no-timeouts",
        "lib/test/**/*.test.js"
>>>>>>> f45f1db6
      ],
      "skipFiles": [
        "<node_internals>/**/*.js",
        "node_modules/rxjs/**/*"
      ],
      "outFiles": [
        "${workspaceFolder}/{core,ui}/*/lib/**/*.js"
      ]
    },
    {
      "name": "[UI] Tests: Core",
      "presentation": {
        "group": "4_UI"
      },
      "cwd": "${workspaceFolder}/ui/core",
      "type": "pwa-node",
      "request": "launch",
      "program": "${workspaceFolder}/ui/core/node_modules/mocha/bin/_mocha",
      "args": [
        "--config",
        "../.mocharc.json",
        "--no-timeouts",
        "lib/test/**/*.test.js"
      ],
      "outFiles": [
        "${workspaceFolder}/{core,ui}/*/lib/**/*.js"
      ]
    },
    {
      "name": "[UI] Tests: IModel Components",
      "presentation": {
        "group": "4_UI"
      },
      "cwd": "${workspaceFolder}/ui/imodel-components",
      "type": "pwa-node",
      "request": "launch",
      "program": "${workspaceFolder}/ui/imodel-components/node_modules/mocha/bin/_mocha",
      "args": [
        "--config",
        "../.mocharc.json",
        "--no-timeouts",
<<<<<<< HEAD
        "lib/cjs/test/**/*.test.js"
=======
        "lib/test/**/*.test.js"
>>>>>>> f45f1db6
      ],
      "outFiles": [
        "${workspaceFolder}/{core,ui}/*/lib/**/*.js"
      ]
    },
    {
      "name": "[UI] Tests: Framework",
      "presentation": {
        "group": "4_UI"
      },
      "cwd": "${workspaceFolder}/ui/framework",
      "type": "pwa-node",
      "request": "launch",
      "program": "${workspaceFolder}/ui/framework/node_modules/mocha/bin/_mocha",
      "args": [
        "--config",
        "../.mocharc.json",
        "--no-timeouts",
        "lib/test/**/*.test.js"
      ],
      "outFiles": [
        "${workspaceFolder}/{core,clients,ui,presentation}/*/lib/**/*.js"
      ],
      "outputCapture": "std"
    },
    {
      "name": "[UI] Tests: 9zone",
      "presentation": {
        "group": "4_UI"
      },
      "cwd": "${workspaceFolder}/ui/ninezone",
      "type": "pwa-node",
      "request": "launch",
      "program": "${workspaceFolder}/ui/ninezone/node_modules/mocha/bin/_mocha",
      "args": [
        "--config",
        "../.mocharc.json",
        "--no-timeouts",
        "lib/test/**/*.test.js"
      ],
      "outFiles": [
        "${workspaceFolder}/ui/*/lib/**/*.js"
      ],
      "outputCapture": "std"
    },
    // PRESENTATION TESTS
    {
      "name": "[Presentation] presentation-test-app webserver",
      "presentation": {
        "group": "5_Presentation"
      },
      "type": "pwa-chrome",
      "request": "launch",
      "url": "http://localhost:3000/",
      "webRoot": "${workspaceFolder}/test-apps/presentation-test-app",
      "sourceMapPathOverrides": {
        // map sources from node_modules to our source directory
        "webpack:///../frontend/*": "${workspaceFolder}test-apps/presentation-test-app/lib/frontend/*",
        // below are default values taken from https://github.com/Microsoft/vscode-chrome-debug
        "webpack:///./~/*": "${webRoot}/node_modules/*",
        "webpack:///./*": "${webRoot}/*",
        "webpack:///*": "*",
        "webpack:///packages/*": "${webRoot}/*"
      }
    },
    {
      "name": "[Presentation] Tests: Backend",
      "presentation": {
        "group": "5_Presentation"
      },
      "cwd": "${workspaceFolder}/presentation/backend",
      "type": "pwa-node",
      "request": "launch",
      "program": "${workspaceFolder}/presentation/backend/node_modules/mocha/bin/_mocha",
      "args": [
        "--config",
        "../.mocharc.json",
        "--no-timeouts",
        "lib/test/**/*.test.js"
      ],
      "outFiles": [
        "${workspaceFolder}/{core,presentation}/*/lib/**/*.js"
      ]
    },
    {
      "name": "[Presentation] Tests: Common",
      "presentation": {
        "group": "5_Presentation"
      },
      "cwd": "${workspaceFolder}/presentation/common",
      "type": "pwa-node",
      "request": "launch",
      "program": "${workspaceFolder}/presentation/common/node_modules/mocha/bin/_mocha",
      "args": [
        "--config",
        "../.mocharc.json",
        "--no-timeouts",
        "lib/test/**/*.test.js"
      ],
      "outFiles": [
        "${workspaceFolder}/{core,presentation}/*/lib/**/*.js"
      ]
    },
    {
      "name": "[Presentation] Tests: Components",
      "presentation": {
        "group": "5_Presentation"
      },
      "cwd": "${workspaceFolder}/presentation/components",
      "type": "pwa-node",
      "request": "launch",
<<<<<<< HEAD
      "runtimeExecutable": "npm",
      "runtimeArgs": [
        "run",
        "test"
=======
      "program": "${workspaceFolder}/presentation/components/node_modules/mocha/bin/_mocha",
      "args": [
        "--config",
        "../.mocharc.json",
        "--no-timeouts",
        "-r",
        "ignore-styles",
        "-r",
        "jsdom-global/register",
        "lib/test/**/*.test.js"
>>>>>>> f45f1db6
      ],
      "outFiles": [
        "${workspaceFolder}/{core,ui,presentation}/*/lib/**/*.js"
      ]
    },
    {
      "name": "[Presentation] Tests: Frontend",
      "presentation": {
        "group": "5_Presentation"
      },
      "cwd": "${workspaceFolder}/presentation/frontend",
      "type": "pwa-node",
      "request": "launch",
      "program": "${workspaceFolder}/presentation/frontend/node_modules/mocha/bin/_mocha",
      "args": [
        "--config",
        "../.mocharc.json",
        "--no-timeouts",
        "-r",
        "jsdom-global/register",
<<<<<<< HEAD
        "lib/cjs/test/**/*.test.js"
=======
        "lib/test/**/*.test.js"
>>>>>>> f45f1db6
      ],
      "outFiles": [
        "${workspaceFolder}/{core,clients,presentation}/*/lib/**/*.js"
      ]
    },
    {
      "name": "[Presentation] Tests: Full Stack",
      "presentation": {
        "group": "5_Presentation"
      },
      "cwd": "${workspaceFolder}/full-stack-tests/presentation",
      "type": "pwa-node",
      "request": "launch",
<<<<<<< HEAD
      "runtimeExecutable": "npm",
      "runtimeArgs": [
        "run",
        "test"
=======
      "program": "${workspaceFolder}/full-stack-tests/presentation/node_modules/mocha/bin/_mocha",
      "args": [
        "-r",
        "jsdom-global/register",
        "-r",
        "ignore-styles",
        "lib/**/*.js"
>>>>>>> f45f1db6
      ],
      "env": {
        "NODE_ENV": "development",
      },
      "outFiles": [
        "${workspaceFolder}/{core,clients,ui,presentation}/*/lib/**/*.js",
        "${workspaceFolder}/full-stack-tests/presentation/lib/**/*.js"
      ]
    },
    {
      "name": "[Presentation] Tests: Testing",
      "presentation": {
        "group": "5_Presentation"
      },
      "cwd": "${workspaceFolder}/presentation/testing",
      "type": "pwa-node",
      "request": "launch",
      "program": "${workspaceFolder}/presentation/testing/node_modules/mocha/bin/_mocha",
      "args": [
        "--config",
        "../.mocharc.json",
        "--no-timeouts",
        "-r",
        "ignore-styles",
        "-r",
        "jsdom-global/register",
        "lib/test/**/*.test.js"
      ],
      "outFiles": [
        "${workspaceFolder}/{core,clients,ui,presentation}/*/lib/**/*.js"
      ]
    },
    // MISC
    {
      "name": "[example-code] app backend tests",
      "presentation": {
        "group": "6_Misc"
      },
      "cwd": "${workspaceFolder}/example-code/app",
      "type": "pwa-node",
      "request": "launch",
      "runtimeExecutable": "npm",
      "runtimeArgs": [
        "test"
      ],
      "outFiles": [
        "${workspaceFolder}/{core,clients}/*/lib/**/*.js",
        "${workspaceFolder}/example-code/app/lib/**/*.js"
      ]
    },
    {
      "name": "[example-code] backend snippet tests",
      "presentation": {
        "group": "6_Misc"
      },
      "cwd": "${workspaceFolder}/example-code/snippets",
      "type": "pwa-node",
      "request": "launch",
      "runtimeExecutable": "npm",
      "runtimeArgs": [
        "run",
        "test:backend"
      ],
      "outFiles": [
        "${workspaceFolder}/{core,clients}/*/lib/**/*.js",
        "${workspaceFolder}/example-code/snippets/lib/**/*.js"
      ]
    },
    {
      "name": "[perftests] Apply Changeset PerfTests",
      "presentation": {
        "group": "6_Misc"
      },
      "cwd": "${workspaceFolder}/core/backend",
      "type": "pwa-node",
      "request": "launch",
      "runtimeExecutable": "npm",
      "runtimeArgs": [
        "run",
        "perftest:cs"
      ],
      "outFiles": [
        "${workspaceFolder}/{core,clients}/*/lib/**/*.js"
      ]
    },
    {
      "name": "[perftests] CRUD PerfTests (Offline)",
      "presentation": {
        "group": "6_Misc"
      },
      "cwd": "${workspaceFolder}/core/backend",
      "type": "pwa-node",
      "request": "launch",
      "runtimeExecutable": "npm",
      "runtimeArgs": [
        "run",
        "perftest:crud"
      ],
      "outFiles": [
        "${workspaceFolder}/{core,clients}/*/lib/**/*.js"
      ]
    },
    {
      "name": "[perftests] SchemaDesign PerfTests (Offline)",
      "presentation": {
        "group": "6_Misc"
      },
      "cwd": "${workspaceFolder}/core/backend",
      "type": "pwa-node",
      "request": "launch",
      "runtimeExecutable": "npm",
      "runtimeArgs": [
        "run",
        "perftest:schema"
      ],
      "outFiles": [
        "${workspaceFolder}/{core,clients}/*/lib/**/*.js"
      ]
    },
    {
      "name": "imjs-importer.   See launch.json to give command line args",
      "presentation": {
        "group": "6_Misc"
      },
      "cwd": "${workspaceFolder}/test-apps/imjs-importer",
      "type": "pwa-node",
      "request": "launch",
      "program": "${workspaceFolder}/test-apps/imjs-importer/lib/byDirectory.js",
      "args": [
        "--input=d:/tmp/shaunSpaces/",
        "--output=d:/tmp/shaun.bim"
      ],
      "outputCapture": "std"
    },
    {
      "name": "imodel-from-geojson",
      "presentation": {
        "group": "6_Misc"
      },
      "cwd": "${workspaceFolder}/test-apps/imodel-from-geojson",
      "type": "pwa-node",
      "request": "launch",
      "program": "${workspaceFolder}/test-apps/imodel-from-geojson/lib/Main.js",
      "args": [
        "--input=${workspaceFolder}/test-apps/imodel-from-geojson/data/Neighborhoods_Philadelphia.geojson",
        "--output=${workspaceFolder}/test-apps/imodel-from-geojson/lib/Neighborhoods_Philadelphia.bim"
      ],
      "outFiles": [
        "${workspaceFolder}/test-apps/imodel-from-geojson/lib/**/*.js"
      ]
    },
    {
      "name": "imodel-transformer (app)",
      "presentation": {
        "group": "6_Misc"
      },
      "cwd": "${workspaceFolder}/test-apps/imodel-transformer",
      "type": "pwa-node",
      "request": "launch",
      "runtimeExecutable": "npm",
      "runtimeArgs": [ // NOTE: edit these to specify the command line arguments for the debugging session
        "start",
        "--",
        "--hub=qa",
        "--sourceContextId='ec002f93-f0c1-4ab3-a407-351848eba233'", // iModelJsIntegrationTest
        "--sourceIModelId='73c9d3f0-3a47-41d6-8d2a-c0b0e4099f6a'", // ReadOnlyTest
        "--targetFile='d:/tmp/test-target.bim'",
        "--logTransformer",
        "--logChangesets",
      ],
      "outFiles": [
        "${workspaceFolder}/test-apps/imodel-transformer/lib/**/*.js",
        "${workspaceFolder}/{core,clients}/*/lib/**/*.js"
      ]
    },
    {
      "name": "imodel-transformer (tests)",
      "presentation": {
        "group": "6_Misc"
      },
      "cwd": "${workspaceFolder}/test-apps/imodel-transformer",
      "type": "pwa-node",
      "request": "launch",
      "runtimeExecutable": "npm",
      "runtimeArgs": [
        "test"
      ],
      "outFiles": [
        "${workspaceFolder}/test-apps/imodel-transformer/lib/**/*.js",
        "${workspaceFolder}/{core,clients}/*/lib/**/*.js"
      ]
    },
    {
      "name": "OIDC Signin Tool Tests (Integration)",
      "presentation": {
        "group": "6_Misc"
      },
      "cwd": "${workspaceFolder}/tools/oidc-signin-tool",
      "type": "pwa-node",
      "request": "launch",
      "runtimeExecutable": "npm",
      "runtimeArgs": [
        "run",
        "test:integration"
      ],
      "outFiles": [
        "${workspaceFolder}/{core,clients,tools}/*/lib/**/*.js"
      ]
    },
    {
      "name": "synchro-schedule-importer",
      "presentation": {
        "group": "6_Misc"
      },
      "cwd": "${workspaceFolder}/test-apps/synchro-schedule-importer/",
      "type": "pwa-node",
      "request": "launch",
      "program": "${workspaceFolder}/test-apps/synchro-schedule-importer/lib/SynchroScheduleImporter.js",
      "outFiles": [
        "${workspaceFolder}/lib/**/*.js"
      ],
      "args": [
        "--input=${workspaceFolder}/test-apps/synchro-schedule-importer/lib/assets/proj.ibim",
        "--script=${workspaceFolder}/test-apps/synchro-schedule-importer/lib/assets/anim.json"
      ]
    },
    {
      "name": "Webpack Plugin Tests",
      "presentation": {
        "group": "6_Misc"
      },
      "cwd": "${workspaceFolder}/tools/webpack-core",
      "type": "pwa-node",
      "request": "launch",
      "runtimeExecutable": "npm",
      "runtimeArgs": [
        "test"
      ],
      "outFiles": [
        "${workspaceFolder}/lib/**/*.js"
      ]
    },
    // TEST APPS
    { /* PARTIAL */
      "name": "[BACKEND] ui-test-app (electron)",
      "presentation": {
        "hidden": true
      },
      "cwd": "${workspaceFolder}/test-apps/ui-test-app/",
      "type": "pwa-node",
      "request": "launch",
      "runtimeExecutable": "${workspaceFolder}/test-apps/ui-test-app/node_modules/.bin/electron",
      "runtimeArgs": [
        "${workspaceFolder}/test-apps/ui-test-app/lib/backend/main.js",
        "--remote-debugging-port=9223"
      ],
      "env": {
        "IMJS_LOG_LEVEL": "TRACE",
        "NODE_ENV": "development"
      },
      "outFiles": [
        "${workspaceFolder}/test-apps/ui-test-app/lib/**/*.js",
<<<<<<< HEAD
        "${workspaceFolder}/{core,clients,editor,presentation}/*/lib/**/*.js"
=======
        "${workspaceFolder}/{core,clients,presentation}/*/lib/**/*.js"
>>>>>>> f45f1db6
      ],
      "autoAttachChildProcesses": false,
      "attachSimplePort": 0,
      "outputCapture": "std",
      "cascadeTerminateToConfigurations": [
        "[FRONTEND] ui-test-app (electron)"
      ]
    },
    { /* PARTIAL */
      "name": "[FRONTEND] ui-test-app (electron)",
      "presentation": {
        "hidden": true
      },
      "type": "pwa-chrome",
      "request": "attach",
      "port": 9223,
      "outFiles": [
        "${workspaceFolder}/test-apps/ui-test-app/lib/**/*.js",
<<<<<<< HEAD
        "${workspaceFolder}/{core,clients,editor,ui,presentation}/*/lib/**/*.js"
=======
        "${workspaceFolder}/{core,clients,ui,presentation}/*/lib/**/*.js"
>>>>>>> f45f1db6
      ],
      "cascadeTerminateToConfigurations": [
        "[BACKEND] ui-test-app (electron)"
      ]
    },
    { /* PARTIAL */
      "name": "[BACKEND] ui-test-app (chrome)",
      "presentation": {
        "hidden": true
      },
      "cwd": "${workspaceFolder}/test-apps/ui-test-app",
      "type": "pwa-node",
      "request": "launch",
      "program": "${workspaceFolder}/test-apps/ui-test-app/lib/backend/main.js",
      "outFiles": [
        "${workspaceFolder}/test-apps/ui-test-app/lib/**/*.js",
<<<<<<< HEAD
        "${workspaceFolder}/{core,clients,editor,presentation}/*/lib/**/*.js"
=======
        "${workspaceFolder}/{core,clients,presentation}/*/lib/**/*.js"
>>>>>>> f45f1db6
      ],
      "cascadeTerminateToConfigurations": [
        "[FRONTEND] ui-test-app (chrome)"
      ]
    },
    { /* PARTIAL */
      "name": "[FRONTEND] ui-test-app (chrome)",
      "presentation": {
        "hidden": true
      },
      "type": "pwa-chrome",
      "request": "launch",
      "url": "http://localhost:3000/",
      "outFiles": [
        "${workspaceFolder}/test-apps/ui-test-app/lib/**/*.js",
<<<<<<< HEAD
        "${workspaceFolder}/{core,clients,editor,ui,presentation}/*/lib/**/*.js"
=======
        "${workspaceFolder}/{core,clients,ui,presentation}/*/lib/**/*.js"
>>>>>>> f45f1db6
      ],
      "cascadeTerminateToConfigurations": [
        "[BACKEND] ui-test-app (chrome)"
      ]
    },
    { /* PARTIAL */
      "name": "[BACKEND] display-test-app (chrome)",
      "presentation": {
        "hidden": true
      },
      "cwd": "${workspaceFolder}/test-apps/display-test-app",
      "type": "pwa-node",
      "request": "launch",
      "env": {
        "IMJS_LOG_LEVEL": "TRACE"
      },
      "program": "${workspaceFolder}/test-apps/display-test-app/lib/backend/WebMain.js",
      "outFiles": [
        "${workspaceFolder}/test-apps/display-test-app/lib/backend/**/*.js",
<<<<<<< HEAD
        "${workspaceFolder}/{core,clients,editor}/*/lib/**/*.js",
=======
        "${workspaceFolder}/{core,clients}/*/lib/**/*.js",
>>>>>>> f45f1db6
        "${workspaceFolder}/ui/abstract/lib/**/*.js"
      ],
      "cascadeTerminateToConfigurations": [
        "[FRONTEND] display-test-app (chrome)"
      ]
    },
    { /* PARTIAL */
      "name": "[FRONTEND] display-test-app (chrome)",
      "presentation": {
        "hidden": true
      },
      "type": "pwa-chrome",
      "request": "launch",
      "url": "http://localhost:3000",
      "outFiles": [
        "${workspaceFolder}/test-apps/display-test-app/lib/**/*.js",
<<<<<<< HEAD
        "${workspaceFolder}/{core,clients,editor}/*/lib/**/*.js",
=======
        "${workspaceFolder}/{core,clients}/*/lib/**/*.js",
>>>>>>> f45f1db6
        "${workspaceFolder}/ui/abstract/lib/**/*.js"
      ],
      "cascadeTerminateToConfigurations": [
        "[BACKEND] display-test-app (chrome)"
      ]
    },
    { /* PARTIAL */
      "name": "[BACKEND] display-test-app (electron)",
      "presentation": {
        "hidden": true
      },
      "cwd": "${workspaceFolder}/test-apps/display-test-app/",
      "type": "pwa-node",
      "request": "launch",
      "runtimeExecutable": "${workspaceFolder}/test-apps/display-test-app/node_modules/.bin/electron",
      "runtimeArgs": [
        "${workspaceFolder}/test-apps/display-test-app/lib/backend/DtaElectronMain.js",
        "--remote-debugging-port=9223"
      ],
      "env": {
        "IMJS_LOG_LEVEL": "TRACE",
        "IMJS_NO_DEV_TOOLS": "1",
        "NODE_ENV": "development"
      },
      "outFiles": [
        "${workspaceFolder}/test-apps/display-test-app/lib/backend/**/*.js",
<<<<<<< HEAD
        "${workspaceFolder}/{core,clients,editor}/*/lib/**/*.js",
=======
        "${workspaceFolder}/{core,clients}/*/lib/**/*.js",
>>>>>>> f45f1db6
        "${workspaceFolder}/ui/abstract/lib/**/*.js"
      ],
      "cascadeTerminateToConfigurations": [
        "[FRONTEND] display-test-app (electron)"
      ]
    },
    { /* PARTIAL */
      "name": "[FRONTEND] display-test-app (electron)",
      "presentation": {
        "hidden": true
      },
      "type": "pwa-chrome",
      "request": "attach",
      "port": 9223,
      "outFiles": [
        "${workspaceFolder}/test-apps/display-test-app/lib/**/*.js",
<<<<<<< HEAD
        "${workspaceFolder}/{core,clients,editor}/*/lib/**/*.js",
=======
        "${workspaceFolder}/{core,clients}/*/lib/**/*.js",
>>>>>>> f45f1db6
        "${workspaceFolder}/ui/abstract/lib/**/*.js"
      ],
      "cascadeTerminateToConfigurations": [
        "[BACKEND] display-test-app (electron)"
      ]
    },
    { /* PARTIAL */
      "name": "[BACKEND] display-performance-test-app (chrome)",
      "presentation": {
        "hidden": true
      },
      "cwd": "${workspaceFolder}/test-apps/display-performance-test-app",
      "type": "pwa-node",
      "request": "launch",
      "program": "${workspaceFolder}/test-apps/display-performance-test-app/lib/backend/WebMain.js",
      "outFiles": [
        "${workspaceFolder}/test-apps/display-performance-test-app/lib/{backend}/**/*.js",
        "${workspaceFolder}/{core,clients}/*/lib/**/*.js",
        "${workspaceFolder}/ui/abstract/lib/**/*.js"
      ],
      "cascadeTerminateToConfigurations": [
        "[FRONTEND] display-performance-test-app (chrome)"
      ]
    },
    { /* PARTIAL */
      "name": "[FRONTEND] display-performance-test-app (chrome)",
      "presentation": {
        "hidden": true
      },
      "type": "pwa-chrome",
      "request": "launch",
      "url": "http://localhost:3000",
      "outFiles": [
        "${workspaceFolder}/test-apps/display-performance-test-app/lib/{backend}/**/*.js",
        "${workspaceFolder}/{core,clients}/*/lib/**/*.js",
        "${workspaceFolder}/ui/abstract/lib/**/*.js"
      ],
      "cascadeTerminateToConfigurations": [
        "[BACKEND] display-performance-test-app (chrome)"
      ]
    },
    { /* PARTIAL */
      "name": "[BACKEND] presentation-test-app (chrome)",
      "presentation": {
        "hidden": true
      },
      "cwd": "${workspaceFolder}/test-apps/presentation-test-app",
      "type": "pwa-node",
      "request": "launch",
      "program": "${workspaceFolder}/test-apps/presentation-test-app/lib/backend/main.js",
      "outFiles": [
        "${workspaceFolder}/test-apps/presentation-test-app/lib/**/*.js",
        "${workspaceFolder}/{core,clients,presentation}/*/lib/**/*.js"
      ],
      "cascadeTerminateToConfigurations": [
        "[FRONTEND] presentation-test-app (chrome)"
      ]
    },
    { /* PARTIAL */
      "name": "[FRONTEND] presentation-test-app (chrome)",
      "presentation": {
        "hidden": true
      },
      "type": "pwa-chrome",
      "request": "launch",
      "url": "http://localhost:3000/",
      "outFiles": [
        "${workspaceFolder}/test-apps/presentation-test-app/lib/**/*.js",
        "${workspaceFolder}/{core,clients,ui,presentation}/*/lib/**/*.js"
      ],
      "cascadeTerminateToConfigurations": [
        "[BACKEND] presentation-test-app (chrome)"
      ]
    },
    { /* PARTIAL */
      "name": "[BACKEND] presentation-test-app (electron)",
      "presentation": {
        "hidden": true
      },
      "cwd": "${workspaceFolder}/test-apps/presentation-test-app/",
      "type": "pwa-node",
      "request": "launch",
      "runtimeExecutable": "${workspaceFolder}/test-apps/presentation-test-app/node_modules/.bin/electron",
      "runtimeArgs": [
        "${workspaceFolder}/test-apps/presentation-test-app/lib/backend/main.js",
        "--remote-debugging-port=9223"
      ],
      "env": {
        "NODE_ENV": "development"
      },
      "outFiles": [
        "${workspaceFolder}/test-apps/presentation-test-app/lib/backend/**/*.js",
        "${workspaceFolder}/{core,clients,presentation}/*/lib/**/*.js"
      ],
      "cascadeTerminateToConfigurations": [
        "[FRONTEND] presentation-test-app (electron)"
      ]
    },
    { /* PARTIAL */
      "name": "[FRONTEND] presentation-test-app (electron)",
      "presentation": {
        "hidden": true
      },
      "type": "pwa-chrome",
      "request": "attach",
      "port": 9223,
      "outFiles": [
        "${workspaceFolder}/test-apps/presentation-test-app/lib/**/*.js",
        "${workspaceFolder}/{core,clients,ui,presentation}/*/lib/**/*.js",
      ],
      "cascadeTerminateToConfigurations": [
        "[BACKEND] presentation-test-app (electron)"
      ]
    },
    // FULLSTACK TESTS
    { /* PARTIAL */
      "name": "[BACKEND] Full Stack Core Tests",
      "presentation": {
        "hidden": true
      },
      "cwd": "${workspaceFolder}/full-stack-tests/core/",
      "type": "pwa-node",
      "request": "launch",
      "runtimeExecutable": "npm",
      "runtimeArgs": [
        "run",
        "test:${input:integrationTestEnvironment}",
        "--",
        "--debug"
      ],
      "outFiles": [
        "${workspaceFolder}/full-stack-tests/core/lib/**/*.js",
        "${workspaceFolder}/{core,clients}/*/lib/**/*.js",
        "${workspaceFolder}/ui/abstract/lib/**/*.js",
        "${workspaceFolder}/tools/certa/lib/**/*.js"
      ],
      "outputCapture": "std",
      "attachSimplePort": 5858, // NB: This must match ports.debugging in full-stack-tests/core/certa.json
      "cascadeTerminateToConfigurations": [
        "[FRONTEND] Full Stack Core Tests"
      ]
    },
    { /* PARTIAL */
      "name": "[FRONTEND] Full Stack Core Tests",
      "presentation": {
        "hidden": true
      },
      "type": "pwa-chrome",
      "request": "attach",
      "port": 9223, // NB: This must match ports.frontendDebugging in full-stack-tests/core/certa.json
      "timeout": 200000,
      "outFiles": [
        "${workspaceFolder}/full-stack-tests/core/lib/**/*.js",
        "${workspaceFolder}/{core,clients}/*/lib/**/*.js",
        "${workspaceFolder}/tools/certa/lib/**/*.js"
      ],
      "cascadeTerminateToConfigurations": [
        "[BACKEND] Full Stack Core Tests"
      ]
    },
    { /* PARTIAL */
      "name": "[BACKEND] Full Stack Core Integration Tests",
      "presentation": {
        "hidden": true
      },
      "cwd": "${workspaceFolder}/full-stack-tests/core/",
      "type": "pwa-node",
      "request": "launch",
      "runtimeExecutable": "npm",
      "runtimeArgs": [
        "run",
        "test:integration:${input:integrationTestEnvironment}",
        "--",
        "--debug"
      ],
      "outFiles": [
        "${workspaceFolder}/full-stack-tests/core/lib/**/*.js",
        "${workspaceFolder}/{core,clients}/*/lib/**/*.js",
        "${workspaceFolder}/ui/abstract/lib/**/*.js",
        "${workspaceFolder}/tools/certa/lib/**/*.js"
      ],
      "outputCapture": "std",
      "attachSimplePort": 5858, // NB: This must match ports.debugging in full-stack-tests/core/certa.json
      "cascadeTerminateToConfigurations": [
        "[FRONTEND] Full Stack Core Integration Tests"
      ]
    },
    { /* PARTIAL */
      "name": "[FRONTEND] Full Stack IModelClient Integration Tests",
      "presentation": {
        "hidden": true
      },
      "type": "pwa-chrome",
      "request": "attach",
      "port": 9223, // NB: This must match ports.frontendDebugging in full-stack-tests/core/certa.json
      "timeout": 200000,
      "outFiles": [
        "${workspaceFolder}/full-stack-tests/imodelhub-client/lib/**/*.js",
        "${workspaceFolder}/{core,clients}/*/lib/**/*.js",
        "${workspaceFolder}/tools/certa/lib/**/*.js"
      ],
      "cascadeTerminateToConfigurations": [
        "[BACKEND] Full Stack IModelClient Integration Tests"
      ]
    },
    { /* PARTIAL */
      "name": "[BACKEND] Full Stack IModelClient Integration Tests",
      "presentation": {
        "hidden": true
      },
      "cwd": "${workspaceFolder}/full-stack-tests/native-app/",
      "type": "pwa-node",
      "request": "launch",
      "runtimeExecutable": "npm",
      "runtimeArgs": [
        "run",
        "test:integration:electron",
        "--",
        "--debug"
      ],
      "outFiles": [
        "${workspaceFolder}/full-stack-tests/imodelhub-client/lib/**/*.js",
        "${workspaceFolder}/{core,clients}/*/lib/**/*.js",
        "${workspaceFolder}/tools/certa/lib/**/*.js"
      ],
      "outputCapture": "std",
      "attachSimplePort": 5858, // NB: This must match ports.debugging in full-stack-tests/native-app/certa.json
      "cascadeTerminateToConfigurations": [
        "[FRONTEND] Full Stack IModelClient Integration Tests"
      ]
    },
    { /* PARTIAL */
      "name": "[FRONTEND] Full Stack Core Integration Tests",
      "presentation": {
        "hidden": true
      },
      "type": "pwa-chrome",
      "request": "attach",
      "port": 9223, // NB: This must match ports.frontendDebugging in full-stack-tests/core/certa.json
      "timeout": 200000,
      "outFiles": [
        "${workspaceFolder}/full-stack-tests/core/lib/**/*.js",
        "${workspaceFolder}/{core,clients}/*/lib/**/*.js",
        "${workspaceFolder}/ui/abstract/lib/**/*.js",
        "${workspaceFolder}/tools/certa/lib/**/*.js"
      ],
      "cascadeTerminateToConfigurations": [
        "[BACKEND] Full Stack Core Integration Tests"
      ]
    },
    { /* PARTIAL */
<<<<<<< HEAD
      "name": "[BACKEND] Full Stack NativeApp Integration Tests",
      "presentation": {
        "hidden": true
      },
      "cwd": "${workspaceFolder}/full-stack-tests/native-app/",
      "type": "pwa-node",
      "request": "launch",
      "runtimeExecutable": "npm",
      "runtimeArgs": [
        "run",
        "test:integration:electron",
        "--",
        "--debug"
      ],
      "outFiles": [
        "${workspaceFolder}/full-stack-tests/native-app/lib/**/*.js",
        "${workspaceFolder}/{core,clients}/*/lib/**/*.js",
        "${workspaceFolder}/ui/abstract/lib/**/*.js",
        "${workspaceFolder}/tools/certa/lib/**/*.js"
      ],
      "outputCapture": "std",
      "attachSimplePort": 5858, // NB: This must match ports.debugging in full-stack-tests/native-app/certa.json
      "cascadeTerminateToConfigurations": [
        "[FRONTEND] Full Stack NativeApp Integration Tests"
      ]
    },
    { /* PARTIAL */
      "name": "[FRONTEND] Full Stack NativeApp Integration Tests",
      "presentation": {
        "hidden": true
      },
      "type": "pwa-chrome",
      "request": "attach",
      "port": 9223, // NB: This must match ports.frontendDebugging in full-stack-tests/native-app/certa.json
      "timeout": 200000,
      "outFiles": [
        "${workspaceFolder}/full-stack-tests/native-app/lib/**/*.js",
        "${workspaceFolder}/{core,clients}/*/lib/**/*.js",
        "${workspaceFolder}/ui/abstract/lib/**/*.js",
        "${workspaceFolder}/tools/certa/lib/**/*.js"
      ],
      "cascadeTerminateToConfigurations": [
        "[BACKEND] Full Stack NativeApp Integration Tests"
      ]
    },
    { /* PARTIAL */
      "name": "[BACKEND] Full Stack NativeApp Tests",
      "presentation": {
        "hidden": true
      },
      "cwd": "${workspaceFolder}/full-stack-tests/native-app/",
      "type": "pwa-node",
      "request": "launch",
      "runtimeExecutable": "npm",
      "runtimeArgs": [
        "run",
        "test:electron",
        "--",
        "--debug"
      ],
      "outFiles": [
        "${workspaceFolder}/full-stack-tests/native-app/lib/**/*.js",
        "${workspaceFolder}/{core,clients}/*/lib/**/*.js",
        "${workspaceFolder}/ui/abstract/lib/**/*.js",
        "${workspaceFolder}/tools/certa/lib/**/*.js"
      ],
      "outputCapture": "std",
      "attachSimplePort": 5858, // NB: This must match ports.debugging in full-stack-tests/native-app/certa.json
      "cascadeTerminateToConfigurations": [
        "[FRONTEND] Full Stack NativeApp Tests"
      ]
    },
    { /* PARTIAL */
      "name": "[FRONTEND] Full Stack NativeApp Tests",
      "presentation": {
        "hidden": true
      },
      "type": "pwa-chrome",
      "request": "attach",
      "port": 9223, // NB: This must match ports.frontendDebugging in full-stack-tests/native-app/certa.json
      "timeout": 200000,
      "outFiles": [
        "${workspaceFolder}/full-stack-tests/native-app/lib/**/*.js",
        "${workspaceFolder}/{core,clients}/*/lib/**/*.js",
        "${workspaceFolder}/ui/abstract/lib/**/*.js",
        "${workspaceFolder}/tools/certa/lib/**/*.js"
      ],
      "cascadeTerminateToConfigurations": [
        "[BACKEND] Full Stack NativeApp Tests"
      ]
    },
    { /* PARTIAL */
=======
>>>>>>> f45f1db6
      "name": "[BACKEND] Full Stack RPC Tests",
      "presentation": {
        "hidden": true
      },
      "cwd": "${workspaceFolder}/full-stack-tests/rpc/",
      "type": "pwa-node",
      "request": "launch",
      "runtimeExecutable": "npm",
      "runtimeArgs": [
        "run",
        "test:${input:rpcTestEnvironment}",
        "--",
        "--debug"
      ],
      "outFiles": [
        "${workspaceFolder}/full-stack-tests/rpc/lib/**/*.js",
        "${workspaceFolder}/core/*/lib/**/*.js",
        "${workspaceFolder}/tools/certa/lib/**/*.js"
      ],
      "outputCapture": "std",
      "attachSimplePort": 5858, // NB: This must match ports.debugging in full-stack-tests/rpc/certa.json
      "cascadeTerminateToConfigurations": [
        "[FRONTEND] Full Stack RPC Tests"
      ]
    },
    { /* PARTIAL */
      "name": "[FRONTEND] Full Stack RPC Tests",
      "presentation": {
        "hidden": true
      },
      "type": "pwa-chrome",
      "request": "attach",
      "port": 9223, // NB: This must match ports.frontendDebugging in full-stack-tests/rpc/certa.json
      "timeout": 200000,
      "outFiles": [
        "${workspaceFolder}/full-stack-tests/rpc/lib/**/*.js",
        "${workspaceFolder}/core/*/lib/**/*.js",
        "${workspaceFolder}/tools/certa/lib/**/*.js"
      ],
      "cascadeTerminateToConfigurations": [
        "[BACKEND] Full Stack RPC Tests"
      ]
    },
    { /* PARTIAL */
      "name": "[NODE] Certa Test Runner for Full Stack RPC Interface Tests",
      "presentation": {
        "hidden": true
      },
      "cwd": "${workspaceFolder}/full-stack-tests/rpc-interface/",
      "type": "pwa-node",
      "request": "launch",
      "runtimeExecutable": "npm",
      "runtimeArgs": [
        "run",
        "test:integration:chrome",
        "--",
        "--debug"
      ],
      "outFiles": [
        "${workspaceFolder}/full-stack-tests/rpc-interface/lib/**/*.js",
        "${workspaceFolder}/{core,clients}/*/lib/**/*.js",
        "${workspaceFolder}/tools/certa/lib/**/*.js"
      ],
      "outputCapture": "std",
      "attachSimplePort": 5858, // NB: This must match ports.debugging in full-stack-tests/rpc-interface/certa.json
      "cascadeTerminateToConfigurations": [
        "[BACKEND] Local Backend for Full Stack RPC Interface Tests",
        "[FRONTEND] Full Stack RPC Interface Tests"
      ]
    },
    { /* PARTIAL */
      "name": "[BACKEND] Local Backend for Full Stack RPC Interface Tests",
      "presentation": {
        "hidden": true
      },
      "cwd": "${workspaceFolder}/full-stack-tests/rpc-interface/",
      "type": "pwa-node",
      "request": "launch",
      "program": "${workspaceFolder}/full-stack-tests/rpc-interface/lib/test/backend.js",
      "outFiles": [
        "${workspaceFolder}/full-stack-tests/rpc-interface/lib/**/*.js",
        "${workspaceFolder}/{core,clients}/*/lib/**/*.js",
        "${workspaceFolder}/tools/certa/lib/**/*.js"
      ],
      "cascadeTerminateToConfigurations": [
        "[NODE] Certa Test Runner for Full Stack RPC Interface Tests",
        "[FRONTEND] Full Stack RPC Interface Tests"
      ]
    },
    { /* PARTIAL */
      "name": "[FRONTEND] Full Stack RPC Interface Tests",
      "presentation": {
        "hidden": true
      },
      "type": "pwa-chrome",
      "request": "attach",
      "port": 9223, // NB: This must match ports.frontendDebugging in full-stack-tests/rpc-interface/certa.json
      "timeout": 200000,
      "outFiles": [
        "${workspaceFolder}/full-stack-tests/rpc-interface/lib/**/*.js",
        "${workspaceFolder}/{core,clients}/*/lib/**/*.js",
        "${workspaceFolder}/tools/certa/lib/**/*.js"
      ],
      "cascadeTerminateToConfigurations": [
        "[NODE] Certa Test Runner for Full Stack RPC Interface Tests",
        "[BACKEND] Local Backend for Full Stack RPC Interface Tests"
      ]
    },
    {
      "name": "eslint rule test @bentley/no-internal-barrel-imports",
      "presentation": {
        "group": "6_Misc"
      },
      "cwd": "${workspaceFolder}/tools/eslint-plugin",
      "type": "pwa-node",
      "request": "launch",
      "program": "${workspaceFolder}/tools/eslint-plugin/node_modules/mocha/bin/_mocha",
      "args": [
        "${workspaceFolder}/tools/eslint-plugin/tests/no-internal-barrel-imports.js",
        "--timeout 50000" // for easier debugging
      ],
      "console": "integratedTerminal",
    }
  ],
  "compounds": [
    {
      "name": "Frontend Tests",
      "presentation": {
        "group": "0_CoreTests",
        "order": 2
      },
      "configurations": [
        "[BROWSER] Frontend Tests",
        "[NODE] Certa Test Runner for Frontend Tests"
      ]
    },
    {
      "name": "HyperModeling Tests",
      "presentation": {
        "group": "0_CoreTests",
        "order": 4
      },
      "configurations": [
        "[BROWSER] HyperModeling Tests",
        "[NODE] Certa Test Runner for HyperModeling Tests"
      ]
    },
    {
      "name": "Markup Tests",
      "presentation": {
        "group": "0_CoreTests",
        "order": 6
      },
      "configurations": [
        "[BROWSER] Markup Tests",
        "[NODE] Certa Test Runner for Markup Tests"
      ]
    },
    {
      "name": "display-test-app (chrome)",
      "presentation": {
        "group": "1_TestApps",
        "order": 1
      },
      "configurations": [
        "[BACKEND] display-test-app (chrome)",
        "[FRONTEND] display-test-app (chrome)"
      ]
    },
    {
      "name": "display-test-app (electron)",
      "presentation": {
        "group": "1_TestApps",
        "order": 1
      },
      "configurations": [
        "[BACKEND] display-test-app (electron)",
        "[FRONTEND] display-test-app (electron)"
      ]
    },
    {
      "name": "display-performance-test-app (chrome)",
      "presentation": {
        "group": "1_TestApps",
        "order": 1
      },
      "configurations": [
        "[BACKEND] display-performance-test-app (chrome)",
        "[FRONTEND] display-performance-test-app (chrome)"
      ]
    },
    {
      "name": "ui-test-app (chrome)",
      "presentation": {
        "group": "1_TestApps",
        "order": 1
      },
      "configurations": [
        "[BACKEND] ui-test-app (chrome)",
        "[FRONTEND] ui-test-app (chrome)"
      ]
    },
    {
      "name": "ui-test-app (electron)",
      "presentation": {
        "group": "1_TestApps",
        "order": 1
      },
      "configurations": [
        "[BACKEND] ui-test-app (electron)",
        "[FRONTEND] ui-test-app (electron)"
      ]
    },
    {
      "name": "presentation-test-app (chrome)",
      "presentation": {
        "group": "1_TestApps",
        "order": 1
      },
      "configurations": [
        "[BACKEND] presentation-test-app (chrome)",
        "[FRONTEND] presentation-test-app (chrome)"
      ]
    },
    {
      "name": "presentation-test-app (electron)",
      "presentation": {
        "group": "1_TestApps",
        "order": 1
      },
      "configurations": [
        "[BACKEND] presentation-test-app (electron)",
        "[FRONTEND] presentation-test-app (electron)"
      ]
    },
    {
      "name": "Full Stack Core Tests",
      "presentation": {
        "group": "2_FullStackTests",
        "order": 1
      },
      "configurations": [
        "[FRONTEND] Full Stack Core Tests",
        "[BACKEND] Full Stack Core Tests"
      ]
    },
    {
      "name": "Full Stack Core Integration Tests",
      "presentation": {
        "group": "2_FullStackTests",
        "order": 1
      },
      "configurations": [
        "[FRONTEND] Full Stack Core Integration Tests",
        "[BACKEND] Full Stack Core Integration Tests"
      ]
    },
    {
      "name": "Full Stack IModelClient Integration Tests",
      "presentation": {
        "group": "2_FullStackTests",
        "order": 1
      },
      "configurations": [
        "[BACKEND] Full Stack IModelClient Integration Tests",
        "[FRONTEND] Full Stack IModelClient Integration Tests"
      ]
    },
    {
<<<<<<< HEAD
      "name": "Full Stack NativeApp Integration Tests",
      "presentation": {
        "group": "2_FullStackTests",
        "order": 1
      },
      "configurations": [
        "[BACKEND] Full Stack NativeApp Integration Tests",
        "[FRONTEND] Full Stack NativeApp Integration Tests"
      ]
    },
    {
      "name": "Full Stack NativeApp Tests",
      "presentation": {
        "group": "2_FullStackTests",
        "order": 1
      },
      "configurations": [
        "[BACKEND] Full Stack NativeApp Tests",
        "[FRONTEND] Full Stack NativeApp Tests"
      ]
    },
    {
=======
>>>>>>> f45f1db6
      "name": "Full Stack RPC Tests",
      "presentation": {
        "group": "2_FullStackTests",
        "order": 1
      },
      "configurations": [
        "[FRONTEND] Full Stack RPC Tests",
        "[BACKEND] Full Stack RPC Tests"
      ]
    },
    {
      "name": "Full Stack RPC Interface Tests",
      "presentation": {
        "group": "2_FullStackTests",
        "order": 1
      },
      "configurations": [
        "[NODE] Certa Test Runner for Full Stack RPC Interface Tests",
        "[BACKEND] Local Backend for Full Stack RPC Interface Tests",
        "[FRONTEND] Full Stack RPC Interface Tests"
      ]
    },
    {
      "name": "Clients Tests (Integration)",
      "presentation": {
        "group": "3_ClientsTests",
        "order": 2
      },
      "configurations": [
        "[NODE] Certa Test Runner for Clients Tests",
        "[BROWSER] Clients Tests"
      ]
    },
<<<<<<< HEAD
    {
      "name": "Extension Client Tests (Integration)",
      "presentation": {
        "group": "3_ClientsTests",
        "order": 2
      },
      "configurations": [
        "[BROWSER] Extension Client Tests (Integration)",
        "[NODE] Certa Test Runner for Extension Client Tests (Integration)"
      ]
    }
=======
>>>>>>> f45f1db6
  ],
  "inputs": [
    {
      "id": "integrationTestEnvironment",
      "description": "Select test frontend environment",
      "type": "pickString",
      "default": "chrome",
      "options": [
        "chrome",
        "electron"
      ]
    },
    {
      "id": "rpcTestEnvironment",
      "description": "Select RPC integration test environment",
      "type": "pickString",
      "default": "chrome",
      "options": [
        "chrome",
        "electron",
        "direct"
      ]
    },
    {
      "id": "client-lib",
      "description": "Select client library to debug",
      "type": "pickString",
      "options": [
<<<<<<< HEAD
=======
        "product-settings",
>>>>>>> f45f1db6
        "itwin-registry"
      ]
    }
  ]
}<|MERGE_RESOLUTION|>--- conflicted
+++ resolved
@@ -20,11 +20,7 @@
         "group": "0_CoreTests",
         "order": 1
       },
-<<<<<<< HEAD
-      "cwd": "${workspaceFolder}/core/backend/",
-=======
       "cwd": "${workspaceFolder}/full-stack-tests/backend/",
->>>>>>> f45f1db6
       "type": "pwa-node",
       "request": "launch",
       "runtimeExecutable": "npm",
@@ -33,19 +29,11 @@
         "test:integration"
       ],
       "outFiles": [
-<<<<<<< HEAD
-        "${workspaceFolder}/core/backend/lib/**/*.js"
-      ]
-    },
-    {
-      "name": "Backend Tests (Standalone)",
-=======
         "${workspaceFolder}/{core,clients,full-stack-tests}/*/lib/**/*.js"
       ]
     },
     {
       "name": "Backend Tests",
->>>>>>> f45f1db6
       "presentation": {
         "group": "0_CoreTests",
         "order": 1
@@ -353,46 +341,7 @@
         "${workspaceFolder}/{core,clients}/*/lib/**/*.js"
       ]
     },
-<<<<<<< HEAD
-    {
-      "name": "Map Layers Tests",
-      "presentation": {
-        "group": "0_CoreTests",
-        "order": 7
-      },
-      "cwd": "${workspaceFolder}/extensions/map-layers",
-      "type": "pwa-node",
-      "request": "launch",
-      "runtimeExecutable": "npm",
-      "runtimeArgs": [
-        "test"
-      ],
-      "outFiles": [
-        "${workspaceFolder}/{core,extensions}/*/lib/**/*.js"
-      ]
-    },
     // CLIENTS TESTS
-    {
-      "name": "Backend iTwin Client Tests (Integration)",
-      "presentation": {
-        "group": "3_ClientsTests",
-        "order": 1
-      },
-      "cwd": "${workspaceFolder}/core/backend-itwin-client",
-      "type": "pwa-node",
-      "request": "launch",
-      "runtimeExecutable": "npm",
-      "runtimeArgs": [
-        "run",
-        "test:integration"
-      ],
-      "outFiles": [
-        "${workspaceFolder}/{core,clients}/*/lib/**/*.js"
-      ]
-    },
-=======
-    // CLIENTS TESTS
->>>>>>> f45f1db6
     { /* PARTIAL */
       "name": "[NODE] Certa Test Runner for Clients Tests",
       "presentation": {
@@ -435,51 +384,6 @@
         "[NODE] Certa Test Runner for Clients Tests"
       ]
     },
-<<<<<<< HEAD
-    { /* PARTIAL */
-      "name": "[NODE] Certa Test Runner for Extension Client Tests (Integration)",
-      "presentation": {
-        "hidden": true
-      },
-      "cwd": "${workspaceFolder}/clients/extension",
-      "type": "pwa-node",
-      "request": "launch",
-      "runtimeExecutable": "npm",
-      "runtimeArgs": [
-        "run",
-        "test:integration:chrome",
-        "--",
-        "--debug"
-      ],
-      "outFiles": [
-        "${workspaceFolder}/{core,clients}/*/lib/**/*.js",
-        "${workspaceFolder}/tools/certa/lib/**/*.js"
-      ],
-      "outputCapture": "std",
-      "attachSimplePort": 5858, // NB: This must match ports.debugging in clients/extension/certa.json
-      "cascadeTerminateToConfigurations": [
-        "[BROWSER] Extension Client Tests (Integration)"
-      ]
-    },
-    { /* PARTIAL */
-      "name": "[BROWSER] Extension Client Tests (Integration)",
-      "presentation": {
-        "hidden": true
-      },
-      "type": "pwa-chrome",
-      "request": "attach",
-      "port": 9223, // NB: This must match ports.frontendDebugging in clients/extension/certa.json
-      "timeout": 20000,
-      "outFiles": [
-        "${workspaceFolder}/{core,clients}/*/lib/**/*.js",
-        "${workspaceFolder}/tools/certa/lib/**/*.js"
-      ],
-      "cascadeTerminateToConfigurations": [
-        "[NODE] Certa Test Runner for Extension Client Tests (Integration)"
-      ]
-    },
-=======
->>>>>>> f45f1db6
     {
       "name": "iModelHub Client Tests (iModelBank)",
       "presentation": {
@@ -553,26 +457,6 @@
         "${workspaceFolder}/{core,clients}/*/lib/**/*.js"
       ]
     },
-<<<<<<< HEAD
-    {
-      "name": "Backend iTwin Client Tests (Offline)",
-      "presentation": {
-        "group": "3_ClientsTests",
-        "order": 3
-      },
-      "cwd": "${workspaceFolder}/core/backend-itwin-client",
-      "type": "pwa-node",
-      "request": "launch",
-      "runtimeExecutable": "npm",
-      "runtimeArgs": [
-        "test"
-      ],
-      "outFiles": [
-        "${workspaceFolder}/{core,clients}/*/lib/**/*.js"
-      ]
-    },
-=======
->>>>>>> f45f1db6
     // UI TESTS
     {
       "name": "[UI] Tests: Abstract",
@@ -605,19 +489,12 @@
       "cwd": "${workspaceFolder}/ui/components",
       "type": "pwa-node",
       "request": "launch",
-<<<<<<< HEAD
-      "runtimeExecutable": "npm",
-      "runtimeArgs": [
-        "run",
-        "test"
-=======
       "program": "${workspaceFolder}/ui/components/node_modules/mocha/bin/_mocha",
       "args": [
         "--config",
         "../.mocharc.json",
         "--no-timeouts",
         "lib/test/**/*.test.js"
->>>>>>> f45f1db6
       ],
       "skipFiles": [
         "<node_internals>/**/*.js",
@@ -659,11 +536,7 @@
         "--config",
         "../.mocharc.json",
         "--no-timeouts",
-<<<<<<< HEAD
         "lib/cjs/test/**/*.test.js"
-=======
-        "lib/test/**/*.test.js"
->>>>>>> f45f1db6
       ],
       "outFiles": [
         "${workspaceFolder}/{core,ui}/*/lib/**/*.js"
@@ -775,12 +648,6 @@
       "cwd": "${workspaceFolder}/presentation/components",
       "type": "pwa-node",
       "request": "launch",
-<<<<<<< HEAD
-      "runtimeExecutable": "npm",
-      "runtimeArgs": [
-        "run",
-        "test"
-=======
       "program": "${workspaceFolder}/presentation/components/node_modules/mocha/bin/_mocha",
       "args": [
         "--config",
@@ -791,7 +658,6 @@
         "-r",
         "jsdom-global/register",
         "lib/test/**/*.test.js"
->>>>>>> f45f1db6
       ],
       "outFiles": [
         "${workspaceFolder}/{core,ui,presentation}/*/lib/**/*.js"
@@ -812,11 +678,7 @@
         "--no-timeouts",
         "-r",
         "jsdom-global/register",
-<<<<<<< HEAD
         "lib/cjs/test/**/*.test.js"
-=======
-        "lib/test/**/*.test.js"
->>>>>>> f45f1db6
       ],
       "outFiles": [
         "${workspaceFolder}/{core,clients,presentation}/*/lib/**/*.js"
@@ -830,12 +692,6 @@
       "cwd": "${workspaceFolder}/full-stack-tests/presentation",
       "type": "pwa-node",
       "request": "launch",
-<<<<<<< HEAD
-      "runtimeExecutable": "npm",
-      "runtimeArgs": [
-        "run",
-        "test"
-=======
       "program": "${workspaceFolder}/full-stack-tests/presentation/node_modules/mocha/bin/_mocha",
       "args": [
         "-r",
@@ -843,7 +699,6 @@
         "-r",
         "ignore-styles",
         "lib/**/*.js"
->>>>>>> f45f1db6
       ],
       "env": {
         "NODE_ENV": "development",
@@ -1106,11 +961,7 @@
       },
       "outFiles": [
         "${workspaceFolder}/test-apps/ui-test-app/lib/**/*.js",
-<<<<<<< HEAD
         "${workspaceFolder}/{core,clients,editor,presentation}/*/lib/**/*.js"
-=======
-        "${workspaceFolder}/{core,clients,presentation}/*/lib/**/*.js"
->>>>>>> f45f1db6
       ],
       "autoAttachChildProcesses": false,
       "attachSimplePort": 0,
@@ -1129,11 +980,7 @@
       "port": 9223,
       "outFiles": [
         "${workspaceFolder}/test-apps/ui-test-app/lib/**/*.js",
-<<<<<<< HEAD
         "${workspaceFolder}/{core,clients,editor,ui,presentation}/*/lib/**/*.js"
-=======
-        "${workspaceFolder}/{core,clients,ui,presentation}/*/lib/**/*.js"
->>>>>>> f45f1db6
       ],
       "cascadeTerminateToConfigurations": [
         "[BACKEND] ui-test-app (electron)"
@@ -1150,11 +997,7 @@
       "program": "${workspaceFolder}/test-apps/ui-test-app/lib/backend/main.js",
       "outFiles": [
         "${workspaceFolder}/test-apps/ui-test-app/lib/**/*.js",
-<<<<<<< HEAD
         "${workspaceFolder}/{core,clients,editor,presentation}/*/lib/**/*.js"
-=======
-        "${workspaceFolder}/{core,clients,presentation}/*/lib/**/*.js"
->>>>>>> f45f1db6
       ],
       "cascadeTerminateToConfigurations": [
         "[FRONTEND] ui-test-app (chrome)"
@@ -1170,11 +1013,7 @@
       "url": "http://localhost:3000/",
       "outFiles": [
         "${workspaceFolder}/test-apps/ui-test-app/lib/**/*.js",
-<<<<<<< HEAD
         "${workspaceFolder}/{core,clients,editor,ui,presentation}/*/lib/**/*.js"
-=======
-        "${workspaceFolder}/{core,clients,ui,presentation}/*/lib/**/*.js"
->>>>>>> f45f1db6
       ],
       "cascadeTerminateToConfigurations": [
         "[BACKEND] ui-test-app (chrome)"
@@ -1194,11 +1033,7 @@
       "program": "${workspaceFolder}/test-apps/display-test-app/lib/backend/WebMain.js",
       "outFiles": [
         "${workspaceFolder}/test-apps/display-test-app/lib/backend/**/*.js",
-<<<<<<< HEAD
         "${workspaceFolder}/{core,clients,editor}/*/lib/**/*.js",
-=======
-        "${workspaceFolder}/{core,clients}/*/lib/**/*.js",
->>>>>>> f45f1db6
         "${workspaceFolder}/ui/abstract/lib/**/*.js"
       ],
       "cascadeTerminateToConfigurations": [
@@ -1215,11 +1050,7 @@
       "url": "http://localhost:3000",
       "outFiles": [
         "${workspaceFolder}/test-apps/display-test-app/lib/**/*.js",
-<<<<<<< HEAD
         "${workspaceFolder}/{core,clients,editor}/*/lib/**/*.js",
-=======
-        "${workspaceFolder}/{core,clients}/*/lib/**/*.js",
->>>>>>> f45f1db6
         "${workspaceFolder}/ui/abstract/lib/**/*.js"
       ],
       "cascadeTerminateToConfigurations": [
@@ -1246,11 +1077,7 @@
       },
       "outFiles": [
         "${workspaceFolder}/test-apps/display-test-app/lib/backend/**/*.js",
-<<<<<<< HEAD
         "${workspaceFolder}/{core,clients,editor}/*/lib/**/*.js",
-=======
-        "${workspaceFolder}/{core,clients}/*/lib/**/*.js",
->>>>>>> f45f1db6
         "${workspaceFolder}/ui/abstract/lib/**/*.js"
       ],
       "cascadeTerminateToConfigurations": [
@@ -1267,11 +1094,7 @@
       "port": 9223,
       "outFiles": [
         "${workspaceFolder}/test-apps/display-test-app/lib/**/*.js",
-<<<<<<< HEAD
         "${workspaceFolder}/{core,clients,editor}/*/lib/**/*.js",
-=======
-        "${workspaceFolder}/{core,clients}/*/lib/**/*.js",
->>>>>>> f45f1db6
         "${workspaceFolder}/ui/abstract/lib/**/*.js"
       ],
       "cascadeTerminateToConfigurations": [
@@ -1523,101 +1346,6 @@
       ]
     },
     { /* PARTIAL */
-<<<<<<< HEAD
-      "name": "[BACKEND] Full Stack NativeApp Integration Tests",
-      "presentation": {
-        "hidden": true
-      },
-      "cwd": "${workspaceFolder}/full-stack-tests/native-app/",
-      "type": "pwa-node",
-      "request": "launch",
-      "runtimeExecutable": "npm",
-      "runtimeArgs": [
-        "run",
-        "test:integration:electron",
-        "--",
-        "--debug"
-      ],
-      "outFiles": [
-        "${workspaceFolder}/full-stack-tests/native-app/lib/**/*.js",
-        "${workspaceFolder}/{core,clients}/*/lib/**/*.js",
-        "${workspaceFolder}/ui/abstract/lib/**/*.js",
-        "${workspaceFolder}/tools/certa/lib/**/*.js"
-      ],
-      "outputCapture": "std",
-      "attachSimplePort": 5858, // NB: This must match ports.debugging in full-stack-tests/native-app/certa.json
-      "cascadeTerminateToConfigurations": [
-        "[FRONTEND] Full Stack NativeApp Integration Tests"
-      ]
-    },
-    { /* PARTIAL */
-      "name": "[FRONTEND] Full Stack NativeApp Integration Tests",
-      "presentation": {
-        "hidden": true
-      },
-      "type": "pwa-chrome",
-      "request": "attach",
-      "port": 9223, // NB: This must match ports.frontendDebugging in full-stack-tests/native-app/certa.json
-      "timeout": 200000,
-      "outFiles": [
-        "${workspaceFolder}/full-stack-tests/native-app/lib/**/*.js",
-        "${workspaceFolder}/{core,clients}/*/lib/**/*.js",
-        "${workspaceFolder}/ui/abstract/lib/**/*.js",
-        "${workspaceFolder}/tools/certa/lib/**/*.js"
-      ],
-      "cascadeTerminateToConfigurations": [
-        "[BACKEND] Full Stack NativeApp Integration Tests"
-      ]
-    },
-    { /* PARTIAL */
-      "name": "[BACKEND] Full Stack NativeApp Tests",
-      "presentation": {
-        "hidden": true
-      },
-      "cwd": "${workspaceFolder}/full-stack-tests/native-app/",
-      "type": "pwa-node",
-      "request": "launch",
-      "runtimeExecutable": "npm",
-      "runtimeArgs": [
-        "run",
-        "test:electron",
-        "--",
-        "--debug"
-      ],
-      "outFiles": [
-        "${workspaceFolder}/full-stack-tests/native-app/lib/**/*.js",
-        "${workspaceFolder}/{core,clients}/*/lib/**/*.js",
-        "${workspaceFolder}/ui/abstract/lib/**/*.js",
-        "${workspaceFolder}/tools/certa/lib/**/*.js"
-      ],
-      "outputCapture": "std",
-      "attachSimplePort": 5858, // NB: This must match ports.debugging in full-stack-tests/native-app/certa.json
-      "cascadeTerminateToConfigurations": [
-        "[FRONTEND] Full Stack NativeApp Tests"
-      ]
-    },
-    { /* PARTIAL */
-      "name": "[FRONTEND] Full Stack NativeApp Tests",
-      "presentation": {
-        "hidden": true
-      },
-      "type": "pwa-chrome",
-      "request": "attach",
-      "port": 9223, // NB: This must match ports.frontendDebugging in full-stack-tests/native-app/certa.json
-      "timeout": 200000,
-      "outFiles": [
-        "${workspaceFolder}/full-stack-tests/native-app/lib/**/*.js",
-        "${workspaceFolder}/{core,clients}/*/lib/**/*.js",
-        "${workspaceFolder}/ui/abstract/lib/**/*.js",
-        "${workspaceFolder}/tools/certa/lib/**/*.js"
-      ],
-      "cascadeTerminateToConfigurations": [
-        "[BACKEND] Full Stack NativeApp Tests"
-      ]
-    },
-    { /* PARTIAL */
-=======
->>>>>>> f45f1db6
       "name": "[BACKEND] Full Stack RPC Tests",
       "presentation": {
         "hidden": true
@@ -1887,31 +1615,6 @@
       ]
     },
     {
-<<<<<<< HEAD
-      "name": "Full Stack NativeApp Integration Tests",
-      "presentation": {
-        "group": "2_FullStackTests",
-        "order": 1
-      },
-      "configurations": [
-        "[BACKEND] Full Stack NativeApp Integration Tests",
-        "[FRONTEND] Full Stack NativeApp Integration Tests"
-      ]
-    },
-    {
-      "name": "Full Stack NativeApp Tests",
-      "presentation": {
-        "group": "2_FullStackTests",
-        "order": 1
-      },
-      "configurations": [
-        "[BACKEND] Full Stack NativeApp Tests",
-        "[FRONTEND] Full Stack NativeApp Tests"
-      ]
-    },
-    {
-=======
->>>>>>> f45f1db6
       "name": "Full Stack RPC Tests",
       "presentation": {
         "group": "2_FullStackTests",
@@ -1945,20 +1648,6 @@
         "[BROWSER] Clients Tests"
       ]
     },
-<<<<<<< HEAD
-    {
-      "name": "Extension Client Tests (Integration)",
-      "presentation": {
-        "group": "3_ClientsTests",
-        "order": 2
-      },
-      "configurations": [
-        "[BROWSER] Extension Client Tests (Integration)",
-        "[NODE] Certa Test Runner for Extension Client Tests (Integration)"
-      ]
-    }
-=======
->>>>>>> f45f1db6
   ],
   "inputs": [
     {
@@ -1987,10 +1676,6 @@
       "description": "Select client library to debug",
       "type": "pickString",
       "options": [
-<<<<<<< HEAD
-=======
-        "product-settings",
->>>>>>> f45f1db6
         "itwin-registry"
       ]
     }
