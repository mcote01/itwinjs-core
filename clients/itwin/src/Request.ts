/*---------------------------------------------------------------------------------------------
* Copyright (c) Bentley Systems, Incorporated. All rights reserved.
* See LICENSE.md in the project root for license terms and full copyright notice.
*--------------------------------------------------------------------------------------------*/
/** @packageDocumentation
 * @module iTwinServiceClients
 */
import * as deepAssign from "deep-assign";
import * as https from "https";
import { IStringifyOptions, stringify } from "qs";
import * as sarequest from "superagent";
import { BentleyError, GetMetaDataFunction, HttpStatus, Logger, LogLevel } from "@itwin/core-bentley";
import { ITwinClientLoggerCategory } from "./ITwinClientLoggerCategory";

const loggerCategory: string = ITwinClientLoggerCategory.Request;

// CMS TODO: Move this entire wrapper to the frontend for use in the map/tile requests. Replace it with
// just using fetch directly as it is only ever used browser side.

/** @internal */
export const requestIdHeaderName = "X-Correlation-Id";

/** @internal */
export interface RequestBasicCredentials { // axios: AxiosBasicCredentials
  user: string; // axios: username
  password: string; // axios: password
}

/** Typical option to query REST API. Note that services may not quite support these fields,
 * and the interface is only provided as a hint.
 * @internal
 */
export interface RequestQueryOptions {
  /**
   * Select string used by the query (use the mapped EC property names, and not TypeScript property names)
   * Example: "Name,Size,Description"
   */
  $select?: string;

  /**
   * Filter string used by the query (use the mapped EC property names, and not TypeScript property names)
   *  Example: "Name like '*.pdf' and Size lt 1000"
   */
  $filter?: string;

  /** Sets the limit on the number of entries to be returned by the query */
  $top?: number;

  /** Sets the number of entries to be skipped */
  $skip?: number;

  /**
   * Orders the return values (use the mapped EC property names, and not TypeScript property names)
   * Example: "Size desc"
   */
  $orderby?: string;

  /**
   *  Sets the limit on the number of entries to be returned by a single response.
   *  Can be used with a Top option. For example if Top is set to 1000 and PageSize
   *  is set to 100 then 10 requests will be performed to get result.
   */
  $pageSize?: number;
}

/** @internal */
export interface RequestQueryStringifyOptions {
  delimiter?: string;
  encode?: boolean;
}

/** Option to control the time outs
 * Use a short response timeout to detect unresponsive networks quickly, and a long deadline to give time for downloads on slow,
 * but reliable, networks. Note that both of these timers limit how long uploads of attached files are allowed to take. Use long
 * timeouts if you're uploading files.
 * @internal
 */
export interface RequestTimeoutOptions {
  /** Sets a deadline (in milliseconds) for the entire request (including all uploads, redirects, server processing time) to complete.
   * If the response isn't fully downloaded within that time, the request will be aborted
   */
  deadline?: number;

  /** Sets maximum time (in milliseconds) to wait for the first byte to arrive from the server, but it does not limit how long the entire
   * download can take. Response timeout should be at least few seconds longer than just the time it takes the server to respond, because
   * it also includes time to make DNS lookup, TCP/IP and TLS connections, and time to upload request data.
   */
  response?: number;
}

/** @internal */
export interface RequestOptions {
  method: string;
  headers?: any; // {Mas-App-Guid, Mas-UUid, User-Agent}
  auth?: RequestBasicCredentials;
  body?: any;
  qs?: any | RequestQueryOptions;
  responseType?: string;
  timeout?: RequestTimeoutOptions; // Optional timeouts. If unspecified, an arbitrary default is setup.
  stream?: any; // Optional stream to read the response to/from (only for NodeJs applications)
  readStream?: any; // Optional stream to read input from (only for NodeJs applications)
  buffer?: any;
  parser?: any;
  accept?: string;
  redirects?: number;
  errorCallback?: (response: any) => ResponseError;
  retryCallback?: (error: any, response: any) => boolean;
  progressCallback?: ProgressCallback;
  agent?: https.Agent;
  retries?: number;
  useCorsProxy?: boolean;
}

/** Response object if the request was successful. Note that the status within the range of 200-299 are considered as a success.
 * @internal
 */
export interface Response {
  body: any; // Parsed body of response
  text: string | undefined; // Returned for responseType:text
  header: any; // Parsed headers of response
  status: number; // Status code of response
}

/** @internal */
export interface ProgressInfo {
  percent?: number;
  total?: number;
  loaded: number;
}

/** @internal */
export type ProgressCallback = (progress: ProgressInfo) => void;

/** @internal */
export class RequestGlobalOptions {
  public static httpsProxy?: https.Agent = undefined;
  /** Creates an agent for any user defined proxy using the supplied additional options. Returns undefined if user hasn't defined a proxy.
   * @internal
   */
  public static createHttpsProxy: (additionalOptions?: https.AgentOptions) => https.Agent | undefined = (_additionalOptions?: https.AgentOptions) => undefined;
  public static maxRetries: number = 4;
  public static timeout: RequestTimeoutOptions = {
    deadline: 25000,
    response: 10000,
  };
  // Assume application is online or offline. This hint skip retry/timeout
  public static online: boolean = true;
}

/** Error object that's thrown/rejected if the Request fails due to a network error, or if the status is *not* in the range of 200-299 (inclusive)
 * @internal
 */
export class ResponseError extends BentleyError {
  protected _data?: any;
  public status?: number;
  public description?: string;
  public constructor(errorNumber: number | HttpStatus, message?: string, getMetaData?: GetMetaDataFunction) {
    super(errorNumber, message, getMetaData);
  }

  /**
   * Parses error from server's response
   * @param response Http response from the server.
   * @returns Parsed error.
   * @internal
   */
  public static parse(response: any, log = true): ResponseError {
    const error = new ResponseError(ResponseError.parseHttpStatus(response.statusType));
    if (!response) {
      error.message = "Couldn't get response object.";
      return error;
    }

    if (response.response) {
      if (response.response.error) {
        error.name = response.response.error.name || error.name;
        error.description = response.response.error.message;
      }
      if (response.response.res) {
        error.message = response.response.res.statusMessage;
      }
      if (response.response.body && Object.keys(response.response.body).length > 0) {
        error._data = {};
        deepAssign(error._data, response.response.body);
      } else {
        error._data = response.response.text;
      }
    }

    error.status = response.status || response.statusCode;
    error.name = response.code || response.name || error.name;
    error.message = error.message || response.message || response.statusMessage;

    if (log)
      error.log();

    return error;
  }

  /**
   * Decides whether request should be retried or not
   * @param error Error returned by request
   * @param response Response returned by request
   * @internal
   */
  public static shouldRetry(error: any, response: any): boolean {
    if (error !== undefined && error !== null) {
      if ((error.status === undefined || error.status === null) && (error.res === undefined || error.res === null)) {
        return true;
      }
    }
    return (response !== undefined && response.statusType === HttpStatus.ServerError);
  }

  /**
   * @internal
   */
  public static parseHttpStatus(statusType: number): HttpStatus {
    switch (statusType) {
      case 1:
        return HttpStatus.Info;
      case 2:
        return HttpStatus.Success;
      case 3:
        return HttpStatus.Redirection;
      case 4:
        return HttpStatus.ClientError;
      case 5:
        return HttpStatus.ServerError;
      default:
        return HttpStatus.Success;
    }
  }

  /**
   * @internal
   */
  public logMessage(): string {
    return `${this.status} ${this.name}: ${this.message}`;
  }

  /**
   * Logs this error
   * @internal
   */
  public log(): void {
    Logger.logError(loggerCategory, this.logMessage(), () => this.getMetaData());
  }
}

const logResponse = (req: sarequest.SuperAgentRequest, startTime: number) => (res: sarequest.Response) => {
  const elapsed = new Date().getTime() - startTime;
  const elapsedTime = `${elapsed}ms`;
  Logger.logTrace(loggerCategory, `${req.method.toUpperCase()} ${res.status} ${req.url} (${elapsedTime})`);
};

// eslint-disable-next-line @typescript-eslint/promise-function-async
const logRequest = (req: sarequest.SuperAgentRequest): sarequest.SuperAgentRequest => {
  const startTime = new Date().getTime();
  return req.on("response", logResponse(req, startTime));
};

/** Wrapper around making HTTP requests with the specific options.
 *
 * Usable in both a browser and node based environment.
 *
 * @param url Server URL to address the request
 * @param options Options to pass to the request
 * @returns Resolves to the response from the server
 * @throws ResponseError if the request fails due to network issues, or if the returned status is *outside* the range of 200-299 (inclusive)
 * @internal
 */
export async function request(url: string, options: RequestOptions): Promise<Response> {
  if (!RequestGlobalOptions.online) {
    throw new ResponseError(503, "Service unavailable");
  }

  let sareq: sarequest.SuperAgentRequest = sarequest(options.method, url);
  const retries = typeof options.retries === "undefined" ? RequestGlobalOptions.maxRetries : options.retries;
  sareq = sareq.retry(retries, options.retryCallback);

  if (Logger.isEnabled(loggerCategory, LogLevel.Trace))
    sareq = sareq.use(logRequest);

  if (options.headers)
    sareq = sareq.set(options.headers);

<<<<<<< HEAD
  // Add an x-correlation-id header with a new GUID if one doesn't already exist.
  // if (!options.headers || !options.headers.hasOwnProperty(requestIdHeaderName))
  // sareq = sareq.set(requestIdHeaderName, Guid.createValue());

=======
>>>>>>> 1ae06087
  let queryStr: string = "";
  let fullUrl: string = "";
  if (options.qs && Object.keys(options.qs).length > 0) {
    const stringifyOptions: IStringifyOptions = { delimiter: "&", encode: false };
    queryStr = stringify(options.qs, stringifyOptions);
    sareq = sareq.query(queryStr);
    fullUrl = `${url}?${queryStr}`;
  } else {
    fullUrl = url;
  }

  Logger.logInfo(loggerCategory, fullUrl);

  if (options.auth)
    sareq = sareq.auth(options.auth.user, options.auth.password);

  if (options.accept)
    sareq = sareq.accept(options.accept);

  if (options.body)
    sareq = sareq.send(options.body);

  if (options.timeout)
    sareq = sareq.timeout(options.timeout);
  else
    sareq = sareq.timeout(RequestGlobalOptions.timeout);

  if (options.responseType)
    sareq = sareq.responseType(options.responseType);

  if (options.redirects)
    sareq = sareq.redirects(options.redirects);
  else
    sareq = sareq.redirects(0);

  if (options.buffer)
    sareq = sareq.buffer(options.buffer);

  if (options.parser)
    sareq = sareq.parse(options.parser);

  /** Default to any globally supplied proxy, unless an agent is specified in this call */
  if (options.agent)
    sareq = sareq.agent(options.agent);
  else if (RequestGlobalOptions.httpsProxy)
    sareq = sareq.agent(RequestGlobalOptions.httpsProxy);

  if (options.progressCallback) {
    sareq = sareq.on("progress", (event: sarequest.ProgressEvent) => {
      if (event) {
        options.progressCallback!({
          loaded: event.loaded,
          total: event.total,
          percent: event.percent,
        });
      }
    });
  }

  const errorCallback = options.errorCallback ? options.errorCallback : ResponseError.parse;

  if (options.readStream) {
    if (typeof window !== "undefined")
      throw new Error("This option is not supported on browsers");

    return new Promise<Response>((resolve, reject) => {
      sareq = sareq.type("blob");
      options
        .readStream
        .pipe(sareq)
        .on("error", (error: any) => {
          const parsedError = errorCallback(error);
          reject(parsedError);
        })
        .on("end", () => {
          const retResponse: Response = {
            status: 201,
            header: undefined,
            body: undefined,
            text: undefined,
          };
          resolve(retResponse);
        });
    });
  }

  if (options.stream) {
    if (typeof window !== "undefined")
      throw new Error("This option is not supported on browsers");

    return new Promise<Response>((resolve, reject) => {
      sareq
        .on("response", (res: any) => {
          if (res.statusCode !== 200) {
            const parsedError = errorCallback(res);
            reject(parsedError);
            return;
          }
        })
        .pipe(options.stream)
        .on("error", (error: any) => {
          const parsedError = errorCallback(error);
          reject(parsedError);
        })
        .on("finish", () => {
          const retResponse: Response = {
            status: 200,
            header: undefined,
            body: undefined,
            text: undefined,
          };
          resolve(retResponse);
        });
    });
  }

  // console.log("%s %s %s", url, options.method, queryStr);

  /**
  * Note:
  * Javascript's fetch returns status.OK if error is between 200-299 inclusive, and doesn't reject in this case.
  * Fetch only rejects if there's some network issue (permissions issue or similar)
  * Superagent rejects network issues, and errors outside the range of 200-299. We are currently using
  * superagent, but may eventually switch to JavaScript's fetch library.
  */
  try {
    const response = await sareq;
    const retResponse: Response = {
      body: response.body,
      text: response.text,
      header: response.header,
      status: response.status,
    };
    return retResponse;
  } catch (error) {
    const parsedError = errorCallback(error);
    throw parsedError;
  }
}

/**
 * fetch json from HTTP request
 * @param url server URL to address the request
 * @internal
 */
export async function getJson(url: string): Promise<any> {
  const options: RequestOptions = {
    method: "GET",
    responseType: "json",
  };
  const data = await request(url, options);
  return data.body;
}<|MERGE_RESOLUTION|>--- conflicted
+++ resolved
@@ -285,13 +285,6 @@
   if (options.headers)
     sareq = sareq.set(options.headers);
 
-<<<<<<< HEAD
-  // Add an x-correlation-id header with a new GUID if one doesn't already exist.
-  // if (!options.headers || !options.headers.hasOwnProperty(requestIdHeaderName))
-  // sareq = sareq.set(requestIdHeaderName, Guid.createValue());
-
-=======
->>>>>>> 1ae06087
   let queryStr: string = "";
   let fullUrl: string = "";
   if (options.qs && Object.keys(options.qs).length > 0) {
