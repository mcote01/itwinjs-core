/*---------------------------------------------------------------------------------------------
|  $Copyright: (c) 2017 Bentley Systems, Incorporated. All rights reserved. $
 *--------------------------------------------------------------------------------------------*/
import { Id64 } from "@bentley/bentleyjs-core/lib/Id";
import { OpenMode } from "@bentley/bentleyjs-core/lib/BeSQLite";
import { AccessToken } from "@bentley/imodeljs-clients";
import { CodeSpec } from "../common/Code";
import { ElementProps } from "../common/ElementProps";
import { EntityQueryParams } from "../common/EntityProps";
import { IModel, IModelToken, IModelProps } from "../common/IModel";
import { IModelError, IModelStatus } from "../common/IModelError";
import { Logger } from "@bentley/bentleyjs-core/lib/Logger";
import { ModelProps } from "../common/ModelProps";
import { IModelGateway } from "../gateway/IModelGateway";
import { IModelVersion } from "../common/IModelVersion";

/** A connection to an iModel database hosted on the backend. */
export class IModelConnection extends IModel {
  /** Get access to the [[Model]] entities in this IModel */
  public readonly models: IModelConnectionModels;
  public readonly elements: IModelConnectionElements;
  public readonly codeSpecs: IModelConnectionCodeSpecs;

  private constructor(iModelToken: IModelToken, name: string, props: IModelProps) {
    super(iModelToken, name, props);
    this.models = new IModelConnectionModels(this);
    this.elements = new IModelConnectionElements(this);
    this.codeSpecs = new IModelConnectionCodeSpecs(this);
  }

  private static create(iModel: IModel): IModelConnection {
    return new IModelConnection(iModel.iModelToken, iModel.name, iModel);
  }

  /** Open an iModel from iModelHub */
  public static async open(accessToken: AccessToken, contextId: string, iModelId: string, openMode: OpenMode = OpenMode.Readonly, version: IModelVersion = IModelVersion.latest()): Promise<IModelConnection> {
    let changeSetId: string = await version.evaluateChangeSet(accessToken, iModelId);
    if (!changeSetId)
      changeSetId = "0"; // The first version is arbitrarily setup to have changeSetId = "0" since it's required by the gateway API.

    const iModelToken = IModelToken.create(iModelId, changeSetId, openMode, accessToken.getUserProfile().userId, contextId);
<<<<<<< HEAD
    let openResponse: IModel;
    if (openMode === OpenMode.ReadWrite)
      openResponse = await IModelGateway.getProxy().openForWrite(accessToken, iModelToken);
    else
      openResponse = await IModelGateway.getProxy().openForRead(accessToken, iModelToken);

=======
    const openResponse: IModel = await IModelGateway.getProxy().openForRead(accessToken, iModelToken, version);
>>>>>>> dc8ec3c8
    Logger.logInfo("IModelConnection.open", () => ({ iModelId, openMode, changeSetId }));

    // todo: Setup userId if it's a readWrite open - this is necessary to reopen the same exact briefcase at the backend
    return IModelConnection.create(openResponse);
  }

  /** Close this iModel */
  public async close(accessToken: AccessToken): Promise<void> {
    if (!this.iModelToken)
      return;
    await IModelGateway.getProxy().close(accessToken, this.iModelToken);
  }

  /** Ask the backend to open a standalone iModel (not managed by iModelHub) from a file name that is resolved by the backend.
   * This method is designed for desktop or mobile applications and typically should not be used for web applications.
   */
  public static async openStandalone(fileName: string, openMode = OpenMode.Readonly): Promise<IModelConnection> {
    const openResponse: IModel = await IModelGateway.getProxy().openStandalone(fileName, openMode);
    Logger.logInfo("IModelConnection.openStandalone", () => ({ fileName, openMode }));
    return IModelConnection.create(openResponse);
  }

  /** Close this standalone iModel */
  public async closeStandalone(): Promise<void> {
    if (!this.iModelToken)
      return;
    await IModelGateway.getProxy().closeStandalone(this.iModelToken);
  }

  /** Execute a query against the iModel.
   * @param sql The ECSql to execute
   * @param bindings Optional values to bind to placeholders in the statement.
   * @returns All rows as an array or an empty array if nothing was selected
   * @throws [[IModelError]] if the ECSql is invalid
   */
  public async executeQuery(sql: string, bindings?: any): Promise<any[]> {
    Logger.logInfo("IModelConnection.executeQuery", () => ({ iModelId: this.iModelToken.iModelId, sql, bindings }));
    return await IModelGateway.getProxy().executeQuery(this.iModelToken, sql, bindings);
  }

<<<<<<< HEAD
  // !!! TESTING METHOD
  /**
   * Execute a test known to exist using the id recognized by the addon's test execution handler
   * @param id The id of the test you wish to execute
   * @param params A JSON string that should all of the data/parameters the test needs to function correctly
   */
  public executeTestById(id: number, params: any): any {
    if (!this.iModelToken)
      return undefined;
    return IModelGateway.getProxy().executeTestById(this.iModelToken, id, params);
=======
  /**
   * Commit pending changes to this iModel
   * @param _description Optional description of the changes
   * @throws [[IModelError]] if there is a problem saving changes.
   */
  public async saveChanges(description?: string): Promise<void> {
    Logger.logInfo("IModelConnection.saveChanges", () => ({ iModelId: this.iModelToken.iModelId, description }));
    return await IModelGateway.getProxy().saveChanges(this.iModelToken, description);
>>>>>>> dc8ec3c8
  }
}

/** The collection of models for an [[IModelConnection]]. */
export class IModelConnectionModels {
  private _iModel: IModelConnection;

  /** @hidden */
  public constructor(iModel: IModelConnection) { this._iModel = iModel; }

  /** The Id of the repository model. */
  public get repositoryModelId(): Id64 { return new Id64("0x1"); }

  /** Ask the backend for a batch of [[ModelProps]] given a list of model ids. */
  public async getModelProps(modelIds: Id64[]): Promise<ModelProps[]> {
    const modelJsonArray = await IModelGateway.getProxy().getModelProps(this._iModel.iModelToken, modelIds.map((id: Id64) => id.value));
    const models: ModelProps[] = [];
    for (const modelJson of modelJsonArray)
      models.push(JSON.parse(modelJson) as ModelProps);
    return models;
  }
}

/** The collection of elements for an [[IModelConnection]]. */
export class IModelConnectionElements {
  private _iModel: IModelConnection;

  /** @hidden */
  public constructor(iModel: IModelConnection) { this._iModel = iModel; }

  /** The Id of the root subject element. */
  public get rootSubjectId(): Id64 { return new Id64("0x1"); }

  /** Ask the backend for a batch of [[ElementProps]] given a list of element ids. */
  public async getElementProps(elementIds: Id64[]): Promise<ElementProps[]> {
    const elementJsonArray: any[] = await IModelGateway.getProxy().getElementProps(this._iModel.iModelToken, elementIds.map((id: Id64) => id.value));
    const elements: ElementProps[] = [];
    for (const elementJson of elementJsonArray)
      elements.push(JSON.parse(elementJson) as ElementProps);
    return elements;
  }

  /** Ask the backend to format (for presentation) the specified list of element ids. */
  public async formatElements(elementIds: Id64[]): Promise<any[]> {
    return await IModelGateway.getProxy().formatElements(this._iModel.iModelToken, elementIds.map((id: Id64) => id.value));
  }

  /** */
  public async queryElementIds(params: EntityQueryParams): Promise<Id64[]> {
    const elementIds: string[] = await IModelGateway.getProxy().queryElementIds(this._iModel.iModelToken, params);
    return elementIds.map((elementId: string) => new Id64(elementId));
  }
}

/** The collection of [[CodeSpec]] entities for an [[IModelConnection]]. */
export class IModelConnectionCodeSpecs {
  private _iModel: IModelConnection;
  private _loaded: CodeSpec[];

  /** @hidden */
  constructor(imodel: IModelConnection) {
    this._iModel = imodel;
  }

  /** Loads all CodeSpec from the remote IModelDb. */
  private async _loadAllCodeSpecs(): Promise<void> {
    if (this._loaded)
      return;

    this._loaded = [];
    const codeSpecArray: any[] = await IModelGateway.getProxy().getAllCodeSpecs(this._iModel.iModelToken);
    for (const codeSpec of codeSpecArray) {
      this._loaded.push(new CodeSpec(this._iModel, new Id64(codeSpec.id), codeSpec.name, codeSpec.jsonProperties));
    }
  }

  /** Look up a CodeSpec by Id.
   * @param codeSpecId The Id of the CodeSpec to load
   * @returns The CodeSpec with the specified Id
   * @throws [[IModelError]] if the Id is invalid or if no CodeSpec with that Id could be found.
   */
  public async getCodeSpecById(codeSpecId: Id64): Promise<CodeSpec> {
    if (!codeSpecId.isValid())
      return Promise.reject(new IModelError(IModelStatus.InvalidId, "Invalid codeSpecId", Logger.logWarning, () => ({ codeSpecId })));

    await this._loadAllCodeSpecs(); // ensure all codeSpecs have been downloaded
    const found: CodeSpec | undefined = this._loaded.find((codeSpec: CodeSpec) => codeSpec.id.equals(codeSpecId));
    if (!found)
      return Promise.reject(new IModelError(IModelStatus.NotFound, "CodeSpec not found", Logger.logWarning));

    return found;
  }

  /** Look up a CodeSpec by name.
   * @param name The name of the CodeSpec to load
   * @returns The CodeSpec with the specified name
   * @throws [[IModelError]] if no CodeSpec with the specified name could be found.
   */
  public async getCodeSpecByName(name: string): Promise<CodeSpec> {
    await this._loadAllCodeSpecs(); // ensure all codeSpecs have been downloaded
    const found: CodeSpec | undefined = this._loaded.find((codeSpec: CodeSpec) => codeSpec.name === name);
    if (!found)
      return Promise.reject(new IModelError(IModelStatus.NotFound, "CodeSpec not found", Logger.logWarning));

    return found;
  }
}<|MERGE_RESOLUTION|>--- conflicted
+++ resolved
@@ -39,16 +39,12 @@
       changeSetId = "0"; // The first version is arbitrarily setup to have changeSetId = "0" since it's required by the gateway API.
 
     const iModelToken = IModelToken.create(iModelId, changeSetId, openMode, accessToken.getUserProfile().userId, contextId);
-<<<<<<< HEAD
     let openResponse: IModel;
     if (openMode === OpenMode.ReadWrite)
       openResponse = await IModelGateway.getProxy().openForWrite(accessToken, iModelToken);
     else
       openResponse = await IModelGateway.getProxy().openForRead(accessToken, iModelToken);
 
-=======
-    const openResponse: IModel = await IModelGateway.getProxy().openForRead(accessToken, iModelToken, version);
->>>>>>> dc8ec3c8
     Logger.logInfo("IModelConnection.open", () => ({ iModelId, openMode, changeSetId }));
 
     // todo: Setup userId if it's a readWrite open - this is necessary to reopen the same exact briefcase at the backend
@@ -89,7 +85,6 @@
     return await IModelGateway.getProxy().executeQuery(this.iModelToken, sql, bindings);
   }
 
-<<<<<<< HEAD
   // !!! TESTING METHOD
   /**
    * Execute a test known to exist using the id recognized by the addon's test execution handler
@@ -100,7 +95,8 @@
     if (!this.iModelToken)
       return undefined;
     return IModelGateway.getProxy().executeTestById(this.iModelToken, id, params);
-=======
+  }
+
   /**
    * Commit pending changes to this iModel
    * @param _description Optional description of the changes
@@ -109,7 +105,6 @@
   public async saveChanges(description?: string): Promise<void> {
     Logger.logInfo("IModelConnection.saveChanges", () => ({ iModelId: this.iModelToken.iModelId, description }));
     return await IModelGateway.getProxy().saveChanges(this.iModelToken, description);
->>>>>>> dc8ec3c8
   }
 }
 
