{
  "name": "@itwin/core-frontend",
  "version": "3.0.0-dev.83",
  "description": "iTwin.js frontend components",
  "main": "lib/cjs/core-frontend.js",
  "module": "lib/esm/core-frontend.js",
  "typings": "lib/cjs/core-frontend",
  "imodeljsSharedLibrary": true,
  "license": "MIT",
  "scripts": {
    "compile": "npm run -s build",
    "build": "npm run -s build:cjs && npm run -s build:esm && npm run -s copy:public",
    "build:cjs": "tsc 1>&2 --outDir lib/cjs",
    "build:esm": "tsc 1>&2 --module ES2020 --outDir lib/esm",
    "clean": "rimraf lib .rush/temp/package-deps*.json",
    "copy:public": "cpx \"./src/public/**/*\" ./lib/public",
    "docs": "betools docs --includes=../../generated-docs/extract --json=../../generated-docs/core/core-frontend/file.json --tsIndexFile=./core-frontend.ts --onlyJson --excludes=webgl/**/*,**/primitives --excludeGlob=**/*-css.ts",
    "extract-api": "betools extract-api --entry=core-frontend",
    "lint": "eslint -f visualstudio \"./src/**/*.ts\" 1>&2",
    "pseudolocalize": "betools pseudolocalize --englishDir ./src/public/locales/en --out ./public/locales/en-PSEUDO",
    "test": "npm run -s webpackTests && certa -r chrome",
    "cover": "npm -s test",
    "test:debug": "certa -r chrome --debug",
    "webpackTests": "webpack --config ./src/test/utils/webpack.config.js 1>&2"
  },
  "repository": {
    "type": "git",
    "url": "https://github.com/imodeljs/imodeljs/tree/master/core/frontend"
  },
  "keywords": [
    "Bentley",
    "BIM",
    "iModel",
    "digital-twin",
    "iTwin"
  ],
  "author": {
    "name": "Bentley Systems, Inc.",
    "url": "http://www.bentley.com"
  },
  "peerDependencies": {
<<<<<<< HEAD
    "@bentley/bentleyjs-core": "workspace:^3.0.0-dev.65",
    "@bentley/frontend-authorization-client": "workspace:^3.0.0-dev.65",
    "@bentley/geometry-core": "workspace:^3.0.0-dev.65",
    "@bentley/imodelhub-client": "workspace:^3.0.0-dev.65",
    "@bentley/imodeljs-common": "workspace:^3.0.0-dev.65",
    "@bentley/imodeljs-i18n": "workspace:^3.0.0-dev.65",
    "@bentley/imodeljs-quantity": "workspace:^3.0.0-dev.65",
    "@bentley/itwin-client": "workspace:^3.0.0-dev.65",
    "@bentley/orbitgt-core": "workspace:^3.0.0-dev.65",
    "@bentley/telemetry-client": "workspace:^3.0.0-dev.65",
    "@bentley/ui-abstract": "workspace:^3.0.0-dev.65",
    "@bentley/webgl-compatibility": "workspace:^3.0.0-dev.65"
=======
    "@itwin/core-bentley": "workspace:^3.0.0-dev.83",
    "@itwin/core-geometry": "workspace:^3.0.0-dev.83",
    "@itwin/core-common": "workspace:^3.0.0-dev.83",
    "@itwin/core-i18n": "workspace:^3.0.0-dev.83",
    "@itwin/core-quantity": "workspace:^3.0.0-dev.83",
    "@bentley/itwin-client": "workspace:^3.0.0-dev.83",
    "@itwin/core-orbitgt": "workspace:^3.0.0-dev.83",
    "@bentley/product-settings-client": "workspace:^3.0.0-dev.83",
    "@bentley/telemetry-client": "workspace:^3.0.0-dev.83",
    "@itwin/appui-abstract": "workspace:^3.0.0-dev.83",
    "@itwin/webgl-compatibility": "workspace:^3.0.0-dev.83"
>>>>>>> f67c1fca
  },
  "//devDependencies": [
    "NOTE: All peerDependencies should also be listed as devDependencies since peerDependencies are not considered by npm install",
    "NOTE: All tools used by scripts in this package must be listed as devDependencies"
  ],
  "devDependencies": {
    "@itwin/core-bentley": "workspace:*",
    "@itwin/build-tools": "workspace:*",
    "@itwin/certa": "workspace:*",
    "@itwin/eslint-plugin": "workspace:*",
    "@itwin/core-geometry": "workspace:*",
    "@itwin/core-common": "workspace:*",
    "@itwin/core-i18n": "workspace:*",
    "@itwin/core-quantity": "workspace:*",
    "@bentley/itwin-client": "workspace:*",
<<<<<<< HEAD
    "@bentley/orbitgt-core": "workspace:*",
=======
    "@itwin/core-orbitgt": "workspace:*",
    "@bentley/product-settings-client": "workspace:*",
>>>>>>> f67c1fca
    "@bentley/telemetry-client": "workspace:*",
    "@itwin/appui-abstract": "workspace:*",
    "@itwin/webgl-compatibility": "workspace:*",
    "@types/chai": "^4.1.4",
    "@types/chai-as-promised": "^7",
    "@types/mocha": "^8.2.2",
    "@types/node": "14.14.31",
    "@types/semver": "^5.5.0",
    "@types/sinon": "^9.0.0",
    "chai": "^4.1.2",
    "chai-as-promised": "^7",
    "cpx": "^1.5.0",
    "eslint": "^7.11.0",
    "glob": "^7.1.2",
    "mocha": "^8.3.2",
    "nyc": "^15.1.0",
    "rimraf": "^3.0.2",
    "sinon": "^9.0.2",
    "source-map-loader": "^1.0.0",
    "typescript": "~4.4.0",
    "webpack": "4.42.0"
  },
  "//dependencies": [
    "NOTE: these dependencies should be only for things that DO NOT APPEAR IN THE API",
    "NOTE: core-frontend should remain UI technology agnostic, so no react/angular dependencies are allowed"
  ],
  "dependencies": {
    "fuse.js": "^3.3.0",
    "semver": "^5.5.0",
    "wms-capabilities": "0.4.0",
    "xml-js": "~1.6.11"
  },
  "nyc": {
    "extends": "./node_modules/@itwin/build-tools/.nycrc"
  },
  "eslintConfig": {
    "plugins": [
      "@itwin"
    ],
    "extends": "plugin:@itwin/itwinjs-recommended",
    "rules": {
      "@itwin/no-internal-barrel-imports": [
        "error",
        {
          "required-barrel-modules": [
            "./src/tile/internal.ts"
          ]
        }
      ]
    },
    "overrides": [
      {
        "files": [
          "*.test.ts",
          "*.test.tsx",
          "**/test/**/*.ts",
          "**/test/**/*.tsx"
        ],
        "rules": {
          "@itwin/no-internal-barrel-imports": "off"
        }
      }
    ]
  }
}<|MERGE_RESOLUTION|>--- conflicted
+++ resolved
@@ -39,20 +39,6 @@
     "url": "http://www.bentley.com"
   },
   "peerDependencies": {
-<<<<<<< HEAD
-    "@bentley/bentleyjs-core": "workspace:^3.0.0-dev.65",
-    "@bentley/frontend-authorization-client": "workspace:^3.0.0-dev.65",
-    "@bentley/geometry-core": "workspace:^3.0.0-dev.65",
-    "@bentley/imodelhub-client": "workspace:^3.0.0-dev.65",
-    "@bentley/imodeljs-common": "workspace:^3.0.0-dev.65",
-    "@bentley/imodeljs-i18n": "workspace:^3.0.0-dev.65",
-    "@bentley/imodeljs-quantity": "workspace:^3.0.0-dev.65",
-    "@bentley/itwin-client": "workspace:^3.0.0-dev.65",
-    "@bentley/orbitgt-core": "workspace:^3.0.0-dev.65",
-    "@bentley/telemetry-client": "workspace:^3.0.0-dev.65",
-    "@bentley/ui-abstract": "workspace:^3.0.0-dev.65",
-    "@bentley/webgl-compatibility": "workspace:^3.0.0-dev.65"
-=======
     "@itwin/core-bentley": "workspace:^3.0.0-dev.83",
     "@itwin/core-geometry": "workspace:^3.0.0-dev.83",
     "@itwin/core-common": "workspace:^3.0.0-dev.83",
@@ -60,11 +46,9 @@
     "@itwin/core-quantity": "workspace:^3.0.0-dev.83",
     "@bentley/itwin-client": "workspace:^3.0.0-dev.83",
     "@itwin/core-orbitgt": "workspace:^3.0.0-dev.83",
-    "@bentley/product-settings-client": "workspace:^3.0.0-dev.83",
     "@bentley/telemetry-client": "workspace:^3.0.0-dev.83",
     "@itwin/appui-abstract": "workspace:^3.0.0-dev.83",
     "@itwin/webgl-compatibility": "workspace:^3.0.0-dev.83"
->>>>>>> f67c1fca
   },
   "//devDependencies": [
     "NOTE: All peerDependencies should also be listed as devDependencies since peerDependencies are not considered by npm install",
@@ -80,12 +64,7 @@
     "@itwin/core-i18n": "workspace:*",
     "@itwin/core-quantity": "workspace:*",
     "@bentley/itwin-client": "workspace:*",
-<<<<<<< HEAD
-    "@bentley/orbitgt-core": "workspace:*",
-=======
     "@itwin/core-orbitgt": "workspace:*",
-    "@bentley/product-settings-client": "workspace:*",
->>>>>>> f67c1fca
     "@bentley/telemetry-client": "workspace:*",
     "@itwin/appui-abstract": "workspace:*",
     "@itwin/webgl-compatibility": "workspace:*",
