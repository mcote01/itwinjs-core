/*---------------------------------------------------------------------------------------------
* Copyright (c) Bentley Systems, Incorporated. All rights reserved.
* See LICENSE.md in the project root for license terms and full copyright notice.
*--------------------------------------------------------------------------------------------*/
import { assert, expect } from "chai";
<<<<<<< HEAD
import { Schema, SchemaContext } from "@bentley/ecschema-metadata";
=======
import { WebGLExtensionName } from "@bentley/webgl-compatibility";
>>>>>>> 9a061049
import { IModelApp } from "../../../IModelApp";
import { AttributeMap } from "../../../render/webgl/AttributeMap";
import { ViewportQuadGeometry } from "../../../render/webgl/CachedGeometry";
import { DrawParams, ShaderProgramParams } from "../../../render/webgl/DrawCommand";
import { FragmentShaderComponent, ProgramBuilder, VariableType, VertexShaderComponent } from "../../../render/webgl/ShaderBuilder";
import { CompileStatus } from "../../../render/webgl/ShaderProgram";
import { System } from "../../../render/webgl/System";
import { Target } from "../../../render/webgl/Target";
import { SingularTechnique } from "../../../render/webgl/Technique";
import { FeatureMode, TechniqueFlags } from "../../../render/webgl/TechniqueFlags";
import { TechniqueId } from "../../../render/webgl/TechniqueId";
import { UnitSchemaString } from "../../public/assets/UnitSchema/UnitSchema";

function createPurpleQuadBuilder(): ProgramBuilder {
  const builder = new ProgramBuilder(AttributeMap.findAttributeMap(undefined, false));
  builder.vert.set(VertexShaderComponent.ComputePosition, "return rawPos;");
  builder.frag.set(FragmentShaderComponent.ComputeBaseColor, "return vec4(1.0, 0.0, 0.5, 1.0);");
  builder.frag.set(FragmentShaderComponent.AssignFragData, "FragColor = baseColor;");
  return builder;
}

function createPurpleQuadTechnique(): TechniqueId {
  const builder = createPurpleQuadBuilder();
  const prog = builder.buildProgram(System.instance.context);
  const technique = new SingularTechnique(prog);
  return System.instance.techniques.addDynamicTechnique(technique, "PurpleQuad");
}

function createTarget(): Target | undefined {
  let canvas = document.getElementById("WebGLTestCanvas") as HTMLCanvasElement;
  if (null === canvas) {
    canvas = document.createElement("canvas");
    if (null !== canvas) {
      canvas.id = "WebGLTestCanvas";
      document.body.appendChild(document.createTextNode("WebGL tests"));
      document.body.appendChild(canvas);
    }
  }
  canvas.width = 300;
  canvas.height = 150;
  assert(undefined !== canvas);
  return System.instance.createTarget(canvas) as Target;
}

describe("Techniques", () => {
<<<<<<< HEAD
  before(async () => {
    const schemaContext = new SchemaContext();
    Schema.fromJsonSync(UnitSchemaString, schemaContext);
    await IModelApp.startup({ schemaContext })
  });
  after(async () => IModelApp.shutdown());

  it("should produce a simple dynamic rendering technique", () => {
    const target = createTarget();
    assert(undefined !== target);

    const techId = createPurpleQuadTechnique();
    expect(techId).to.equal(TechniqueId.NumBuiltIn);
  });

  it("should render a purple quad", () => {
    const target = createTarget();
    assert(undefined !== target);
    if (undefined === target) {
      return;
    }

    const techId = createPurpleQuadTechnique();
    const geom = ViewportQuadGeometry.create(techId);
    assert.isDefined(geom);

    const progParams = new ShaderProgramParams();
    progParams.init(target);
    const drawParams = new DrawParams();
    drawParams.init(progParams, geom!);
    target.techniques.draw(drawParams);
  });

  // NB: compiling all shaders can potentially take a long time, especially on our mac build machines.
  const compileTimeout = "95000";
  async function compileAllShaders(opts?: RenderSystem.Options): Promise<void> {
    if (undefined !== opts) {
      // Replace current render system with customized one
      await IModelApp.shutdown();
      const schemaContext = new SchemaContext();
      Schema.fromJsonSync(UnitSchemaString, schemaContext);
      await IModelApp.startup({ renderSys: opts, schemaContext, });
    }
=======
  const canvas = document.createElement("canvas");
  const maxWebGLVersion = null !== canvas.getContext("webgl2") ? 2 : 1;
  for (let webGLVersion = 1; webGLVersion <= maxWebGLVersion; webGLVersion++) {
    const useWebGL2 = webGLVersion === 2;
    describe(`WebGL ${webGLVersion}`, () => {
      before(async () => {
        await IModelApp.startup({ renderSys: { useWebGL2 } });
      });

      after(async () => {
        await IModelApp.shutdown();
      });
>>>>>>> 9a061049

      it("should produce a simple dynamic rendering technique", () => {
        const target = createTarget();
        assert(undefined !== target);

<<<<<<< HEAD
    if (undefined !== opts) {
      // Reset render system to default state
      await IModelApp.shutdown();
      const schemaContext = new SchemaContext();
      Schema.fromJsonSync(UnitSchemaString, schemaContext);
      await IModelApp.startup({ schemaContext });
    }
  }

  let haveWebGL2 = false; // currently we only use webgl 2 if explicitly enabled at startup
  it("should compile all shader programs with WebGL 1", async () => {
    haveWebGL2 = System.instance.capabilities.isWebGL2;
    if (!haveWebGL2) {
      const canvas = document.createElement("canvas");
      haveWebGL2 = null !== canvas.getContext("webgl2");
    }
=======
        const techId = createPurpleQuadTechnique();
        expect(techId).to.equal(TechniqueId.NumBuiltIn);
      });
>>>>>>> 9a061049

      it("should render a purple quad", () => {
        const target = createTarget();
        assert(undefined !== target);
        if (undefined === target) {
          return;
        }

        const techId = createPurpleQuadTechnique();
        const geom = ViewportQuadGeometry.create(techId);
        assert.isDefined(geom);

        const progParams = new ShaderProgramParams();
        progParams.init(target);
        const drawParams = new DrawParams();
        drawParams.init(progParams, geom!);
        target.techniques.draw(drawParams);
      });

      // NB: compiling all shaders can potentially take a long time, especially on our mac build machines.
      const compileTimeout = "95000";
      async function compileAllShaders(disabledExtension?: WebGLExtensionName): Promise<void> {
        if (disabledExtension) {
          // The extensions we're disabling are core in WebGL 2.
          expect(useWebGL2).to.be.false;

          // Restart with extension disabled.
          await IModelApp.shutdown();
          await IModelApp.startup({
            renderSys: {
              useWebGL2: false,
              disabledExtensions: [disabledExtension],
            },
          });
        }

        expect(System.instance.techniques.compileShaders()).to.be.true;

        if (disabledExtension) {
          // Reset render system to previous state
          await IModelApp.shutdown();
          await IModelApp.startup({ renderSys: { useWebGL2: false } });
        }
      }

      it("should compile all shader programs", async () => {
        await compileAllShaders();
      }).timeout(compileTimeout);

      if (!useWebGL2) {
        it("should compile all shader programs without MRT", async () => {
          if (System.instance.capabilities.supportsDrawBuffers)
            await compileAllShaders("WEBGL_draw_buffers");
        }).timeout(compileTimeout);

        it("should compile all shader programs without logarithmic depth", async () => {
          if (System.instance.capabilities.supportsFragDepth)
            await compileAllShaders("EXT_frag_depth");
        }).timeout(compileTimeout);
      }

      it("should successfully compile surface shader with clipping planes", () => {
        const flags = new TechniqueFlags(true);
        flags.numClipPlanes = 6;
        flags.featureMode = FeatureMode.Overrides;

        const tech = System.instance.techniques.getTechnique(TechniqueId.Surface);
        const prog = tech.getShader(flags);
        expect(prog.compile() === CompileStatus.Success).to.be.true;
      });

      it("should produce exception on syntax error", () => {
        const builder = createPurpleQuadBuilder();
        builder.vert.headerComment = "// My Naughty Program";
        builder.frag.set(FragmentShaderComponent.ComputeBaseColor, "blah blah blah");
        const prog = builder.buildProgram(System.instance.context);
        let compiled = false;
        let ex: Error | undefined;
        try {
          compiled = prog.compile() === CompileStatus.Success;
        } catch (err) {
          ex = err;
        }

        expect(compiled).to.be.false;
        expect(ex).not.to.be.undefined;
        const msg = ex!.toString();
        expect(msg.includes("blah")).to.be.true;
        expect(msg.includes("Fragment shader failed to compile")).to.be.true;
        expect(msg.includes("Program description: // My Naughty Program")).to.be.true;
      });

      // NB: We may run across some extremely poor webgl implementation that fails to remove clearly-unused uniforms, which would cause this test to fail.
      // If such an implementation exists, we'd like to know about it.
      it("should produce exception on unused uniform", () => {
        const builder = createPurpleQuadBuilder();
        builder.frag.addUniform("u_unused", VariableType.Float, (prog) => {
          prog.addProgramUniform("u_unused", (uniform, _params) => {
            uniform.setUniform1f(123.45);
          });
        });

        const program = builder.buildProgram(System.instance.context);
        let compiled = false;
        let ex: Error | undefined;
        try {
          compiled = program.compile() === CompileStatus.Success;
        } catch (err) {
          ex = err;
        }

        expect(compiled).to.be.false;
        expect(ex).not.to.be.undefined;
        expect(ex!.toString().includes("uniform u_unused not found.")).to.be.true;
      });
    });
  }
});
<|MERGE_RESOLUTION|>--- conflicted
+++ resolved
@@ -1,258 +1,203 @@
-/*---------------------------------------------------------------------------------------------
-* Copyright (c) Bentley Systems, Incorporated. All rights reserved.
-* See LICENSE.md in the project root for license terms and full copyright notice.
-*--------------------------------------------------------------------------------------------*/
-import { assert, expect } from "chai";
-<<<<<<< HEAD
-import { Schema, SchemaContext } from "@bentley/ecschema-metadata";
-=======
-import { WebGLExtensionName } from "@bentley/webgl-compatibility";
->>>>>>> 9a061049
-import { IModelApp } from "../../../IModelApp";
-import { AttributeMap } from "../../../render/webgl/AttributeMap";
-import { ViewportQuadGeometry } from "../../../render/webgl/CachedGeometry";
-import { DrawParams, ShaderProgramParams } from "../../../render/webgl/DrawCommand";
-import { FragmentShaderComponent, ProgramBuilder, VariableType, VertexShaderComponent } from "../../../render/webgl/ShaderBuilder";
-import { CompileStatus } from "../../../render/webgl/ShaderProgram";
-import { System } from "../../../render/webgl/System";
-import { Target } from "../../../render/webgl/Target";
-import { SingularTechnique } from "../../../render/webgl/Technique";
-import { FeatureMode, TechniqueFlags } from "../../../render/webgl/TechniqueFlags";
-import { TechniqueId } from "../../../render/webgl/TechniqueId";
-import { UnitSchemaString } from "../../public/assets/UnitSchema/UnitSchema";
-
-function createPurpleQuadBuilder(): ProgramBuilder {
-  const builder = new ProgramBuilder(AttributeMap.findAttributeMap(undefined, false));
-  builder.vert.set(VertexShaderComponent.ComputePosition, "return rawPos;");
-  builder.frag.set(FragmentShaderComponent.ComputeBaseColor, "return vec4(1.0, 0.0, 0.5, 1.0);");
-  builder.frag.set(FragmentShaderComponent.AssignFragData, "FragColor = baseColor;");
-  return builder;
-}
-
-function createPurpleQuadTechnique(): TechniqueId {
-  const builder = createPurpleQuadBuilder();
-  const prog = builder.buildProgram(System.instance.context);
-  const technique = new SingularTechnique(prog);
-  return System.instance.techniques.addDynamicTechnique(technique, "PurpleQuad");
-}
-
-function createTarget(): Target | undefined {
-  let canvas = document.getElementById("WebGLTestCanvas") as HTMLCanvasElement;
-  if (null === canvas) {
-    canvas = document.createElement("canvas");
-    if (null !== canvas) {
-      canvas.id = "WebGLTestCanvas";
-      document.body.appendChild(document.createTextNode("WebGL tests"));
-      document.body.appendChild(canvas);
-    }
-  }
-  canvas.width = 300;
-  canvas.height = 150;
-  assert(undefined !== canvas);
-  return System.instance.createTarget(canvas) as Target;
-}
-
-describe("Techniques", () => {
-<<<<<<< HEAD
-  before(async () => {
-    const schemaContext = new SchemaContext();
-    Schema.fromJsonSync(UnitSchemaString, schemaContext);
-    await IModelApp.startup({ schemaContext })
-  });
-  after(async () => IModelApp.shutdown());
-
-  it("should produce a simple dynamic rendering technique", () => {
-    const target = createTarget();
-    assert(undefined !== target);
-
-    const techId = createPurpleQuadTechnique();
-    expect(techId).to.equal(TechniqueId.NumBuiltIn);
-  });
-
-  it("should render a purple quad", () => {
-    const target = createTarget();
-    assert(undefined !== target);
-    if (undefined === target) {
-      return;
-    }
-
-    const techId = createPurpleQuadTechnique();
-    const geom = ViewportQuadGeometry.create(techId);
-    assert.isDefined(geom);
-
-    const progParams = new ShaderProgramParams();
-    progParams.init(target);
-    const drawParams = new DrawParams();
-    drawParams.init(progParams, geom!);
-    target.techniques.draw(drawParams);
-  });
-
-  // NB: compiling all shaders can potentially take a long time, especially on our mac build machines.
-  const compileTimeout = "95000";
-  async function compileAllShaders(opts?: RenderSystem.Options): Promise<void> {
-    if (undefined !== opts) {
-      // Replace current render system with customized one
-      await IModelApp.shutdown();
-      const schemaContext = new SchemaContext();
-      Schema.fromJsonSync(UnitSchemaString, schemaContext);
-      await IModelApp.startup({ renderSys: opts, schemaContext, });
-    }
-=======
-  const canvas = document.createElement("canvas");
-  const maxWebGLVersion = null !== canvas.getContext("webgl2") ? 2 : 1;
-  for (let webGLVersion = 1; webGLVersion <= maxWebGLVersion; webGLVersion++) {
-    const useWebGL2 = webGLVersion === 2;
-    describe(`WebGL ${webGLVersion}`, () => {
-      before(async () => {
-        await IModelApp.startup({ renderSys: { useWebGL2 } });
-      });
-
-      after(async () => {
-        await IModelApp.shutdown();
-      });
->>>>>>> 9a061049
-
-      it("should produce a simple dynamic rendering technique", () => {
-        const target = createTarget();
-        assert(undefined !== target);
-
-<<<<<<< HEAD
-    if (undefined !== opts) {
-      // Reset render system to default state
-      await IModelApp.shutdown();
-      const schemaContext = new SchemaContext();
-      Schema.fromJsonSync(UnitSchemaString, schemaContext);
-      await IModelApp.startup({ schemaContext });
-    }
-  }
-
-  let haveWebGL2 = false; // currently we only use webgl 2 if explicitly enabled at startup
-  it("should compile all shader programs with WebGL 1", async () => {
-    haveWebGL2 = System.instance.capabilities.isWebGL2;
-    if (!haveWebGL2) {
-      const canvas = document.createElement("canvas");
-      haveWebGL2 = null !== canvas.getContext("webgl2");
-    }
-=======
-        const techId = createPurpleQuadTechnique();
-        expect(techId).to.equal(TechniqueId.NumBuiltIn);
-      });
->>>>>>> 9a061049
-
-      it("should render a purple quad", () => {
-        const target = createTarget();
-        assert(undefined !== target);
-        if (undefined === target) {
-          return;
-        }
-
-        const techId = createPurpleQuadTechnique();
-        const geom = ViewportQuadGeometry.create(techId);
-        assert.isDefined(geom);
-
-        const progParams = new ShaderProgramParams();
-        progParams.init(target);
-        const drawParams = new DrawParams();
-        drawParams.init(progParams, geom!);
-        target.techniques.draw(drawParams);
-      });
-
-      // NB: compiling all shaders can potentially take a long time, especially on our mac build machines.
-      const compileTimeout = "95000";
-      async function compileAllShaders(disabledExtension?: WebGLExtensionName): Promise<void> {
-        if (disabledExtension) {
-          // The extensions we're disabling are core in WebGL 2.
-          expect(useWebGL2).to.be.false;
-
-          // Restart with extension disabled.
-          await IModelApp.shutdown();
-          await IModelApp.startup({
-            renderSys: {
-              useWebGL2: false,
-              disabledExtensions: [disabledExtension],
-            },
-          });
-        }
-
-        expect(System.instance.techniques.compileShaders()).to.be.true;
-
-        if (disabledExtension) {
-          // Reset render system to previous state
-          await IModelApp.shutdown();
-          await IModelApp.startup({ renderSys: { useWebGL2: false } });
-        }
-      }
-
-      it("should compile all shader programs", async () => {
-        await compileAllShaders();
-      }).timeout(compileTimeout);
-
-      if (!useWebGL2) {
-        it("should compile all shader programs without MRT", async () => {
-          if (System.instance.capabilities.supportsDrawBuffers)
-            await compileAllShaders("WEBGL_draw_buffers");
-        }).timeout(compileTimeout);
-
-        it("should compile all shader programs without logarithmic depth", async () => {
-          if (System.instance.capabilities.supportsFragDepth)
-            await compileAllShaders("EXT_frag_depth");
-        }).timeout(compileTimeout);
-      }
-
-      it("should successfully compile surface shader with clipping planes", () => {
-        const flags = new TechniqueFlags(true);
-        flags.numClipPlanes = 6;
-        flags.featureMode = FeatureMode.Overrides;
-
-        const tech = System.instance.techniques.getTechnique(TechniqueId.Surface);
-        const prog = tech.getShader(flags);
-        expect(prog.compile() === CompileStatus.Success).to.be.true;
-      });
-
-      it("should produce exception on syntax error", () => {
-        const builder = createPurpleQuadBuilder();
-        builder.vert.headerComment = "// My Naughty Program";
-        builder.frag.set(FragmentShaderComponent.ComputeBaseColor, "blah blah blah");
-        const prog = builder.buildProgram(System.instance.context);
-        let compiled = false;
-        let ex: Error | undefined;
-        try {
-          compiled = prog.compile() === CompileStatus.Success;
-        } catch (err) {
-          ex = err;
-        }
-
-        expect(compiled).to.be.false;
-        expect(ex).not.to.be.undefined;
-        const msg = ex!.toString();
-        expect(msg.includes("blah")).to.be.true;
-        expect(msg.includes("Fragment shader failed to compile")).to.be.true;
-        expect(msg.includes("Program description: // My Naughty Program")).to.be.true;
-      });
-
-      // NB: We may run across some extremely poor webgl implementation that fails to remove clearly-unused uniforms, which would cause this test to fail.
-      // If such an implementation exists, we'd like to know about it.
-      it("should produce exception on unused uniform", () => {
-        const builder = createPurpleQuadBuilder();
-        builder.frag.addUniform("u_unused", VariableType.Float, (prog) => {
-          prog.addProgramUniform("u_unused", (uniform, _params) => {
-            uniform.setUniform1f(123.45);
-          });
-        });
-
-        const program = builder.buildProgram(System.instance.context);
-        let compiled = false;
-        let ex: Error | undefined;
-        try {
-          compiled = program.compile() === CompileStatus.Success;
-        } catch (err) {
-          ex = err;
-        }
-
-        expect(compiled).to.be.false;
-        expect(ex).not.to.be.undefined;
-        expect(ex!.toString().includes("uniform u_unused not found.")).to.be.true;
-      });
-    });
-  }
-});
+/*---------------------------------------------------------------------------------------------
+* Copyright (c) Bentley Systems, Incorporated. All rights reserved.
+* See LICENSE.md in the project root for license terms and full copyright notice.
+*--------------------------------------------------------------------------------------------*/
+import { assert, expect } from "chai";
+import { Schema, SchemaContext } from "@bentley/ecschema-metadata";
+import { WebGLExtensionName } from "@bentley/webgl-compatibility";
+import { IModelApp } from "../../../IModelApp";
+import { AttributeMap } from "../../../render/webgl/AttributeMap";
+import { ViewportQuadGeometry } from "../../../render/webgl/CachedGeometry";
+import { DrawParams, ShaderProgramParams } from "../../../render/webgl/DrawCommand";
+import { FragmentShaderComponent, ProgramBuilder, VariableType, VertexShaderComponent } from "../../../render/webgl/ShaderBuilder";
+import { CompileStatus } from "../../../render/webgl/ShaderProgram";
+import { System } from "../../../render/webgl/System";
+import { Target } from "../../../render/webgl/Target";
+import { SingularTechnique } from "../../../render/webgl/Technique";
+import { FeatureMode, TechniqueFlags } from "../../../render/webgl/TechniqueFlags";
+import { TechniqueId } from "../../../render/webgl/TechniqueId";
+import { UnitSchemaString } from "../../public/assets/UnitSchema/UnitSchema";
+
+function createPurpleQuadBuilder(): ProgramBuilder {
+  const builder = new ProgramBuilder(AttributeMap.findAttributeMap(undefined, false));
+  builder.vert.set(VertexShaderComponent.ComputePosition, "return rawPos;");
+  builder.frag.set(FragmentShaderComponent.ComputeBaseColor, "return vec4(1.0, 0.0, 0.5, 1.0);");
+  builder.frag.set(FragmentShaderComponent.AssignFragData, "FragColor = baseColor;");
+  return builder;
+}
+
+function createPurpleQuadTechnique(): TechniqueId {
+  const builder = createPurpleQuadBuilder();
+  const prog = builder.buildProgram(System.instance.context);
+  const technique = new SingularTechnique(prog);
+  return System.instance.techniques.addDynamicTechnique(technique, "PurpleQuad");
+}
+
+function createTarget(): Target | undefined {
+  let canvas = document.getElementById("WebGLTestCanvas") as HTMLCanvasElement;
+  if (null === canvas) {
+    canvas = document.createElement("canvas");
+    if (null !== canvas) {
+      canvas.id = "WebGLTestCanvas";
+      document.body.appendChild(document.createTextNode("WebGL tests"));
+      document.body.appendChild(canvas);
+    }
+  }
+  canvas.width = 300;
+  canvas.height = 150;
+  assert(undefined !== canvas);
+  return System.instance.createTarget(canvas) as Target;
+}
+
+describe("Techniques", () => {
+  const canvas = document.createElement("canvas");
+  const maxWebGLVersion = null !== canvas.getContext("webgl2") ? 2 : 1;
+  for (let webGLVersion = 1; webGLVersion <= maxWebGLVersion; webGLVersion++) {
+    const useWebGL2 = webGLVersion === 2;
+    describe(`WebGL ${webGLVersion}`, () => {
+      before(async () => {
+        const schemaContext = new SchemaContext();
+        Schema.fromJsonSync(UnitSchemaString, schemaContext);
+        await IModelApp.startup({
+          renderSys: { useWebGL2 },
+          schemaContext,
+        });
+      });
+
+      after(async () => {
+        await IModelApp.shutdown();
+      });
+
+      it("should produce a simple dynamic rendering technique", () => {
+        const target = createTarget();
+        assert(undefined !== target);
+
+        const techId = createPurpleQuadTechnique();
+        expect(techId).to.equal(TechniqueId.NumBuiltIn);
+      });
+
+      it("should render a purple quad", () => {
+        const target = createTarget();
+        assert(undefined !== target);
+        if (undefined === target) {
+          return;
+        }
+
+        const techId = createPurpleQuadTechnique();
+        const geom = ViewportQuadGeometry.create(techId);
+        assert.isDefined(geom);
+
+        const progParams = new ShaderProgramParams();
+        progParams.init(target);
+        const drawParams = new DrawParams();
+        drawParams.init(progParams, geom!);
+        target.techniques.draw(drawParams);
+      });
+
+      // NB: compiling all shaders can potentially take a long time, especially on our mac build machines.
+      const compileTimeout = "95000";
+      async function compileAllShaders(disabledExtension?: WebGLExtensionName): Promise<void> {
+        if (disabledExtension) {
+          // The extensions we're disabling are core in WebGL 2.
+          expect(useWebGL2).to.be.false;
+
+          // Restart with extension disabled.
+          await IModelApp.shutdown();
+          const schemaContext = new SchemaContext();
+          Schema.fromJsonSync(UnitSchemaString, schemaContext);
+          await IModelApp.startup({
+            renderSys: {
+              useWebGL2: false,
+              disabledExtensions: [disabledExtension],
+            },
+            schemaContext,
+          });
+        }
+
+        expect(System.instance.techniques.compileShaders()).to.be.true;
+
+        if (disabledExtension) {
+          // Reset render system to previous state
+          await IModelApp.shutdown();
+          const schemaContext = new SchemaContext();
+          Schema.fromJsonSync(UnitSchemaString, schemaContext);
+          await IModelApp.startup({
+            renderSys: { useWebGL2: false },
+            schemaContext,
+          });
+        }
+      }
+
+      it("should compile all shader programs", async () => {
+        await compileAllShaders();
+      }).timeout(compileTimeout);
+
+      if (!useWebGL2) {
+        it("should compile all shader programs without MRT", async () => {
+          if (System.instance.capabilities.supportsDrawBuffers)
+            await compileAllShaders("WEBGL_draw_buffers");
+        }).timeout(compileTimeout);
+
+        it("should compile all shader programs without logarithmic depth", async () => {
+          if (System.instance.capabilities.supportsFragDepth)
+            await compileAllShaders("EXT_frag_depth");
+        }).timeout(compileTimeout);
+      }
+
+      it("should successfully compile surface shader with clipping planes", () => {
+        const flags = new TechniqueFlags(true);
+        flags.numClipPlanes = 6;
+        flags.featureMode = FeatureMode.Overrides;
+
+        const tech = System.instance.techniques.getTechnique(TechniqueId.Surface);
+        const prog = tech.getShader(flags);
+        expect(prog.compile() === CompileStatus.Success).to.be.true;
+      });
+
+      it("should produce exception on syntax error", () => {
+        const builder = createPurpleQuadBuilder();
+        builder.vert.headerComment = "// My Naughty Program";
+        builder.frag.set(FragmentShaderComponent.ComputeBaseColor, "blah blah blah");
+        const prog = builder.buildProgram(System.instance.context);
+        let compiled = false;
+        let ex: Error | undefined;
+        try {
+          compiled = prog.compile() === CompileStatus.Success;
+        } catch (err) {
+          ex = err;
+        }
+
+        expect(compiled).to.be.false;
+        expect(ex).not.to.be.undefined;
+        const msg = ex!.toString();
+        expect(msg.includes("blah")).to.be.true;
+        expect(msg.includes("Fragment shader failed to compile")).to.be.true;
+        expect(msg.includes("Program description: // My Naughty Program")).to.be.true;
+      });
+
+      // NB: We may run across some extremely poor webgl implementation that fails to remove clearly-unused uniforms, which would cause this test to fail.
+      // If such an implementation exists, we'd like to know about it.
+      it("should produce exception on unused uniform", () => {
+        const builder = createPurpleQuadBuilder();
+        builder.frag.addUniform("u_unused", VariableType.Float, (prog) => {
+          prog.addProgramUniform("u_unused", (uniform, _params) => {
+            uniform.setUniform1f(123.45);
+          });
+        });
+
+        const program = builder.buildProgram(System.instance.context);
+        let compiled = false;
+        let ex: Error | undefined;
+        try {
+          compiled = program.compile() === CompileStatus.Success;
+        } catch (err) {
+          ex = err;
+        }
+
+        expect(compiled).to.be.false;
+        expect(ex).not.to.be.undefined;
+        expect(ex!.toString().includes("uniform u_unused not found.")).to.be.true;
+      });
+    });
+  }
+});