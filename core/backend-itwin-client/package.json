--- conflicted
+++ resolved
@@ -38,19 +38,9 @@
     "url": "http://www.bentley.com"
   },
   "peerDependencies": {
-<<<<<<< HEAD
-    "@itwin/core-bentley": "workspace:^3.0.0-dev.77",
-    "@itwin/core-common": "workspace:^3.0.0-dev.77",
-    "@bentley/telemetry-client": "workspace:^3.0.0-dev.77"
-=======
     "@itwin/core-bentley": "workspace:^3.0.0-dev.78",
-    "@bentley/frontend-authorization-client": "workspace:^3.0.0-dev.78",
-    "@itwin/core-geometry": "workspace:^3.0.0-dev.78",
-    "@bentley/imodelhub-client": "workspace:^3.0.0-dev.78",
     "@itwin/core-common": "workspace:^3.0.0-dev.78",
-    "@bentley/itwin-client": "workspace:^3.0.0-dev.78",
     "@bentley/telemetry-client": "workspace:^3.0.0-dev.78"
->>>>>>> cbd87160
   },
   "//devDependencies": [
     "NOTE: All peerDependencies should also be listed as devDependencies since peerDependencies are not considered by npm install",
