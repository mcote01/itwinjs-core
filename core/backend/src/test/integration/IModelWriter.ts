--- conflicted
+++ resolved
@@ -2,54 +2,11 @@
 * Copyright (c) 2018 Bentley Systems, Incorporated. All rights reserved.
 * Licensed under the MIT License. See LICENSE.md in the project root for license terms.
 *--------------------------------------------------------------------------------------------*/
-<<<<<<< HEAD
-import { Id64String, Id64 } from "@bentley/bentleyjs-core";
-import { Box, Point3d, Vector3d, XYZProps } from "@bentley/geometry-core";
-import { CodeScopeSpec, CodeSpec, GeometryStreamBuilder, GeometryStreamProps, SpatialViewDefinitionProps, Camera } from "@bentley/imodeljs-common";
-import { IModelDb, OrthographicViewDefinition, ViewDefinition } from "../../backend";
-
-export class IModelWriter {
-
-  /** Insert a CodeSpec */
-  public static insertCodeSpec(iModelDb: IModelDb, name: string, scopeType: CodeScopeSpec.Type): Id64String {
-    const codeSpec = new CodeSpec(iModelDb, Id64.invalid, name, scopeType);
-    iModelDb.codeSpecs.insert(codeSpec);
-    return codeSpec.id;
-  }
-
-  /** Insert an OrthographicViewDefinition */
-  public static insertOrthographicViewDefinition(
-    iModelDb: IModelDb,
-    modelId: Id64String,
-    viewName: string,
-    modelSelectorId: Id64String,
-    categorySelectorId: Id64String,
-    displayStyleId: Id64String,
-    origin: XYZProps,
-    extents: XYZProps,
-  ): Id64String {
-    const viewDefinitionProps: SpatialViewDefinitionProps = {
-      classFullName: OrthographicViewDefinition.classFullName,
-      model: modelId,
-      code: ViewDefinition.createCode(iModelDb, modelId, viewName),
-      modelSelectorId,
-      categorySelectorId,
-      displayStyleId,
-      origin,
-      extents,
-      cameraOn: false,
-      camera: new Camera(), // not used when cameraOn === false
-    };
-    return iModelDb.elements.insertElement(viewDefinitionProps);
-  }
-
-=======
 import { Box, Point3d, Vector3d } from "@bentley/geometry-core";
 import { GeometryStreamBuilder, GeometryStreamProps } from "@bentley/imodeljs-common";
 
 export class IModelWriter {
 
->>>>>>> 925b4f9b
   /** Create a geometry stream containing a box */
   public static createBox(size: Point3d): GeometryStreamProps {
     const geometryStreamBuilder = new GeometryStreamBuilder();
