--- conflicted
+++ resolved
@@ -1,1099 +1,924 @@
-/*---------------------------------------------------------------------------------------------
-| $Copyright: (c) 2017 Bentley Systems, Incorporated. All rights reserved. $
- *--------------------------------------------------------------------------------------------*/
-import { Vector3d, XYZ, Point3d, Range3d, RotMatrix, Transform, Point2d } from "@bentley/geometry-core/lib/PointVector";
-import { Map4d } from "@bentley/geometry-core/lib/numerics/Geometry4d";
-import { AxisOrder, Angle } from "@bentley/geometry-core/lib/Geometry";
-<<<<<<< HEAD
-import { ViewState, Frustum, ViewStatus, Npc, NpcCorners, NpcCenter } from "../common/ViewState";
-import { Constant } from "@bentley/geometry-core/lib/Constant";
-import { ElementAlignedBox2d } from "../common/geometry/Primitives";
-import { BeDuration, BeTimePoint } from "@bentley/bentleyjs-core/lib/Time";
-
-// tslint:disable:no-empty
-=======
-import { ViewState, Frustum, ViewStatus, Npc, NpcCenter, NpcCorners } from "../common/ViewState";
-import { Constant } from "@bentley/geometry-core/lib/Constant";
-import { ElementAlignedBox2d } from "../common/geometry/Primitives";
-import { BeDuration, BeTimePoint } from "@bentley/bentleyjs-core/lib/Time";
-import { Event } from "@bentley/bentleyjs-core/lib/Event";
-import { ButtonEvent } from "./tools/Tool";
-import { EventController } from "./tools/EventController";
->>>>>>> c3c49457
-
-// tslint:disable:no-empty
-
-/** A rectangle in view coordinates. */
-export class ViewRect extends ElementAlignedBox2d {
-  public get width() { return super.width + 1; }
-  public get height() { return super.height + 1; }
-  public get aspect() { return this.width / this.height; }
-  public get area() { return this.width * this.height; }
-
-  public initFromPoint3ds(low: Point3d, high: Point3d): void {
-    this.low.x = low.x;
-    this.low.y = low.y;
-    this.high.x = high.x;
-    this.high.y = high.y;
-  }
-  public initFromRange3d(input: Range3d): void { this.initFromPoint3ds(input.low, input.high); }
-}
-
-/** the minimum and maximum values for the "depth" of a rectangle of screen space. Values are in "npc" so they will be between 0 and 1.0 */
-export class DepthRangeNpc {
-  public minimum: number = 0;
-  public maximum: number = 1.0;
-  public middle(): number { return this.minimum + ((this.maximum - this.minimum) / 2.0); }
-}
-
-/** Enumeration of possible coordinate system types */
-export const enum CoordSystem {
-  Screen = 0,  // Coordinates are relative to the origin of the screen
-  View = 1,    // Coordinates are relative to the origin of the view
-  Npc = 2,     // Coordinates are relative to normalized plane coordinates.
-  World = 3,   // Coordinates are relative to the world coordinate system for the physical elements in the iModel
-}
-
-/** object to animate frustum transition of a viewport */
-class Animator {
-  private currFrustum = new Frustum();
-  private startTime?: BeTimePoint;
-
-  public constructor(public totalTime: BeDuration, public viewport: Viewport, public startFrustum: Frustum, public endFrustum: Frustum) { }
-
-  public interpolateFrustum(fraction: number) {
-    for (let i = 0; i < Npc.CORNER_COUNT; ++i) {
-      this.startFrustum.points[i].interpolate(fraction, this.endFrustum.points[i], this.currFrustum.points[i]);
-    }
-    this.viewport.setupFromFrustum(this.currFrustum);
-  }
-
-  private moveToTime(time: number) {
-    const fraction = time / this.totalTime.milliseconds;
-    this.interpolateFrustum(fraction);
-  }
-
-  /**
-   * move to the appropriate frame, based on the current time, for the current animation.
-   * @return true when finished
-   */
-  public animate(): boolean {
-    const currTime = BeTimePoint.now();
-    if (!this.startTime)
-      this.startTime = currTime;
-
-    const totalTime = this.totalTime;
-    const endTime = this.startTime.milliseconds + totalTime.milliseconds;
-
-    if (endTime <= currTime.milliseconds) {
-      this.moveToTime(totalTime.milliseconds);
-      return true;
-    }
-
-    let done = false;
-    let index = currTime.milliseconds - this.startTime.milliseconds;
-    if (index > totalTime.milliseconds) {
-      done = true;
-      index = totalTime.milliseconds;
-    }
-
-    this.moveToTime(index);
-    return done;
-  }
-
-  /** abort this animation, moving to the final frame. */
-  public interrupt() {
-    if (this.startTime) {
-      // We've been interrupted after animation began. Skip to the final animation state
-      this.moveToTime(this.totalTime.milliseconds);
-    }
-  }
-}
-
-/** object to animate frustum transition of a viewport */
-class Animator {
-  private currFrustum = new Frustum();
-  private startTime?: BeTimePoint;
-
-  public constructor(public totalTime: BeDuration, public viewport: Viewport, public startFrustum: Frustum, public endFrustum: Frustum) { }
-
-  public interpolateFrustum(fraction: number) {
-    for (let i = 0; i < Npc.CORNER_COUNT; i++) {
-      this.startFrustum.points[i].interpolate(fraction, this.endFrustum.points[i], this.currFrustum.points[i]);
-    }
-    this.viewport.setupFromFrustum(this.currFrustum);
-  }
-
-  private moveToTime(time: number) {
-    const fraction = time / this.totalTime.milliseconds;
-    this.interpolateFrustum(fraction);
-  }
-
-  /** return true when finished */
-  public animate(): boolean {
-    const currTime = BeTimePoint.now();
-    if (!this.startTime)
-      this.startTime = currTime;
-
-    const totalTime = this.totalTime;
-    const endTime = this.startTime.milliseconds + totalTime.milliseconds;
-
-    if (endTime <= currTime.milliseconds) {
-      this.moveToTime(totalTime.milliseconds);
-      return true;
-    }
-
-    let done = false;
-    let index = currTime.milliseconds - this.startTime.milliseconds;
-    if (index > totalTime.milliseconds) {
-      done = true;
-      index = totalTime.milliseconds;
-    }
-
-    this.moveToTime(index);
-    return done;
-  }
-
-  public interrupt() {
-    if (this.startTime) {
-      // We've been interrupted after animation began. Skip to the final animation state
-      this.moveToTime(this.totalTime.milliseconds);
-    }
-  }
-}
-/**
- * A Viewport maps a set of one or more Models to an output device. It holds a ViewState that defines
- * the viewing parameters.
- */
-<<<<<<< HEAD
-export abstract class Viewport {
-  private zClipAdjusted = false;    // were the view z clip planes adjusted due to front/back clipping off?
-  private viewOrg: Point3d;       // view origin, potentially expanded
-  private viewDelta: Vector3d;     // view delta, potentially expanded
-  private viewOrgUnexpanded: Point3d;     // view origin (from ViewState, un-expanded)
-  private viewDeltaUnexpanded: Vector3d;  // view delta (from ViewState, un-expanded)
-  public rotMatrix: RotMatrix;           // rotation matrix (from ViewState)
-  private rootToView: Map4d;
-  private rootToNpc: Map4d;
-  public view: ViewState;
-  private viewRange: ViewRect = new ViewRect();
-  private viewCorners: Range3d = new Range3d();
-=======
-export class Viewport {
-  /** Called whenever this viewport is synchronized with its ViewState */
-  public readonly onViewChanged = new Event<(vp: Viewport) => void>();
-  private zClipAdjusted = false;    // were the view z clip planes adjusted due to front/back clipping off?
-  /** view origin, potentially expanded */
-  public readonly viewOrg = new Point3d();
-  /** view delta, potentially expanded */
-  public readonly viewDelta = new Vector3d();
-  /** view origin (from ViewState, un-expanded) */
-  public readonly viewOrgUnexpanded = new Point3d();
-  /** view delta (from ViewState, un-expanded) */
-  public readonly viewDeltaUnexpanded = new Vector3d();
-  /** View rotation matrix (copied from ViewState) */
-  public readonly rotMatrix = new RotMatrix();
-  private readonly rootToView = Map4d.createIdentity();
-  private readonly rootToNpc = Map4d.createIdentity();
-  private _view?: ViewState;
-  private readonly viewRange: ViewRect = new ViewRect();
-  private readonly viewCorners: Range3d = new Range3d();
->>>>>>> c3c49457
-  private animator?: Animator;
-  private _viewCmdTargetCenter?: Point3d;
-  public frustFraction: number = 1.0;
-  public maxUndoSteps = 20;
-  private readonly forwardStack: ViewState[] = [];
-  private readonly backStack: ViewState[] = [];
-  private currentBaseline?: ViewState;
-  private static nearScale24 = 0.0003; // max ratio of frontplane to backplane distance for 24 bit zbuffer
-<<<<<<< HEAD
-  private static get2dFrustumDepth() { return Constant.oneMeter; }
-  public abstract getViewSize(): Point2d;
-  public get pixelsPerInch() { /* ###TODO: This is apparently unobtainable information in a browser... */ return 96; }
-
-  public get viewCmdTargetCenter(): Point3d | undefined { return this._viewCmdTargetCenter; }
-  public set viewCmdTargetCenter(center: Point3d | undefined) { this._viewCmdTargetCenter = center ? center.clone() : undefined; }
-
-  public isCameraOn(): boolean { return this.view.is3d() && this.view.isCameraOn(); }
-  public invalidateDecorations() { }
-  private toView(pt: XYZ): void {
-=======
-  private _evController?: EventController;
-  private static get2dFrustumDepth() { return Constant.oneMeter; }
-
-  constructor(public canvas?: HTMLCanvasElement) { }
-
-  /** Get the ClientRect of the canvas for this Viewport. */
-  public getClientRect(): ClientRect { return this.canvas!.getBoundingClientRect(); }
-
-  /** Set the event controller for this Viewport. Destroys previous controller, if one was defined. */
-  public setEventController(controller: EventController | undefined) { if (this._evController) { this._evController.destroy(); } this._evController = controller; }
-
-  /** the current ViewState controlling this Viewport */
-  public get view(): ViewState { return this._view!; }
-  public get pixelsPerInch() { /* ###TODO: This is apparently unobtainable information in a browser... */ return 96; }
-  public get viewCmdTargetCenter(): Point3d | undefined { return this._viewCmdTargetCenter; }
-  public set viewCmdTargetCenter(center: Point3d | undefined) { this._viewCmdTargetCenter = center ? center.clone() : undefined; }
-  public isCameraOn(): boolean { return this.view.is3d() && this.view.isCameraOn(); }
-  public invalidateDecorations(): void { }
-  public toView(pt: XYZ): void {
->>>>>>> c3c49457
-    const x = pt.x;
-    const y = pt.y;
-    const z = pt.z;
-    const coffs = this.rotMatrix.coffs;
-    pt.x = (coffs[0] * x + coffs[1] * y + coffs[2] * z);
-    pt.y = (coffs[3] * x + coffs[4] * y + coffs[5] * z);
-    pt.z = (coffs[6] * x + coffs[7] * y + coffs[8] * z);
-  }
-
-  public fromView(pt: XYZ): void {
-    const x = pt.x;
-    const y = pt.y;
-    const z = pt.z;
-    const coffs = this.rotMatrix.coffs;
-    pt.x = (coffs[0] * x + coffs[3] * y + coffs[6] * z);
-    pt.y = (coffs[1] * x + coffs[4] * y + coffs[7] * z);
-    pt.z = (coffs[2] * x + coffs[5] * y + coffs[8] * z);
-  }
-
-  /** adjust the front and back planes to encompass the entire viewed volume */
-  private adjustZPlanes(): void {
-    const view = this.view;
-    if (!view.is3d()) // only necessary for 3d views
-      return;
-
-    let extents = view.getViewedExtents() as Range3d;
-    if (extents.isNull())
-      return;
-
-    const origin = this.viewOrg;
-    const delta = this.viewDelta;
-    const rotMatrix = this.rotMatrix;
-
-    // convert viewed extents in world coordinates to min/max in view aligned coordinates
-    const viewTransform = Transform.createOriginAndMatrix(Point3d.createZero(), rotMatrix);
-    const extFrust = Frustum.fromRange(extents);
-    extFrust.multiply(viewTransform);
-    extents = extFrust.toRange();
-
-    this.toView(origin);       // put origin in view coordinates
-    origin.z = extents.low.z;           // set origin to back of viewed extents
-    delta.z = extents.high.z - origin.z; // and delta to front of viewed extents
-    this.fromView(origin);
-
-    if (!view.isCameraOn())
-      return;
-
-    // if the camera is on, we need to make sure that the viewed volume is not behind the eye
-    const eyeOrg = view.camera.getEyePoint().minus(origin);
-    this.toView(eyeOrg);
-
-    // if the distance from the eye to origin in less than 1 meter, move the origin away from the eye. Usually, this means
-    // that the camera is outside the viewed extents and pointed away from it. There's nothing to see anyway.
-    if (eyeOrg.z < 1.0) {
-      this.toView(origin);
-      origin.z -= (2.0 - eyeOrg.z);
-      this.fromView(origin);
-      delta.z = 1.0;
-      return;
-    }
-
-    // if part of the viewed extents are behind the eye, don't include that.
-    if (delta.z > eyeOrg.z)
-      delta.z = eyeOrg.z;
-  }
-
-  private validateCamera() {
-    const view = this.view;
-    if (!view.is3d())
-      return;
-
-    const camera = view.camera;
-    camera.validateLens();
-    if (camera.isFocusValid())
-      return;
-
-    const vDelta = view.getExtents();
-    const maxDelta = vDelta.x > vDelta.y ? vDelta.x : vDelta.y;
-    let focusDistance = maxDelta / (2.0 * Math.tan(camera.getLensAngle().radians / 2.0));
-
-    if (focusDistance < vDelta.z / 2.0)
-      focusDistance = vDelta.z / 2.0;
-
-    const eyePoint = new Point3d(vDelta.x / 2.0, vDelta.y / 2.0, (vDelta.z / 2.0) + focusDistance);
-
-    this.toView(eyePoint);
-    eyePoint.plus(view.getOrigin());
-
-    camera.setEyePoint(eyePoint);
-    camera.setFocusDistance(focusDistance);
-  }
-
-<<<<<<< HEAD
-  private fullRangeNpc = new Range3d(0, 1, 0, 1, 0, 1); // full range of view
-  public determineVisibleDepthNpc(npcRange?: Range3d): { minDepth: number, maxDepth: number } | undefined {
-    npcRange = npcRange ? npcRange : this.fullRangeNpc;
-
-    // // Determine screen rectangle in which to query visible depth min + max
-    // let viewOrigin = this.npcToView(npcRange.low);
-    // let viewExtents = this.npcToView(npcRange.high);
-    // viewExtents.minus(viewOrigin);
-
-    // return this.pickRange(viewOrigin, viewExtents);
-    return undefined;
-  }
-
-  private scratchDefaultRotatePointLow = new Point3d(.5, .5, .5);
-  private scratchDefaultRotatePointHigh = new Point3d(.5, .5, .5);
-  public determineDefaultRotatePoint(result: Point3d) {
-=======
-  public changeViewState(view: ViewState) {
-    this.clearUndo();
-    this._view = view;
-    this.setupFromView();
-    this.saveViewUndo();
-  }
-
-  private static fullRangeNpc = new Range3d(0, 1, 0, 1, 0, 1); // full range of view
-  private static depthRect = new ViewRect();
-  public determineVisibleDepthNpc(subRectNpc?: Range3d | undefined, result?: DepthRangeNpc): DepthRangeNpc | undefined {
-    subRectNpc = subRectNpc ? subRectNpc : Viewport.fullRangeNpc;
-
-    // Determine screen rectangle in which to query visible depth min + max
-    const viewRect = Viewport.depthRect;
-    viewRect.initFromPoint3ds(this.npcToView(subRectNpc.low), this.npcToView(subRectNpc.high));
-    return this.pickRange(viewRect, result);
-  }
-
-  /** Computes the range of depth values for a region of the screen
-   * @param origin the top-left corner of the region in screen coordinates
-   * @param extents the width (x) and height (y) of the region in screen coordinates
-   * @returns the minimum and maximum depth values within the region, or undefined.
-   */
-  public pickRange(_rect: ViewRect, _result?: DepthRangeNpc): DepthRangeNpc | undefined {
-    return undefined;
-  }
-
-  private static scratchDefaultRotatePointLow = new Point3d(.5, .5, .5);
-  private static scratchDefaultRotatePointHigh = new Point3d(.5, .5, .5);
-  public determineDefaultRotatePoint(result?: Point3d): Point3d {
->>>>>>> c3c49457
-    result = result ? result : new Point3d();
-    const view = this.view;
-    const depth = this.determineVisibleDepthNpc();
-
-    // if there are no elements in the view and the camera is on, use the camera target point
-<<<<<<< HEAD
-    if (!depth && view.is3d() && view.isCameraOn)
-      return view.getTargetPoint(result);
-
-    this.scratchDefaultRotatePointLow.z = depth ? depth.minDepth : 0;
-    this.scratchDefaultRotatePointHigh.z = depth ? depth.maxDepth : 1.0;
-    return this.scratchDefaultRotatePointLow.interpolate(.5, this.scratchDefaultRotatePointHigh, result);
-  }
-
-  public getFocusPlaneNpc() {
-    const cameraTarget = this.view.getTargetPoint();
-    let npcZ = this.worldToNpc(cameraTarget, cameraTarget).z;
-    if (npcZ < 0.0 || npcZ > 1.0) {
-      this.scratchDefaultRotatePointHigh.z = 1.0;
-      this.scratchDefaultRotatePointLow.z = 0.0;
-      const npcLow = this.npcToWorld(this.scratchDefaultRotatePointLow);
-      const npcHigh = this.npcToWorld(this.scratchDefaultRotatePointHigh);
-=======
-    if (!depth && view.is3d() && view.isCameraOn())
-      return view.getTargetPoint(result);
-
-    Viewport.scratchDefaultRotatePointLow.z = depth ? depth.minimum : 0;
-    Viewport.scratchDefaultRotatePointHigh.z = depth ? depth.maximum : 1.0;
-    return Viewport.scratchDefaultRotatePointLow.interpolate(.5, Viewport.scratchDefaultRotatePointHigh, result);
-  }
-
-  public getFocusPlaneNpc(): number {
-    const cameraTarget = this.view.getTargetPoint();
-    let npcZ = this.worldToNpc(cameraTarget, cameraTarget).z;
-    if (npcZ < 0.0 || npcZ > 1.0) {
-      Viewport.scratchDefaultRotatePointHigh.z = 1.0;
-      Viewport.scratchDefaultRotatePointLow.z = 0.0;
-      const npcLow = this.npcToWorld(Viewport.scratchDefaultRotatePointLow);
-      const npcHigh = this.npcToWorld(Viewport.scratchDefaultRotatePointHigh);
->>>>>>> c3c49457
-      const center = npcLow.interpolate(0.5, npcHigh);
-      npcZ = this.worldToNpc(center, center).z;
-    }
-
-    return npcZ;
-  }
-
-<<<<<<< HEAD
-  public turnCameraOn(lensAngle: Angle) {
-=======
-  public turnCameraOn(lensAngle: Angle): ViewStatus {
->>>>>>> c3c49457
-    const view = this.view;
-    if (!view.is3d())
-      return ViewStatus.InvalidViewport;
-
-    if (view.isCameraOn())
-      return view.lookAtUsingLensAngle(view.getEyePoint(), view.getTargetPoint(), view.getYVector(), lensAngle);
-
-    // We need to figure out a new camera target. To do that, we need to know where the geometry is in the view.
-    // We use the depth of the center of the view for that.
-<<<<<<< HEAD
-    const depthRange = this.determineVisibleDepthNpc();
-    const min = depthRange ? depthRange.minDepth : 0;
-    const max = depthRange ? depthRange.minDepth : 1.0;
-    const middle = min + ((max - min) / 2.0);
-
-    const corners = [
-      new Point3d(0.0, 0.0, middle), // lower left, at target depth
-      new Point3d(1.0, 1.0, middle), // upper right at target depth
-      new Point3d(0.0, 0.0, max), // lower left, at closest npc
-      new Point3d(1.0, 1.0, max), // upper right at closest
-=======
-    let depthRange = this.determineVisibleDepthNpc();
-    if (!depthRange)
-      depthRange = new DepthRangeNpc();
-    const middle = depthRange.middle();
-    const corners = [
-      new Point3d(0.0, 0.0, middle), // lower left, at target depth
-      new Point3d(1.0, 1.0, middle), // upper right at target depth
-      new Point3d(0.0, 0.0, depthRange.maximum), // lower left, at closest npc
-      new Point3d(1.0, 1.0, depthRange.maximum), // upper right at closest
->>>>>>> c3c49457
-    ];
-
-    this.npcToWorldArray(corners);
-
-    const eye = corners[2].interpolate(0.5, corners[3]); // middle of closest plane
-    const target = corners[0].interpolate(0.5, corners[1]); // middle of halfway plane
-    const backDist = eye.distance(target) * 2.0;
-    const frontDist = view.minimumFrontDistance();
-    return view.lookAtUsingLensAngle(eye, target, view.getYVector(), lensAngle, frontDist, backDist);
-  }
-
-  /* get the extents of this view, in ViewCoordinates, as a Range3d */
-  private getViewCorners(): Range3d {
-    const corners = this.viewCorners;
-    const viewRect = this.viewRect;
-    corners.high.x = viewRect.high.x;
-    corners.low.y = viewRect.high.y;    // y's are swapped on the screen!
-    corners.low.x = 0;
-    corners.high.y = 0;
-    corners.low.z = -32767;
-    corners.high.z = 32767;
-    return corners;
-  }
-
-  private calcNpcToView(): Map4d {
-    const corners = this.getViewCorners();
-    return Map4d.createBoxMap(NpcCorners[Npc._000], NpcCorners[Npc._111], corners.low, corners.high)!;
-  }
-
-  /** adjust the aspect ratio of the view volume to match the aspect ratio of the window of this Viewport. */
-  private adjustAspectRatio() {
-    const origin = this.viewOrg;
-    const delta = this.viewDelta;
-    const windowAspect = this.viewRect.aspect * this.view.getAspectRatioSkew();
-    const viewAspect = delta.x / delta.y;
-
-    if (Math.abs(1.0 - (viewAspect / windowAspect)) < 1.0e-9)
-      return;
-
-    const oldDelta = delta.clone();
-    if (viewAspect > windowAspect)
-      delta.y = delta.x / windowAspect;
-    else
-      delta.x = delta.y * windowAspect;
-
-    this.toView(origin);
-    origin.x += ((oldDelta.x - delta.x) / 2.0);
-    origin.y += ((oldDelta.y - delta.y) / 2.0);
-    this.fromView(origin);
-  }
-
-  /** Ensure the rotation matrix for this view is aligns the root z with the view out (i.e. a "2d view"). */
-  private alignWithRootZ() {
-    const zUp = Vector3d.unitZ();
-    if (zUp.isAlmostEqual(this.rotMatrix.rowZ()))
-      return;
-    const r = this.rotMatrix.transpose();
-    r.setColumn(2, zUp);
-    RotMatrix.createPerpendicularUnitColumnsFromRotMatrix(r, AxisOrder.XYZ, r);
-    r.transpose(this.rotMatrix);
-  }
-
-  /** get the rectangle of this Viewport in ViewCoordinates. */
-<<<<<<< HEAD
-  public get viewRect(): ViewRect { const r = this.viewRange; const size = this.getViewSize(); r.high.x = size.x; r.high.y = size.y; return r; }
-=======
-  public get viewRect(): ViewRect { const r = this.viewRange; const rect = this.getClientRect(); r.high.x = rect.width; r.high.y = rect.height; return r; }
->>>>>>> c3c49457
-
-  /** True if an undoable viewing operation exists on the stack */
-  public get isUndoPossible() { return 0 < this.backStack.length; }
-
-  /** True if an redoable viewing operation exists on the stack */
-  public get isRedoPossible() { return 0 < this.forwardStack.length; }
-
-  /** clear the view-undo buffers of this Viewport */
-  public clearUndo() {
-    this.currentBaseline = undefined;
-    this.forwardStack.length = 0;
-    this.backStack.length = 0;
-  }
-
-  /** Set up this Viewport from its ViewState */
-  public setupFromView(): ViewStatus {
-    const view = this.view;
-    if (!view)
-      return ViewStatus.InvalidViewport;
-
-    const origin = view.getOrigin().clone();
-    const delta = view.getExtents().clone();
-
-    this.viewOrg.setFrom(origin);
-    this.viewDelta.setFrom(delta);
-    this.rotMatrix.setFrom(view.getRotation());
-
-    // first, make sure none of the deltas are negative
-    delta.x = Math.abs(delta.x);
-    delta.y = Math.abs(delta.y);
-    delta.z = Math.abs(delta.z);
-
-    this.adjustAspectRatio();
-
-    this.viewOrgUnexpanded.setFrom(origin);
-    this.viewDeltaUnexpanded.setFrom(delta);
-    this.zClipAdjusted = false;
-
-    if (view.is3d()) {
-      if (!view.allow3dManipulations()) {
-        // we're in a "2d" view of a physical model. That means that we must have our orientation with z out of the screen with z=0 at the center.
-        this.alignWithRootZ(); // make sure we're in a z Up view
-
-        const extents = view.getViewedExtents();
-        if (extents.isNull()) {
-          extents.low.z = -Viewport.get2dFrustumDepth();
-          extents.high.z = Viewport.get2dFrustumDepth();
-        }
-
-        let zMax = Math.max(Math.abs(extents.low.z), Math.abs(extents.high.z));
-        zMax = Math.max(zMax, 1.0); // make sure we have at least +-1m. Data may be purely planar
-        delta.z = 2.0 * zMax;
-        origin.z = -zMax;
-      } else {
-        this.validateCamera();
-        this.adjustZPlanes(); // make sure view volume includes entire volume of view
-
-        // if the camera is on, don't allow front plane behind camera
-        if (view.isCameraOn()) {
-          const eyeOrg = view.camera.getEyePoint().minus(origin); // vector from eye to origin
-          this.toView(eyeOrg);
-
-          const frontDist = eyeOrg.z - delta.z; // front distance is backDist - delta.z
-
-          // allow ViewState to specify a minimum front dist, but in no case less than 6 inches
-          const minFrontDist = Math.max(15.2 * Constant.oneCentimeter, view.forceMinFrontDist());
-          if (frontDist < minFrontDist) {
-            // camera is too close to front plane, move origin away from eye to maintain a minimum front distance.
-            this.toView(origin);
-            origin.z -= (minFrontDist - frontDist);
-            this.fromView(origin);
-          }
-        }
-
-        // if we moved the z planes, set the "zClipAdjusted" flag.
-        if (!origin.isExactEqual(this.viewOrgUnexpanded) || !delta.isExactEqual(this.viewDeltaUnexpanded))
-          this.zClipAdjusted = true;
-      }
-    } else { // 2d viewport
-      this.alignWithRootZ();
-      delta.z = 2. * Viewport.get2dFrustumDepth();
-      origin.z = -Viewport.get2dFrustumDepth();
-    }
-
-    const frustFraction = this.rootToNpcFromViewDef(this.rootToNpc, origin, delta);
-    if (!frustFraction)
-      return ViewStatus.InvalidViewport;
-
-    this.frustFraction = frustFraction;
-    this.rootToView.setFrom(this.calcNpcToView().multiplyMapMap(this.rootToNpc));
-
-    this.onViewChanged.raiseEvent(this);
-    return ViewStatus.Success;
-  }
-
-  /** compute the root-to-npc map given an origin and delta. View orientation and camera comes from member variables. */
-  private rootToNpcFromViewDef(rootToNpc: Map4d, inOrigin: Point3d, delta: Vector3d): number | undefined {
-    const view = this.view;
-    const viewRot = this.rotMatrix;
-    const xVector = viewRot.rowX();
-    const yVector = viewRot.rowY();
-    const zVector = viewRot.rowZ();
-    const origin = inOrigin.clone();
-
-    let frustFraction = 1.0;
-    let xExtent: Vector3d;
-    let yExtent: Vector3d;
-    let zExtent: Vector3d;
-
-    // Compute root vectors along edges of view frustum.
-    if (view.is3d() && view.isCameraOn()) {
-      const camera = view.camera;
-      const eyeToOrigin = inOrigin.minus(camera.eye);      // vector from origin on backplane to eye
-      this.toView(eyeToOrigin);                            // align with view coordinates.
-
-      const focusDistance = camera.focusDistance;
-      let zDelta = delta.z;
-      let zBack = eyeToOrigin.z;              // Distance from eye to backplane.
-      let zFront = zBack + zDelta;            // Distance from eye to frontplane.
-
-      if (zFront / zBack < Viewport.nearScale24) {
-        const maximumBackClip = 10000. * Constant.oneKilometer;
-        if (-zBack > maximumBackClip) {
-          zBack = -maximumBackClip;
-          eyeToOrigin.z = zBack;
-        }
-
-        zFront = zBack * Viewport.nearScale24;
-        zDelta = zFront - eyeToOrigin.z;
-      }
-
-      // z out back of eye ====> origin z coordinates are negative.  (Back plane more negative than front plane)
-      const backFraction = -zBack / focusDistance;    // Perspective fraction at back clip plane.
-      const frontFraction = -zFront / focusDistance;  // Perspective fraction at front clip plane.
-      frustFraction = frontFraction / backFraction;
-
-      // delta.x,delta.y are view rectangle sizes at focus distance.  Scale to back plane:
-      xExtent = xVector.scale(delta.x * backFraction);   // xExtent at back == delta.x * backFraction.
-      yExtent = yVector.scale(delta.y * backFraction);   // yExtent at back == delta.y * backFraction.
-
-      // Calculate the zExtent in the View coordinate system.
-      zExtent = new Vector3d(eyeToOrigin.x * (frontFraction - backFraction), // eyeToOrigin.x * frontFraction - eyeToOrigin.x * backFraction
-        eyeToOrigin.y * (frontFraction - backFraction), // eyeToOrigin.y * frontFraction - eyeToOrigin.y * backFraction
-        zDelta);
-      this.fromView(zExtent);   // rotate back to root coordinates.
-
-      origin.x = eyeToOrigin.x * backFraction;      // Calculate origin in eye coordinates.
-      origin.y = eyeToOrigin.y * backFraction;
-      origin.z = eyeToOrigin.z;
-      this.fromView(origin);  // Rotate back to root coordinates
-      origin.plus(camera.eye, origin); // Add the eye point.
-    } else {
-      xExtent = xVector.scale(delta.x);
-      yExtent = yVector.scale(delta.y);
-      zExtent = zVector.scale(delta.z);
-    }
-
-    // calculate the root-to-npc mapping (using expanded frustum)
-    const newRootToNpc = Map4d.createVectorFrustum(origin, xExtent, yExtent, zExtent, frustFraction);
-    if (!newRootToNpc)
-      return undefined;
-
-    rootToNpc.setFrom(newRootToNpc);  // Don't screw this up if we are returning ERROR (TR# 251771).
-    return frustFraction;
-  }
-
-  private saveViewUndo(): void {
-    const curr = this.view.clone<ViewState>();
-    if (!this.currentBaseline) {
-      this.currentBaseline = curr;
-      return;
-    }
-
-    if (curr.equals(this.currentBaseline))
-      return; // nothing changed
-
-    if (this.backStack.length >= this.maxUndoSteps)
-      this.backStack.shift();
-
-    this.backStack.push(this.currentBaseline);
-    this.forwardStack.length = 0;
-
-    // now update our baseline to match the current settings.
-    this.currentBaseline = curr;
-  }
-
-  public synchWithView(saveInUndo: boolean): void {
-    this.setupFromView();
-
-    if (saveInUndo)
-      this.saveViewUndo();
-  }
-
-  public viewToNpcArray(pts: Point3d[]) {
-    const corners = this.getViewCorners();
-    const scrToNpcTran = Transform.createIdentity();
-    Transform.initFromRange(corners.low, corners.high, undefined, scrToNpcTran);
-    scrToNpcTran.multiplyPoint3dArrayInPlace(pts);
-  }
-
-  public npcToViewArray(pts: Point3d[]) {
-    const corners = this.getViewCorners();
-    const scrToNpcTran = Transform.createIdentity();
-    Transform.initFromRange(corners.low, corners.high, scrToNpcTran, undefined);
-    scrToNpcTran.multiplyPoint3dArrayInPlace(pts);
-  }
-
-  public viewToNpc(pt: Point3d, out?: Point3d) {
-    const corners = this.getViewCorners();
-    const scrToNpcTran = Transform.createIdentity();
-    Transform.initFromRange(corners.low, corners.high, undefined, scrToNpcTran);
-    return scrToNpcTran.multiplyPoint(pt, out);
-  }
-
-  public npcToView(pt: Point3d, out?: Point3d) {
-    const corners = this.getViewCorners();
-    const scrToNpcTran = Transform.createIdentity();
-    Transform.initFromRange(corners.low, corners.high, scrToNpcTran, undefined);
-    return scrToNpcTran.multiplyPoint(pt, out);
-  }
-  public worldToNpcArray(pts: Point3d[]) { this.rootToNpc.transform0Ref().multiplyPoint3dArrayQuietNormalize(pts); }
-  public npcToWorldArray(pts: Point3d[]) { this.rootToNpc.transform1Ref().multiplyPoint3dArrayQuietNormalize(pts); }
-  public worldToViewArray(pts: Point3d[]) { this.rootToView.transform0Ref().multiplyPoint3dArrayQuietNormalize(pts); }
-  public viewToWorldArray(pts: Point3d[]) { this.rootToView.transform1Ref().multiplyPoint3dArrayQuietNormalize(pts); }
-  public worldToNpc(pt: Point3d, out?: Point3d) { return this.rootToNpc.transform0Ref().multiplyPoint3dQuietNormalize(pt, out); }
-  public npcToWorld(pt: Point3d, out?: Point3d) { return this.rootToNpc.transform1Ref().multiplyPoint3dQuietNormalize(pt, out); }
-  public worldToView(input: Point3d, out?: Point3d) { return this.rootToView.transform0Ref().multiplyPoint3dQuietNormalize(input, out); }
-  public viewToWorld(input: Point3d, out?: Point3d) { return this.rootToView.transform1Ref().multiplyPoint3dQuietNormalize(input, out); }
-
-  /** Converts inches to pixels based on screen DPI.
-   * @Note this information may not be accurate in some browsers.
-   * @param inches the number of inches to convert
-   * @returns the corresponding number of pixels
-   */
-  public pixelsFromInches(inches: number): number { return inches * this.pixelsPerInch; }
-
-  /**
-   * Get an 8-point frustum corresponding to the 8 corners of the Viewport in the specified coordinate system.
-   * There are two sets of corners that may be of interest.
-   * The "adjusted" box is the one that is computed by examining the "project extents" and moving
-   * the front and back planes to enclose everything in the view [N.B. this is the way that views implement
-   * the concept of "no front/back clipping", since there always must be a view frustum]. The "unadjusted" box is
-   * the one that is stored in the ViewState.
-   * @param[in] sys Coordinate system for \c points
-   * @param[in] adjustedBox If true, retrieve the adjusted box. Otherwise retrieve the box that came from the view definition.
-   * @return the view frustum
-   * @note The "adjusted" box may be either larger or smaller than the "unadjusted" box.
-   */
-  public getFrustum(sys: CoordSystem = CoordSystem.World, adjustedBox: boolean = true, box?: Frustum): Frustum {
-    box = box ? box.initNpc() : new Frustum();
-
-    // if they are looking for the "unexpanded" (that is before f/b clipping expansion) box, we need to get the npc
-    // coordinates that correspond to the unexpanded box in the npc space of the Expanded view (that's the basis for all
-    // of the root-based maps.)
-    if (!adjustedBox && this.zClipAdjusted) {
-      // to get unexpanded box, we have to go recompute rootToNpc from original viewController.
-      const ueRootToNpc = Map4d.createIdentity();
-      const compression = this.rootToNpcFromViewDef(ueRootToNpc, this.viewOrgUnexpanded, this.viewDeltaUnexpanded);
-      if (!compression)
-        return box;
-
-      // get the root corners of the unexpanded box
-      const ueRootBox = new Frustum();
-      ueRootToNpc.transform1Ref().multiplyPoint3dArrayQuietNormalize(ueRootBox.points);
-
-      // and convert them to npc coordinates of the expanded view
-      this.worldToNpcArray(box.points);
-    }
-
-    // now convert from NPC space to the specified coordinate system.
-    switch (sys) {
-      case CoordSystem.View:
-        this.npcToViewArray(box.points);
-        break;
-
-      case CoordSystem.World:
-        this.npcToWorldArray(box.points);
-        break;
-    }
-    return box;
-  }
-
-<<<<<<< HEAD
-=======
-  /** get a copy of the current (adjusted) frustum of this viewport, in world coordinates. */
->>>>>>> c3c49457
-  public getWorldFrustum(box?: Frustum): Frustum { return this.getFrustum(CoordSystem.World, true, box); }
-
-  /**
-   * scroll the view by a given number of pixels.
-   * @param screenDist distance to scroll in pixels
-   */
-  public scroll(screenDist: Point2d): ViewStatus {
-    const view = this.view;
-    if (!view)
-      return ViewStatus.InvalidViewport;
-
-    if (view.is3d() && view.isCameraOn()) {
-      const offset = new Vector3d(screenDist.x, screenDist.y, 0.0);
-      const frust = this.getFrustum(CoordSystem.View, false)!;
-      frust.translate(offset);
-      this.viewToWorldArray(frust.points);
-
-      view.setupFromFrustum(frust);
-      view.centerEyePoint();
-      return this.setupFromView();
-    }
-
-    const pts = [new Point3d(), new Point3d(screenDist.x, screenDist.y, 0)];
-    this.viewToWorldArray(pts);
-    const dist = pts[1].minus(pts[0]);
-    const newOrg = view.getOrigin().plus(dist);
-    view.setOrigin(newOrg);
-
-    return this.setupFromView();
-  }
-
-  /**
-<<<<<<< HEAD
-   * Zoom the view by a scale factor, placing the new center at the projection of the given point (world coordinates)
-   * on the focal plane.
-   * Updates ViewState and re-synchs Viewport.
-=======
-   * Get the anchor point for a Zoom operation, based on a button event.
-   * @return the center point for a zoom operation, in world coordinates
-   */
-  public getZoomCenter(ev: ButtonEvent, result?: Point3d): Point3d {
-    const vp = ev.viewport!;
-    return vp.viewToWorld(ev.viewPoint, result); // NEEDS_WORK
-  }
-
-  /**
-   * Zoom the view by a scale factor, placing the new center at the projection of the given point (world coordinates)
-   * on the focal plane.
-   * Updates ViewState and re-synchs Viewport. Does not save in view undo buffer.
->>>>>>> c3c49457
-   */
-  public zoom(newCenter: Point3d | undefined, factor: number): ViewStatus {
-    const view = this.view;
-    if (!view)
-      return ViewStatus.InvalidViewport;
-
-    if (view.is3d() && view.isCameraOn()) {
-      const centerNpc = newCenter ? this.worldToNpc(newCenter) : NpcCenter.clone();
-      const scaleTransform = Transform.createFixedPointAndMatrix(centerNpc, RotMatrix.createScale(factor, factor, 1.0));
-
-      const offset = centerNpc.minus(NpcCenter); // offset by difference of old/new center
-      offset.z = 0.0;     // z center stays the same.
-
-      const offsetTransform = Transform.createTranslationXYZ(offset.x, offset.y, offset.z);
-      const product = offsetTransform.multiplyTransformTransform(scaleTransform);
-
-      const frust = new Frustum();
-      product.multiplyPoint3dArrayInPlace(frust.points);
-
-      this.npcToWorldArray(frust.points);
-      view.setupFromFrustum(frust);
-      view.centerEyePoint();
-      return this.setupFromView();
-    }
-
-    // for non-camera views, do the zooming by adjusting the origin and delta directly so there can be no
-    // chance of the rotation changing due to numerical precision errors calculating it from the frustum corners.
-    const delta = view.getExtents().clone();
-    delta.x *= factor;
-    delta.y *= factor;
-
-    // first check to see whether the zoom operation results in an invalid view. If so, make sure we don't change anything
-    const validSize = view.validateViewDelta(delta, false);
-    if (ViewStatus.Success !== validSize)
-      return validSize;
-
-    const center = newCenter ? newCenter : view.getCenter();
-
-    if (!view.allow3dManipulations())
-      center.z = 0.0;
-
-    const newOrg = view.getOrigin().clone();
-    this.toView(newOrg);
-    this.toView(center);
-
-    view.setExtents(delta);
-
-    newOrg.x = center.x - delta.x / 2.0;
-    newOrg.y = center.y - delta.y / 2.0;
-    this.fromView(newOrg);
-    view.setOrigin(newOrg);
-<<<<<<< HEAD
-
-=======
->>>>>>> c3c49457
-    return this.setupFromView();
-  }
-
-  /**
-   * Set up this Viewport's viewing parameters based on a Frustum
-   * @param inFrustum the new viewing frustum
-   * @returns true if successful
-   */
-  public setupFromFrustum(inFrustum: Frustum): boolean {
-    const validSize = this.view.setupFromFrustum(inFrustum);
-    if (!this.setupFromView())
-      return false;
-
-    return validSize === ViewStatus.Success;
-  }
-
-  public resetUndo() {
-    // Clear the undo stack
-    this.clearUndo();
-
-    // Set up new baseline state
-    this.saveViewUndo();
-
-    // Notify event listeners
-    // this.historyChanged.raiseEvent();
-  }
-
-  public computeViewRange(): Range3d {
-    this.setupFromView();
-    const viewRange = new Range3d();
-    // // NB: This is the range of all models currently in the scene. Doesn't account for toggling display of categories.
-    // const geomRange = this.geometry.range;
-    // const geomMatrix = this.geometry.modelMatrix;
-    // geomMatrix.multiply(geomRange.low);
-    // geomMatrix.multiply(geomRange.high);
-    // const center = geomRange.getCenter();
-    // const high = geomRange.high;
-    // const delta = Cartesian3.fromDifferenceOf(high, center);
-
-    // //addDebugRange(this, center, delta);
-
-    // const geomScale = Matrix3.fromScaleFactors(delta.x, delta.y, delta.z);
-    // const modelMatrix = Matrix4.fromRotationTranslation(geomScale, center);
-
-    // const scaleFactor = 1.0;
-    // const range = new Range3(new Cartesian3(-scaleFactor, -scaleFactor, -scaleFactor), new Cartesian3(scaleFactor, scaleFactor, scaleFactor));
-    // modelMatrix.multiplyByPoint(range.low, range.low);
-    // modelMatrix.multiplyByPoint(range.high, range.high);
-
-    // const rangeBox = range.get8Corners();
-    // this.rotMatrix.multiplyArray(rangeBox);
-
-    // const viewRange = Range3.fromArray(rangeBox);
-    return viewRange;
-  }
-
-  /**
-<<<<<<< HEAD
-   * Reverts the most recent change to the Viewport from the undo stack.
-=======
-   * Reverses the most recent change to the Viewport from the undo stack.
->>>>>>> c3c49457
-   */
-  public applyPrevious(animationTime: BeDuration) {
-    const size = this.backStack.length;
-    if (0 === size)
-      return;
-
-    this.forwardStack.push(this.currentBaseline!);
-    this.currentBaseline = this.backStack[size - 1];
-    this.backStack.pop();
-
-    this.applyViewState(this.currentBaseline, animationTime);
-    // this.historyApplied.raiseEvent(true);
-  }
-
-  /**
-<<<<<<< HEAD
-   * Reverts the most recently un-done change to the Viewport from the redo stack
-=======
-   * Re-applies the most recently un-done change to the Viewport from the redo stack
->>>>>>> c3c49457
-   */
-  public applyNext(animationTime: BeDuration) {
-    const size = this.forwardStack.length;
-    if (0 === size)
-      return;
-
-    this.backStack.push(this.currentBaseline!);
-    this.currentBaseline = this.forwardStack[size - 1];
-    this.forwardStack.pop();
-
-    this.applyViewState(this.currentBaseline, animationTime);
-    // this.historyApplied.raiseEvent(false);
-  }
-
-  public animate() {
-    if (this.animator && this.animator.animate()) {
-      this.animator = undefined;
-    }
-  }
-
-  public removeAnimator() {
-    if (this.animator) {
-      this.animator.interrupt(); // will be destroyed
-      this.animator = undefined;
-    }
-  }
-
-  private setAnimator(animator: Animator) {
-    this.removeAnimator();
-    this.animator = animator;
-  }
-
-  public animateFrustumChange(start: Frustum, end: Frustum, animationTime: BeDuration) {
-    if (0.0 >= animationTime.milliseconds) {
-      this.setupFromFrustum(end);
-      return;
-    }
-
-    this.setAnimator(new Animator(animationTime, this, start, end));
-  }
-
-  public applyViewState(val: ViewState, animationTime: BeDuration) {
-    const startFrust = this.getFrustum();
-<<<<<<< HEAD
-    this.view = val.clone();
-=======
-    this._view = val.clone<ViewState>();
->>>>>>> c3c49457
-    this.synchWithView(false);
-    //    this._changeFov = true;
-    this.animateFrustumChange(startFrust!, this.getFrustum()!, animationTime);
-  }
-
-<<<<<<< HEAD
-=======
-  public pickEntity(_mousePos: Point3d, _radius: number, _result?: Point3d): Point3d | undefined {
-    return undefined;
-  }
-
-  /**
-   * Converts an {x,y} position in screen coordinates to world coordinates by picking against
-   * the depth buffer.
-   * @param  mousePos the position in screen coordinates
-   * @param result optional output point
-   * @param enforceGeometryPicks optional, if set to true picks that aren't on tileset geometry return undefined
-   * @return the corresponding position in world coordinates, or undefined if no value exists in the depth buffer for the specified point
-   */
-  public pickDepthBuffer(_mousePos: Point3d, _result?: Point3d, _enforceGeometryPicks?: boolean): Point3d | undefined {
-    // var depthIntersection;
-    // if (this.scene.pickPositionSupported) {
-    //   depthIntersection = this.scene.pickPosition(mousePos, scratchDepthBufferIntersection);
-    // }
-
-    // if (!Cesium.defined(depthIntersection))
-    //   return undefined;
-
-    // if (enforceGeometryPicks) {
-    //   let isTilesetGeometry = this.pickEntity(mousePos) instanceof Cesium.Cesium3DTileFeature
-    //   if (!isTilesetGeometry)
-    //     return undefined
-    // }
-
-    // var npcPt = this.worldToNpc(depthIntersection, scratchDepthNpcPt);
-    // var viewPt = this.npcToView(npcPt);
-    // viewPt.x = mousePos.x;
-    // viewPt.y = mousePos.y;
-    // this.viewToWorld(viewPt, depthIntersection);
-
-    // return depthIntersection;
-    return undefined;
-  }
->>>>>>> c3c49457
-}
+/*---------------------------------------------------------------------------------------------
+| $Copyright: (c) 2017 Bentley Systems, Incorporated. All rights reserved. $
+ *--------------------------------------------------------------------------------------------*/
+import { Vector3d, XYZ, Point3d, Range3d, RotMatrix, Transform, Point2d } from "@bentley/geometry-core/lib/PointVector";
+import { Map4d } from "@bentley/geometry-core/lib/numerics/Geometry4d";
+import { AxisOrder, Angle } from "@bentley/geometry-core/lib/Geometry";
+import { ViewState, Frustum, ViewStatus, Npc, NpcCenter, NpcCorners } from "../common/ViewState";
+import { Constant } from "@bentley/geometry-core/lib/Constant";
+import { ElementAlignedBox2d } from "../common/geometry/Primitives";
+import { BeDuration, BeTimePoint } from "@bentley/bentleyjs-core/lib/Time";
+import { Event } from "@bentley/bentleyjs-core/lib/Event";
+import { ButtonEvent } from "./tools/Tool";
+import { EventController } from "./tools/EventController";
+
+// tslint:disable:no-empty
+
+/** A rectangle in view coordinates. */
+export class ViewRect extends ElementAlignedBox2d {
+  public get width() { return super.width + 1; }
+  public get height() { return super.height + 1; }
+  public get aspect() { return this.width / this.height; }
+  public get area() { return this.width * this.height; }
+
+  public initFromPoint3ds(low: Point3d, high: Point3d): void {
+    this.low.x = low.x;
+    this.low.y = low.y;
+    this.high.x = high.x;
+    this.high.y = high.y;
+  }
+  public initFromRange3d(input: Range3d): void { this.initFromPoint3ds(input.low, input.high); }
+}
+
+/** the minimum and maximum values for the "depth" of a rectangle of screen space. Values are in "npc" so they will be between 0 and 1.0 */
+export class DepthRangeNpc {
+  public minimum: number = 0;
+  public maximum: number = 1.0;
+  public middle(): number { return this.minimum + ((this.maximum - this.minimum) / 2.0); }
+}
+
+/** Enumeration of possible coordinate system types */
+export const enum CoordSystem {
+  Screen = 0,  // Coordinates are relative to the origin of the screen
+  View = 1,    // Coordinates are relative to the origin of the view
+  Npc = 2,     // Coordinates are relative to normalized plane coordinates.
+  World = 3,   // Coordinates are relative to the world coordinate system for the physical elements in the iModel
+}
+
+/** object to animate frustum transition of a viewport */
+class Animator {
+  private currFrustum = new Frustum();
+  private startTime?: BeTimePoint;
+
+  public constructor(public totalTime: BeDuration, public viewport: Viewport, public startFrustum: Frustum, public endFrustum: Frustum) { }
+
+  public interpolateFrustum(fraction: number) {
+    for (let i = 0; i < Npc.CORNER_COUNT; ++i) {
+      this.startFrustum.points[i].interpolate(fraction, this.endFrustum.points[i], this.currFrustum.points[i]);
+    }
+    this.viewport.setupFromFrustum(this.currFrustum);
+  }
+
+  private moveToTime(time: number) {
+    const fraction = time / this.totalTime.milliseconds;
+    this.interpolateFrustum(fraction);
+  }
+
+  /**
+   * move to the appropriate frame, based on the current time, for the current animation.
+   * @return true when finished
+   */
+  public animate(): boolean {
+    const currTime = BeTimePoint.now();
+    if (!this.startTime)
+      this.startTime = currTime;
+
+    const totalTime = this.totalTime;
+    const endTime = this.startTime.milliseconds + totalTime.milliseconds;
+
+    if (endTime <= currTime.milliseconds) {
+      this.moveToTime(totalTime.milliseconds);
+      return true;
+    }
+
+    let done = false;
+    let index = currTime.milliseconds - this.startTime.milliseconds;
+    if (index > totalTime.milliseconds) {
+      done = true;
+      index = totalTime.milliseconds;
+    }
+
+    this.moveToTime(index);
+    return done;
+  }
+
+  /** abort this animation, moving to the final frame. */
+  public interrupt() {
+    if (this.startTime) {
+      // We've been interrupted after animation began. Skip to the final animation state
+      this.moveToTime(this.totalTime.milliseconds);
+    }
+  }
+}
+
+/**
+ * A Viewport maps a set of one or more Models to an output device. It holds a ViewState that defines
+ * the viewing parameters.
+ */
+export class Viewport {
+  /** Called whenever this viewport is synchronized with its ViewState */
+  public readonly onViewChanged = new Event<(vp: Viewport) => void>();
+  private zClipAdjusted = false;    // were the view z clip planes adjusted due to front/back clipping off?
+  /** view origin, potentially expanded */
+  public readonly viewOrg = new Point3d();
+  /** view delta, potentially expanded */
+  public readonly viewDelta = new Vector3d();
+  /** view origin (from ViewState, un-expanded) */
+  public readonly viewOrgUnexpanded = new Point3d();
+  /** view delta (from ViewState, un-expanded) */
+  public readonly viewDeltaUnexpanded = new Vector3d();
+  /** View rotation matrix (copied from ViewState) */
+  public readonly rotMatrix = new RotMatrix();
+  private readonly rootToView = Map4d.createIdentity();
+  private readonly rootToNpc = Map4d.createIdentity();
+  private _view?: ViewState;
+  private readonly viewRange: ViewRect = new ViewRect();
+  private readonly viewCorners: Range3d = new Range3d();
+  private animator?: Animator;
+  private _viewCmdTargetCenter?: Point3d;
+  public frustFraction: number = 1.0;
+  public maxUndoSteps = 20;
+  private readonly forwardStack: ViewState[] = [];
+  private readonly backStack: ViewState[] = [];
+  private currentBaseline?: ViewState;
+  private static nearScale24 = 0.0003; // max ratio of frontplane to backplane distance for 24 bit zbuffer
+  private _evController?: EventController;
+  private static get2dFrustumDepth() { return Constant.oneMeter; }
+
+  constructor(public canvas?: HTMLCanvasElement) { }
+
+  /** Get the ClientRect of the canvas for this Viewport. */
+  public getClientRect(): ClientRect { return this.canvas!.getBoundingClientRect(); }
+
+  /** Set the event controller for this Viewport. Destroys previous controller, if one was defined. */
+  public setEventController(controller: EventController | undefined) { if (this._evController) { this._evController.destroy(); } this._evController = controller; }
+
+  /** the current ViewState controlling this Viewport */
+  public get view(): ViewState { return this._view!; }
+  public get pixelsPerInch() { /* ###TODO: This is apparently unobtainable information in a browser... */ return 96; }
+  public get viewCmdTargetCenter(): Point3d | undefined { return this._viewCmdTargetCenter; }
+  public set viewCmdTargetCenter(center: Point3d | undefined) { this._viewCmdTargetCenter = center ? center.clone() : undefined; }
+  public isCameraOn(): boolean { return this.view.is3d() && this.view.isCameraOn(); }
+  public invalidateDecorations(): void { }
+  public toView(pt: XYZ): void {
+    const x = pt.x;
+    const y = pt.y;
+    const z = pt.z;
+    const coffs = this.rotMatrix.coffs;
+    pt.x = (coffs[0] * x + coffs[1] * y + coffs[2] * z);
+    pt.y = (coffs[3] * x + coffs[4] * y + coffs[5] * z);
+    pt.z = (coffs[6] * x + coffs[7] * y + coffs[8] * z);
+  }
+
+  public fromView(pt: XYZ): void {
+    const x = pt.x;
+    const y = pt.y;
+    const z = pt.z;
+    const coffs = this.rotMatrix.coffs;
+    pt.x = (coffs[0] * x + coffs[3] * y + coffs[6] * z);
+    pt.y = (coffs[1] * x + coffs[4] * y + coffs[7] * z);
+    pt.z = (coffs[2] * x + coffs[5] * y + coffs[8] * z);
+  }
+
+  /** adjust the front and back planes to encompass the entire viewed volume */
+  private adjustZPlanes(): void {
+    const view = this.view;
+    if (!view.is3d()) // only necessary for 3d views
+      return;
+
+    let extents = view.getViewedExtents() as Range3d;
+    if (extents.isNull())
+      return;
+
+    const origin = this.viewOrg;
+    const delta = this.viewDelta;
+    const rotMatrix = this.rotMatrix;
+
+    // convert viewed extents in world coordinates to min/max in view aligned coordinates
+    const viewTransform = Transform.createOriginAndMatrix(Point3d.createZero(), rotMatrix);
+    const extFrust = Frustum.fromRange(extents);
+    extFrust.multiply(viewTransform);
+    extents = extFrust.toRange();
+
+    this.toView(origin);       // put origin in view coordinates
+    origin.z = extents.low.z;           // set origin to back of viewed extents
+    delta.z = extents.high.z - origin.z; // and delta to front of viewed extents
+    this.fromView(origin);
+
+    if (!view.isCameraOn())
+      return;
+
+    // if the camera is on, we need to make sure that the viewed volume is not behind the eye
+    const eyeOrg = view.camera.getEyePoint().minus(origin);
+    this.toView(eyeOrg);
+
+    // if the distance from the eye to origin in less than 1 meter, move the origin away from the eye. Usually, this means
+    // that the camera is outside the viewed extents and pointed away from it. There's nothing to see anyway.
+    if (eyeOrg.z < 1.0) {
+      this.toView(origin);
+      origin.z -= (2.0 - eyeOrg.z);
+      this.fromView(origin);
+      delta.z = 1.0;
+      return;
+    }
+
+    // if part of the viewed extents are behind the eye, don't include that.
+    if (delta.z > eyeOrg.z)
+      delta.z = eyeOrg.z;
+  }
+
+  private validateCamera() {
+    const view = this.view;
+    if (!view.is3d())
+      return;
+
+    const camera = view.camera;
+    camera.validateLens();
+    if (camera.isFocusValid())
+      return;
+
+    const vDelta = view.getExtents();
+    const maxDelta = vDelta.x > vDelta.y ? vDelta.x : vDelta.y;
+    let focusDistance = maxDelta / (2.0 * Math.tan(camera.getLensAngle().radians / 2.0));
+
+    if (focusDistance < vDelta.z / 2.0)
+      focusDistance = vDelta.z / 2.0;
+
+    const eyePoint = new Point3d(vDelta.x / 2.0, vDelta.y / 2.0, (vDelta.z / 2.0) + focusDistance);
+
+    this.toView(eyePoint);
+    eyePoint.plus(view.getOrigin());
+
+    camera.setEyePoint(eyePoint);
+    camera.setFocusDistance(focusDistance);
+  }
+
+  public changeViewState(view: ViewState) {
+    this.clearUndo();
+    this._view = view;
+    this.setupFromView();
+    this.saveViewUndo();
+  }
+
+  private static fullRangeNpc = new Range3d(0, 1, 0, 1, 0, 1); // full range of view
+  private static depthRect = new ViewRect();
+  public determineVisibleDepthNpc(subRectNpc?: Range3d | undefined, result?: DepthRangeNpc): DepthRangeNpc | undefined {
+    subRectNpc = subRectNpc ? subRectNpc : Viewport.fullRangeNpc;
+
+    // Determine screen rectangle in which to query visible depth min + max
+    const viewRect = Viewport.depthRect;
+    viewRect.initFromPoint3ds(this.npcToView(subRectNpc.low), this.npcToView(subRectNpc.high));
+    return this.pickRange(viewRect, result);
+  }
+
+  /** Computes the range of depth values for a region of the screen
+   * @param origin the top-left corner of the region in screen coordinates
+   * @param extents the width (x) and height (y) of the region in screen coordinates
+   * @returns the minimum and maximum depth values within the region, or undefined.
+   */
+  public pickRange(_rect: ViewRect, _result?: DepthRangeNpc): DepthRangeNpc | undefined {
+    return undefined;
+  }
+
+  private static scratchDefaultRotatePointLow = new Point3d(.5, .5, .5);
+  private static scratchDefaultRotatePointHigh = new Point3d(.5, .5, .5);
+  public determineDefaultRotatePoint(result?: Point3d): Point3d {
+    result = result ? result : new Point3d();
+    const view = this.view;
+    const depth = this.determineVisibleDepthNpc();
+
+    // if there are no elements in the view and the camera is on, use the camera target point
+    if (!depth && view.is3d() && view.isCameraOn())
+      return view.getTargetPoint(result);
+
+    Viewport.scratchDefaultRotatePointLow.z = depth ? depth.minimum : 0;
+    Viewport.scratchDefaultRotatePointHigh.z = depth ? depth.maximum : 1.0;
+    return Viewport.scratchDefaultRotatePointLow.interpolate(.5, Viewport.scratchDefaultRotatePointHigh, result);
+  }
+
+  public getFocusPlaneNpc(): number {
+    const cameraTarget = this.view.getTargetPoint();
+    let npcZ = this.worldToNpc(cameraTarget, cameraTarget).z;
+    if (npcZ < 0.0 || npcZ > 1.0) {
+      Viewport.scratchDefaultRotatePointHigh.z = 1.0;
+      Viewport.scratchDefaultRotatePointLow.z = 0.0;
+      const npcLow = this.npcToWorld(Viewport.scratchDefaultRotatePointLow);
+      const npcHigh = this.npcToWorld(Viewport.scratchDefaultRotatePointHigh);
+      const center = npcLow.interpolate(0.5, npcHigh);
+      npcZ = this.worldToNpc(center, center).z;
+    }
+
+    return npcZ;
+  }
+
+  public turnCameraOn(lensAngle: Angle): ViewStatus {
+    const view = this.view;
+    if (!view.is3d())
+      return ViewStatus.InvalidViewport;
+
+    if (view.isCameraOn())
+      return view.lookAtUsingLensAngle(view.getEyePoint(), view.getTargetPoint(), view.getYVector(), lensAngle);
+
+    // We need to figure out a new camera target. To do that, we need to know where the geometry is in the view.
+    // We use the depth of the center of the view for that.
+    let depthRange = this.determineVisibleDepthNpc();
+    if (!depthRange)
+      depthRange = new DepthRangeNpc();
+    const middle = depthRange.middle();
+    const corners = [
+      new Point3d(0.0, 0.0, middle), // lower left, at target depth
+      new Point3d(1.0, 1.0, middle), // upper right at target depth
+      new Point3d(0.0, 0.0, depthRange.maximum), // lower left, at closest npc
+      new Point3d(1.0, 1.0, depthRange.maximum), // upper right at closest
+    ];
+
+    this.npcToWorldArray(corners);
+
+    const eye = corners[2].interpolate(0.5, corners[3]); // middle of closest plane
+    const target = corners[0].interpolate(0.5, corners[1]); // middle of halfway plane
+    const backDist = eye.distance(target) * 2.0;
+    const frontDist = view.minimumFrontDistance();
+    return view.lookAtUsingLensAngle(eye, target, view.getYVector(), lensAngle, frontDist, backDist);
+  }
+
+  /* get the extents of this view, in ViewCoordinates, as a Range3d */
+  private getViewCorners(): Range3d {
+    const corners = this.viewCorners;
+    const viewRect = this.viewRect;
+    corners.high.x = viewRect.high.x;
+    corners.low.y = viewRect.high.y;    // y's are swapped on the screen!
+    corners.low.x = 0;
+    corners.high.y = 0;
+    corners.low.z = -32767;
+    corners.high.z = 32767;
+    return corners;
+  }
+
+  private calcNpcToView(): Map4d {
+    const corners = this.getViewCorners();
+    return Map4d.createBoxMap(NpcCorners[Npc._000], NpcCorners[Npc._111], corners.low, corners.high)!;
+  }
+
+  /** adjust the aspect ratio of the view volume to match the aspect ratio of the window of this Viewport. */
+  private adjustAspectRatio() {
+    const origin = this.viewOrg;
+    const delta = this.viewDelta;
+    const windowAspect = this.viewRect.aspect * this.view.getAspectRatioSkew();
+    const viewAspect = delta.x / delta.y;
+
+    if (Math.abs(1.0 - (viewAspect / windowAspect)) < 1.0e-9)
+      return;
+
+    const oldDelta = delta.clone();
+    if (viewAspect > windowAspect)
+      delta.y = delta.x / windowAspect;
+    else
+      delta.x = delta.y * windowAspect;
+
+    this.toView(origin);
+    origin.x += ((oldDelta.x - delta.x) / 2.0);
+    origin.y += ((oldDelta.y - delta.y) / 2.0);
+    this.fromView(origin);
+  }
+
+  /** Ensure the rotation matrix for this view is aligns the root z with the view out (i.e. a "2d view"). */
+  private alignWithRootZ() {
+    const zUp = Vector3d.unitZ();
+    if (zUp.isAlmostEqual(this.rotMatrix.rowZ()))
+      return;
+    const r = this.rotMatrix.transpose();
+    r.setColumn(2, zUp);
+    RotMatrix.createPerpendicularUnitColumnsFromRotMatrix(r, AxisOrder.XYZ, r);
+    r.transpose(this.rotMatrix);
+  }
+
+  /** get the rectangle of this Viewport in ViewCoordinates. */
+  public get viewRect(): ViewRect { const r = this.viewRange; const rect = this.getClientRect(); r.high.x = rect.width; r.high.y = rect.height; return r; }
+
+  /** True if an undoable viewing operation exists on the stack */
+  public get isUndoPossible() { return 0 < this.backStack.length; }
+
+  /** True if an redoable viewing operation exists on the stack */
+  public get isRedoPossible() { return 0 < this.forwardStack.length; }
+
+  /** clear the view-undo buffers of this Viewport */
+  public clearUndo() {
+    this.currentBaseline = undefined;
+    this.forwardStack.length = 0;
+    this.backStack.length = 0;
+  }
+
+  /** Set up this Viewport from its ViewState */
+  public setupFromView(): ViewStatus {
+    const view = this.view;
+    if (!view)
+      return ViewStatus.InvalidViewport;
+
+    const origin = view.getOrigin().clone();
+    const delta = view.getExtents().clone();
+
+    this.viewOrg.setFrom(origin);
+    this.viewDelta.setFrom(delta);
+    this.rotMatrix.setFrom(view.getRotation());
+
+    // first, make sure none of the deltas are negative
+    delta.x = Math.abs(delta.x);
+    delta.y = Math.abs(delta.y);
+    delta.z = Math.abs(delta.z);
+
+    this.adjustAspectRatio();
+
+    this.viewOrgUnexpanded.setFrom(origin);
+    this.viewDeltaUnexpanded.setFrom(delta);
+    this.zClipAdjusted = false;
+
+    if (view.is3d()) {
+      if (!view.allow3dManipulations()) {
+        // we're in a "2d" view of a physical model. That means that we must have our orientation with z out of the screen with z=0 at the center.
+        this.alignWithRootZ(); // make sure we're in a z Up view
+
+        const extents = view.getViewedExtents();
+        if (extents.isNull()) {
+          extents.low.z = -Viewport.get2dFrustumDepth();
+          extents.high.z = Viewport.get2dFrustumDepth();
+        }
+
+        let zMax = Math.max(Math.abs(extents.low.z), Math.abs(extents.high.z));
+        zMax = Math.max(zMax, 1.0); // make sure we have at least +-1m. Data may be purely planar
+        delta.z = 2.0 * zMax;
+        origin.z = -zMax;
+      } else {
+        this.validateCamera();
+        this.adjustZPlanes(); // make sure view volume includes entire volume of view
+
+        // if the camera is on, don't allow front plane behind camera
+        if (view.isCameraOn()) {
+          const eyeOrg = view.camera.getEyePoint().minus(origin); // vector from eye to origin
+          this.toView(eyeOrg);
+
+          const frontDist = eyeOrg.z - delta.z; // front distance is backDist - delta.z
+
+          // allow ViewState to specify a minimum front dist, but in no case less than 6 inches
+          const minFrontDist = Math.max(15.2 * Constant.oneCentimeter, view.forceMinFrontDist());
+          if (frontDist < minFrontDist) {
+            // camera is too close to front plane, move origin away from eye to maintain a minimum front distance.
+            this.toView(origin);
+            origin.z -= (minFrontDist - frontDist);
+            this.fromView(origin);
+          }
+        }
+
+        // if we moved the z planes, set the "zClipAdjusted" flag.
+        if (!origin.isExactEqual(this.viewOrgUnexpanded) || !delta.isExactEqual(this.viewDeltaUnexpanded))
+          this.zClipAdjusted = true;
+      }
+    } else { // 2d viewport
+      this.alignWithRootZ();
+      delta.z = 2. * Viewport.get2dFrustumDepth();
+      origin.z = -Viewport.get2dFrustumDepth();
+    }
+
+    const frustFraction = this.rootToNpcFromViewDef(this.rootToNpc, origin, delta);
+    if (!frustFraction)
+      return ViewStatus.InvalidViewport;
+
+    this.frustFraction = frustFraction;
+    this.rootToView.setFrom(this.calcNpcToView().multiplyMapMap(this.rootToNpc));
+
+    this.onViewChanged.raiseEvent(this);
+    return ViewStatus.Success;
+  }
+
+  /** compute the root-to-npc map given an origin and delta. View orientation and camera comes from member variables. */
+  private rootToNpcFromViewDef(rootToNpc: Map4d, inOrigin: Point3d, delta: Vector3d): number | undefined {
+    const view = this.view;
+    const viewRot = this.rotMatrix;
+    const xVector = viewRot.rowX();
+    const yVector = viewRot.rowY();
+    const zVector = viewRot.rowZ();
+    const origin = inOrigin.clone();
+
+    let frustFraction = 1.0;
+    let xExtent: Vector3d;
+    let yExtent: Vector3d;
+    let zExtent: Vector3d;
+
+    // Compute root vectors along edges of view frustum.
+    if (view.is3d() && view.isCameraOn()) {
+      const camera = view.camera;
+      const eyeToOrigin = inOrigin.minus(camera.eye);      // vector from origin on backplane to eye
+      this.toView(eyeToOrigin);                            // align with view coordinates.
+
+      const focusDistance = camera.focusDistance;
+      let zDelta = delta.z;
+      let zBack = eyeToOrigin.z;              // Distance from eye to backplane.
+      let zFront = zBack + zDelta;            // Distance from eye to frontplane.
+
+      if (zFront / zBack < Viewport.nearScale24) {
+        const maximumBackClip = 10000. * Constant.oneKilometer;
+        if (-zBack > maximumBackClip) {
+          zBack = -maximumBackClip;
+          eyeToOrigin.z = zBack;
+        }
+
+        zFront = zBack * Viewport.nearScale24;
+        zDelta = zFront - eyeToOrigin.z;
+      }
+
+      // z out back of eye ====> origin z coordinates are negative.  (Back plane more negative than front plane)
+      const backFraction = -zBack / focusDistance;    // Perspective fraction at back clip plane.
+      const frontFraction = -zFront / focusDistance;  // Perspective fraction at front clip plane.
+      frustFraction = frontFraction / backFraction;
+
+      // delta.x,delta.y are view rectangle sizes at focus distance.  Scale to back plane:
+      xExtent = xVector.scale(delta.x * backFraction);   // xExtent at back == delta.x * backFraction.
+      yExtent = yVector.scale(delta.y * backFraction);   // yExtent at back == delta.y * backFraction.
+
+      // Calculate the zExtent in the View coordinate system.
+      zExtent = new Vector3d(eyeToOrigin.x * (frontFraction - backFraction), // eyeToOrigin.x * frontFraction - eyeToOrigin.x * backFraction
+        eyeToOrigin.y * (frontFraction - backFraction), // eyeToOrigin.y * frontFraction - eyeToOrigin.y * backFraction
+        zDelta);
+      this.fromView(zExtent);   // rotate back to root coordinates.
+
+      origin.x = eyeToOrigin.x * backFraction;      // Calculate origin in eye coordinates.
+      origin.y = eyeToOrigin.y * backFraction;
+      origin.z = eyeToOrigin.z;
+      this.fromView(origin);  // Rotate back to root coordinates
+      origin.plus(camera.eye, origin); // Add the eye point.
+    } else {
+      xExtent = xVector.scale(delta.x);
+      yExtent = yVector.scale(delta.y);
+      zExtent = zVector.scale(delta.z);
+    }
+
+    // calculate the root-to-npc mapping (using expanded frustum)
+    const newRootToNpc = Map4d.createVectorFrustum(origin, xExtent, yExtent, zExtent, frustFraction);
+    if (!newRootToNpc)
+      return undefined;
+
+    rootToNpc.setFrom(newRootToNpc);  // Don't screw this up if we are returning ERROR (TR# 251771).
+    return frustFraction;
+  }
+
+  private saveViewUndo(): void {
+    const curr = this.view.clone<ViewState>();
+    if (!this.currentBaseline) {
+      this.currentBaseline = curr;
+      return;
+    }
+
+    if (curr.equals(this.currentBaseline))
+      return; // nothing changed
+
+    if (this.backStack.length >= this.maxUndoSteps)
+      this.backStack.shift();
+
+    this.backStack.push(this.currentBaseline);
+    this.forwardStack.length = 0;
+
+    // now update our baseline to match the current settings.
+    this.currentBaseline = curr;
+  }
+
+  public synchWithView(saveInUndo: boolean): void {
+    this.setupFromView();
+
+    if (saveInUndo)
+      this.saveViewUndo();
+  }
+
+  public viewToNpcArray(pts: Point3d[]) {
+    const corners = this.getViewCorners();
+    const scrToNpcTran = Transform.createIdentity();
+    Transform.initFromRange(corners.low, corners.high, undefined, scrToNpcTran);
+    scrToNpcTran.multiplyPoint3dArrayInPlace(pts);
+  }
+
+  public npcToViewArray(pts: Point3d[]) {
+    const corners = this.getViewCorners();
+    const scrToNpcTran = Transform.createIdentity();
+    Transform.initFromRange(corners.low, corners.high, scrToNpcTran, undefined);
+    scrToNpcTran.multiplyPoint3dArrayInPlace(pts);
+  }
+
+  public viewToNpc(pt: Point3d, out?: Point3d) {
+    const corners = this.getViewCorners();
+    const scrToNpcTran = Transform.createIdentity();
+    Transform.initFromRange(corners.low, corners.high, undefined, scrToNpcTran);
+    return scrToNpcTran.multiplyPoint(pt, out);
+  }
+
+  public npcToView(pt: Point3d, out?: Point3d) {
+    const corners = this.getViewCorners();
+    const scrToNpcTran = Transform.createIdentity();
+    Transform.initFromRange(corners.low, corners.high, scrToNpcTran, undefined);
+    return scrToNpcTran.multiplyPoint(pt, out);
+  }
+  public worldToNpcArray(pts: Point3d[]) { this.rootToNpc.transform0Ref().multiplyPoint3dArrayQuietNormalize(pts); }
+  public npcToWorldArray(pts: Point3d[]) { this.rootToNpc.transform1Ref().multiplyPoint3dArrayQuietNormalize(pts); }
+  public worldToViewArray(pts: Point3d[]) { this.rootToView.transform0Ref().multiplyPoint3dArrayQuietNormalize(pts); }
+  public viewToWorldArray(pts: Point3d[]) { this.rootToView.transform1Ref().multiplyPoint3dArrayQuietNormalize(pts); }
+  public worldToNpc(pt: Point3d, out?: Point3d) { return this.rootToNpc.transform0Ref().multiplyPoint3dQuietNormalize(pt, out); }
+  public npcToWorld(pt: Point3d, out?: Point3d) { return this.rootToNpc.transform1Ref().multiplyPoint3dQuietNormalize(pt, out); }
+  public worldToView(input: Point3d, out?: Point3d) { return this.rootToView.transform0Ref().multiplyPoint3dQuietNormalize(input, out); }
+  public viewToWorld(input: Point3d, out?: Point3d) { return this.rootToView.transform1Ref().multiplyPoint3dQuietNormalize(input, out); }
+
+  /** Converts inches to pixels based on screen DPI.
+   * @Note this information may not be accurate in some browsers.
+   * @param inches the number of inches to convert
+   * @returns the corresponding number of pixels
+   */
+  public pixelsFromInches(inches: number): number { return inches * this.pixelsPerInch; }
+
+  /**
+   * Get an 8-point frustum corresponding to the 8 corners of the Viewport in the specified coordinate system.
+   * There are two sets of corners that may be of interest.
+   * The "adjusted" box is the one that is computed by examining the "project extents" and moving
+   * the front and back planes to enclose everything in the view [N.B. this is the way that views implement
+   * the concept of "no front/back clipping", since there always must be a view frustum]. The "unadjusted" box is
+   * the one that is stored in the ViewState.
+   * @param[in] sys Coordinate system for \c points
+   * @param[in] adjustedBox If true, retrieve the adjusted box. Otherwise retrieve the box that came from the view definition.
+   * @return the view frustum
+   * @note The "adjusted" box may be either larger or smaller than the "unadjusted" box.
+   */
+  public getFrustum(sys: CoordSystem = CoordSystem.World, adjustedBox: boolean = true, box?: Frustum): Frustum {
+    box = box ? box.initNpc() : new Frustum();
+
+    // if they are looking for the "unexpanded" (that is before f/b clipping expansion) box, we need to get the npc
+    // coordinates that correspond to the unexpanded box in the npc space of the Expanded view (that's the basis for all
+    // of the root-based maps.)
+    if (!adjustedBox && this.zClipAdjusted) {
+      // to get unexpanded box, we have to go recompute rootToNpc from original viewController.
+      const ueRootToNpc = Map4d.createIdentity();
+      const compression = this.rootToNpcFromViewDef(ueRootToNpc, this.viewOrgUnexpanded, this.viewDeltaUnexpanded);
+      if (!compression)
+        return box;
+
+      // get the root corners of the unexpanded box
+      const ueRootBox = new Frustum();
+      ueRootToNpc.transform1Ref().multiplyPoint3dArrayQuietNormalize(ueRootBox.points);
+
+      // and convert them to npc coordinates of the expanded view
+      this.worldToNpcArray(box.points);
+    }
+
+    // now convert from NPC space to the specified coordinate system.
+    switch (sys) {
+      case CoordSystem.View:
+        this.npcToViewArray(box.points);
+        break;
+
+      case CoordSystem.World:
+        this.npcToWorldArray(box.points);
+        break;
+    }
+    return box;
+  }
+
+  /** get a copy of the current (adjusted) frustum of this viewport, in world coordinates. */
+  public getWorldFrustum(box?: Frustum): Frustum { return this.getFrustum(CoordSystem.World, true, box); }
+
+  /**
+   * scroll the view by a given number of pixels.
+   * @param screenDist distance to scroll in pixels
+   */
+  public scroll(screenDist: Point2d): ViewStatus {
+    const view = this.view;
+    if (!view)
+      return ViewStatus.InvalidViewport;
+
+    if (view.is3d() && view.isCameraOn()) {
+      const offset = new Vector3d(screenDist.x, screenDist.y, 0.0);
+      const frust = this.getFrustum(CoordSystem.View, false)!;
+      frust.translate(offset);
+      this.viewToWorldArray(frust.points);
+
+      view.setupFromFrustum(frust);
+      view.centerEyePoint();
+      return this.setupFromView();
+    }
+
+    const pts = [new Point3d(), new Point3d(screenDist.x, screenDist.y, 0)];
+    this.viewToWorldArray(pts);
+    const dist = pts[1].minus(pts[0]);
+    const newOrg = view.getOrigin().plus(dist);
+    view.setOrigin(newOrg);
+
+    return this.setupFromView();
+  }
+
+  /**
+   * Get the anchor point for a Zoom operation, based on a button event.
+   * @return the center point for a zoom operation, in world coordinates
+   */
+  public getZoomCenter(ev: ButtonEvent, result?: Point3d): Point3d {
+    const vp = ev.viewport!;
+    return vp.viewToWorld(ev.viewPoint, result); // NEEDS_WORK
+  }
+
+  /**
+   * Zoom the view by a scale factor, placing the new center at the projection of the given point (world coordinates)
+   * on the focal plane.
+   * Updates ViewState and re-synchs Viewport. Does not save in view undo buffer.
+   */
+  public zoom(newCenter: Point3d | undefined, factor: number): ViewStatus {
+    const view = this.view;
+    if (!view)
+      return ViewStatus.InvalidViewport;
+
+    if (view.is3d() && view.isCameraOn()) {
+      const centerNpc = newCenter ? this.worldToNpc(newCenter) : NpcCenter.clone();
+      const scaleTransform = Transform.createFixedPointAndMatrix(centerNpc, RotMatrix.createScale(factor, factor, 1.0));
+
+      const offset = centerNpc.minus(NpcCenter); // offset by difference of old/new center
+      offset.z = 0.0;     // z center stays the same.
+
+      const offsetTransform = Transform.createTranslationXYZ(offset.x, offset.y, offset.z);
+      const product = offsetTransform.multiplyTransformTransform(scaleTransform);
+
+      const frust = new Frustum();
+      product.multiplyPoint3dArrayInPlace(frust.points);
+
+      this.npcToWorldArray(frust.points);
+      view.setupFromFrustum(frust);
+      view.centerEyePoint();
+      return this.setupFromView();
+    }
+
+    // for non-camera views, do the zooming by adjusting the origin and delta directly so there can be no
+    // chance of the rotation changing due to numerical precision errors calculating it from the frustum corners.
+    const delta = view.getExtents().clone();
+    delta.x *= factor;
+    delta.y *= factor;
+
+    // first check to see whether the zoom operation results in an invalid view. If so, make sure we don't change anything
+    const validSize = view.validateViewDelta(delta, false);
+    if (ViewStatus.Success !== validSize)
+      return validSize;
+
+    const center = newCenter ? newCenter : view.getCenter();
+
+    if (!view.allow3dManipulations())
+      center.z = 0.0;
+
+    const newOrg = view.getOrigin().clone();
+    this.toView(newOrg);
+    this.toView(center);
+
+    view.setExtents(delta);
+
+    newOrg.x = center.x - delta.x / 2.0;
+    newOrg.y = center.y - delta.y / 2.0;
+    this.fromView(newOrg);
+    view.setOrigin(newOrg);
+    return this.setupFromView();
+  }
+
+  /**
+   * Set up this Viewport's viewing parameters based on a Frustum
+   * @param inFrustum the new viewing frustum
+   * @returns true if successful
+   */
+  public setupFromFrustum(inFrustum: Frustum): boolean {
+    const validSize = this.view.setupFromFrustum(inFrustum);
+    if (!this.setupFromView())
+      return false;
+
+    return validSize === ViewStatus.Success;
+  }
+
+  public resetUndo() {
+    // Clear the undo stack
+    this.clearUndo();
+
+    // Set up new baseline state
+    this.saveViewUndo();
+
+    // Notify event listeners
+    // this.historyChanged.raiseEvent();
+  }
+
+  public computeViewRange(): Range3d {
+    this.setupFromView();
+    const viewRange = new Range3d();
+    // // NB: This is the range of all models currently in the scene. Doesn't account for toggling display of categories.
+    // const geomRange = this.geometry.range;
+    // const geomMatrix = this.geometry.modelMatrix;
+    // geomMatrix.multiply(geomRange.low);
+    // geomMatrix.multiply(geomRange.high);
+    // const center = geomRange.getCenter();
+    // const high = geomRange.high;
+    // const delta = Cartesian3.fromDifferenceOf(high, center);
+
+    // //addDebugRange(this, center, delta);
+
+    // const geomScale = Matrix3.fromScaleFactors(delta.x, delta.y, delta.z);
+    // const modelMatrix = Matrix4.fromRotationTranslation(geomScale, center);
+
+    // const scaleFactor = 1.0;
+    // const range = new Range3(new Cartesian3(-scaleFactor, -scaleFactor, -scaleFactor), new Cartesian3(scaleFactor, scaleFactor, scaleFactor));
+    // modelMatrix.multiplyByPoint(range.low, range.low);
+    // modelMatrix.multiplyByPoint(range.high, range.high);
+
+    // const rangeBox = range.get8Corners();
+    // this.rotMatrix.multiplyArray(rangeBox);
+
+    // const viewRange = Range3.fromArray(rangeBox);
+    return viewRange;
+  }
+
+  /**
+   * Reverses the most recent change to the Viewport from the undo stack.
+   */
+  public applyPrevious(animationTime: BeDuration) {
+    const size = this.backStack.length;
+    if (0 === size)
+      return;
+
+    this.forwardStack.push(this.currentBaseline!);
+    this.currentBaseline = this.backStack[size - 1];
+    this.backStack.pop();
+
+    this.applyViewState(this.currentBaseline, animationTime);
+    // this.historyApplied.raiseEvent(true);
+  }
+
+  /**
+   * Re-applies the most recently un-done change to the Viewport from the redo stack
+   */
+  public applyNext(animationTime: BeDuration) {
+    const size = this.forwardStack.length;
+    if (0 === size)
+      return;
+
+    this.backStack.push(this.currentBaseline!);
+    this.currentBaseline = this.forwardStack[size - 1];
+    this.forwardStack.pop();
+
+    this.applyViewState(this.currentBaseline, animationTime);
+    // this.historyApplied.raiseEvent(false);
+  }
+
+  public animate() {
+    if (this.animator && this.animator.animate()) {
+      this.animator = undefined;
+    }
+  }
+
+  public removeAnimator() {
+    if (this.animator) {
+      this.animator.interrupt(); // will be destroyed
+      this.animator = undefined;
+    }
+  }
+
+  private setAnimator(animator: Animator) {
+    this.removeAnimator();
+    this.animator = animator;
+  }
+
+  public animateFrustumChange(start: Frustum, end: Frustum, animationTime: BeDuration) {
+    if (0.0 >= animationTime.milliseconds) {
+      this.setupFromFrustum(end);
+      return;
+    }
+
+    this.setAnimator(new Animator(animationTime, this, start, end));
+  }
+
+  public applyViewState(val: ViewState, animationTime: BeDuration) {
+    const startFrust = this.getFrustum();
+    this._view = val.clone<ViewState>();
+    this.synchWithView(false);
+    //    this._changeFov = true;
+    this.animateFrustumChange(startFrust!, this.getFrustum()!, animationTime);
+  }
+
+  public pickEntity(_mousePos: Point3d, _radius: number, _result?: Point3d): Point3d | undefined {
+    return undefined;
+  }
+
+  /**
+   * Converts an {x,y} position in screen coordinates to world coordinates by picking against
+   * the depth buffer.
+   * @param  mousePos the position in screen coordinates
+   * @param result optional output point
+   * @param enforceGeometryPicks optional, if set to true picks that aren't on tileset geometry return undefined
+   * @return the corresponding position in world coordinates, or undefined if no value exists in the depth buffer for the specified point
+   */
+  public pickDepthBuffer(_mousePos: Point3d, _result?: Point3d, _enforceGeometryPicks?: boolean): Point3d | undefined {
+    // var depthIntersection;
+    // if (this.scene.pickPositionSupported) {
+    //   depthIntersection = this.scene.pickPosition(mousePos, scratchDepthBufferIntersection);
+    // }
+
+    // if (!Cesium.defined(depthIntersection))
+    //   return undefined;
+
+    // if (enforceGeometryPicks) {
+    //   let isTilesetGeometry = this.pickEntity(mousePos) instanceof Cesium.Cesium3DTileFeature
+    //   if (!isTilesetGeometry)
+    //     return undefined
+    // }
+
+    // var npcPt = this.worldToNpc(depthIntersection, scratchDepthNpcPt);
+    // var viewPt = this.npcToView(npcPt);
+    // viewPt.x = mousePos.x;
+    // viewPt.y = mousePos.y;
+    // this.viewToWorld(viewPt, depthIntersection);
+
+    // return depthIntersection;
+    return undefined;
+  }
+}