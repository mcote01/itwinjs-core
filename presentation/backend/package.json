{
  "name": "@bentley/presentation-backend",
<<<<<<< HEAD
  "version": "2.16.0-dev.9",
=======
  "version": "2.16.0-dev.12",
>>>>>>> 8aaff637
  "description": "Backend of iModel.js Presentation library",
  "license": "MIT",
  "repository": {
    "type": "git",
    "url": "https://github.com/imodeljs/imodeljs/tree/master/presentation/backend"
  },
  "keywords": [
    "Bentley",
    "EC",
    "Presentation",
    "iModelJS",
    "Backend"
  ],
  "author": {
    "name": "Bentley Systems, Inc.",
    "url": "http://www.bentley.com"
  },
  "main": "lib/presentation-backend.js",
  "typings": "lib/presentation-backend",
  "scripts": {
    "compile": "npm run build",
    "build": "tsc 1>&2 && npm run build:assets",
    "build:assets": "cpx \"./assets/**/*\" ./lib/assets",
    "build:watch": "npm run build:assets && tsc -w",
    "clean": "rimraf lib .rush/temp/package-deps*.json",
    "cover": "nyc npm test",
    "docs": "npm run docs:reference && npm run extract && npm run docs:changelog",
    "docs:changelog": "cpx ./CHANGELOG.md ../../generated-docs/presentation/presentation-backend",
    "docs:reference": "betools docs --includes=../../generated-docs/extract --json=../../generated-docs/presentation/presentation-backend/file.json --tsIndexFile=presentation-backend.ts --onlyJson",
    "extract": "betools extract --fileExt=ts --extractFrom=./src/test --recursive --out=../../generated-docs/extract",
    "extract-api": "betools extract-api --entry=presentation-backend",
    "lint": "eslint -f visualstudio \"./src/**/*.ts\" 1>&2",
    "test": "mocha --opts ../mocha.opts --file ./lib/test/index.test.js \"./lib/test/**/*.test.js\"",
    "test:watch": "npm test -- --reporter min --watch-extensions ts --watch"
  },
  "peerDependencies": {
<<<<<<< HEAD
    "@bentley/bentleyjs-core": "^2.16.0-dev.9",
    "@bentley/imodeljs-backend": "^2.16.0-dev.9",
    "@bentley/imodeljs-common": "^2.16.0-dev.9",
    "@bentley/imodeljs-quantity": "^2.16.0-dev.9",
    "@bentley/presentation-common": "^2.16.0-dev.9"
  },
  "devDependencies": {
    "@bentley/bentleyjs-core": "2.16.0-dev.9",
    "@bentley/build-tools": "2.16.0-dev.9",
    "@bentley/eslint-plugin": "2.16.0-dev.9",
    "@bentley/imodeljs-backend": "2.16.0-dev.9",
    "@bentley/imodeljs-common": "2.16.0-dev.9",
    "@bentley/imodeljs-quantity": "2.16.0-dev.9",
    "@bentley/presentation-common": "2.16.0-dev.9",
=======
    "@bentley/bentleyjs-core": "^2.16.0-dev.12",
    "@bentley/imodeljs-backend": "^2.16.0-dev.12",
    "@bentley/imodeljs-common": "^2.16.0-dev.12",
    "@bentley/imodeljs-quantity": "^2.16.0-dev.12",
    "@bentley/presentation-common": "^2.16.0-dev.12"
  },
  "devDependencies": {
    "@bentley/bentleyjs-core": "2.16.0-dev.12",
    "@bentley/build-tools": "2.16.0-dev.12",
    "@bentley/eslint-plugin": "2.16.0-dev.12",
    "@bentley/imodeljs-backend": "2.16.0-dev.12",
    "@bentley/imodeljs-common": "2.16.0-dev.12",
    "@bentley/imodeljs-quantity": "2.16.0-dev.12",
    "@bentley/presentation-common": "2.16.0-dev.12",
>>>>>>> 8aaff637
    "@types/chai": "^4.1.4",
    "@types/chai-as-promised": "^7",
    "@types/chai-jest-snapshot": "^1.3.0",
    "@types/chai-subset": "1.3.1",
    "@types/deep-equal": "^1",
    "@types/faker": "^4.1.0",
    "@types/lolex": "^2.1.2",
    "@types/mocha": "^5.2.5",
    "@types/node": "10.14.1",
    "@types/object-hash": "^1.3.0",
    "@types/sinon": "^9.0.0",
    "@types/sinon-chai": "^3.2.0",
    "chai": "^4.1.2",
    "chai-as-promised": "^7",
    "chai-jest-snapshot": "^2.0.0",
    "chai-subset": "1.6.0",
    "cpx": "^1.5.0",
    "cross-env": "^5.1.4",
    "deep-equal": "^1",
    "eslint": "^6.8.0",
    "faker": "^4.1.0",
    "lolex": "^2.7.1",
    "mocha": "^5.2.0",
    "nyc": "^14.0.0",
    "rimraf": "^3.0.2",
    "sinon": "^9.0.2",
    "sinon-chai": "^3.2.0",
    "typemoq": "^2.1.0",
    "typescript": "~4.1.0"
  },
  "dependencies": {
    "object-hash": "^1.3.1"
  },
  "nyc": {
    "extends": "./node_modules/@bentley/build-tools/.nycrc",
    "check-coverage": true,
    "statements": 100,
    "functions": 100,
    "branches": 100,
    "lines": 100
  },
  "eslintConfig": {
    "plugins": [
      "@bentley"
    ],
    "extends": "plugin:@bentley/imodeljs-recommended"
  }
}<|MERGE_RESOLUTION|>--- conflicted
+++ resolved
@@ -1,10 +1,6 @@
 {
   "name": "@bentley/presentation-backend",
-<<<<<<< HEAD
-  "version": "2.16.0-dev.9",
-=======
   "version": "2.16.0-dev.12",
->>>>>>> 8aaff637
   "description": "Backend of iModel.js Presentation library",
   "license": "MIT",
   "repository": {
@@ -41,22 +37,6 @@
     "test:watch": "npm test -- --reporter min --watch-extensions ts --watch"
   },
   "peerDependencies": {
-<<<<<<< HEAD
-    "@bentley/bentleyjs-core": "^2.16.0-dev.9",
-    "@bentley/imodeljs-backend": "^2.16.0-dev.9",
-    "@bentley/imodeljs-common": "^2.16.0-dev.9",
-    "@bentley/imodeljs-quantity": "^2.16.0-dev.9",
-    "@bentley/presentation-common": "^2.16.0-dev.9"
-  },
-  "devDependencies": {
-    "@bentley/bentleyjs-core": "2.16.0-dev.9",
-    "@bentley/build-tools": "2.16.0-dev.9",
-    "@bentley/eslint-plugin": "2.16.0-dev.9",
-    "@bentley/imodeljs-backend": "2.16.0-dev.9",
-    "@bentley/imodeljs-common": "2.16.0-dev.9",
-    "@bentley/imodeljs-quantity": "2.16.0-dev.9",
-    "@bentley/presentation-common": "2.16.0-dev.9",
-=======
     "@bentley/bentleyjs-core": "^2.16.0-dev.12",
     "@bentley/imodeljs-backend": "^2.16.0-dev.12",
     "@bentley/imodeljs-common": "^2.16.0-dev.12",
@@ -71,7 +51,6 @@
     "@bentley/imodeljs-common": "2.16.0-dev.12",
     "@bentley/imodeljs-quantity": "2.16.0-dev.12",
     "@bentley/presentation-common": "2.16.0-dev.12",
->>>>>>> 8aaff637
     "@types/chai": "^4.1.4",
     "@types/chai-as-promised": "^7",
     "@types/chai-jest-snapshot": "^1.3.0",
