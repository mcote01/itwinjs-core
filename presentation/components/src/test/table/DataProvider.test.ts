<<<<<<< HEAD
/*---------------------------------------------------------------------------------------------
* Copyright (c) Bentley Systems, Incorporated. All rights reserved.
* See LICENSE.md in the project root for license terms and full copyright notice.
*--------------------------------------------------------------------------------------------*/

import "@bentley/presentation-frontend/lib/test/_helpers/MockFrontendEnvironment";
import { expect } from "chai";
import * as faker from "faker";
import * as path from "path";
import * as sinon from "sinon";
import { IModelConnection } from "@bentley/imodeljs-frontend";
import { I18N } from "@bentley/imodeljs-i18n";
import {
  Content, SortDirection as ContentSortDirection, DefaultContentDisplayTypes, Descriptor, Item, KeySet, PresentationError, ValuesDictionary,
} from "@bentley/presentation-common";
import * as moq from "@bentley/presentation-common/lib/test/_helpers/Mocks";
import { PromiseContainer } from "@bentley/presentation-common/lib/test/_helpers/Promises";
import { createRandomDescriptor, createRandomECInstanceKey } from "@bentley/presentation-common/lib/test/_helpers/random";
import { Presentation, PresentationManager } from "@bentley/presentation-frontend";
import { RowItem } from "@bentley/ui-components";
import { SortDirection } from "@bentley/ui-core";
import { CacheInvalidationProps } from "../../presentation-components/common/ContentDataProvider";
import { initializeLocalization } from "../../presentation-components/common/Utils";
import { PresentationTableDataProvider, TABLE_DATA_PROVIDER_DEFAULT_PAGE_SIZE } from "../../presentation-components/table/DataProvider";
import { mockPresentationManager } from "../_helpers/UiComponents";

/**
 * This is just a helper class to provide public access to
 * protected methods of PresentationTableDataProvider
 */
class Provider extends PresentationTableDataProvider {
  public invalidateCache(props: CacheInvalidationProps) { super.invalidateCache(props); }
  public configureContentDescriptor(descriptor: Descriptor) { return super.configureContentDescriptor(descriptor); }
}

describe("TableDataProvider", () => {

  let rulesetId: string;
  let provider: Provider;
  let invalidateCacheSpy: sinon.SinonSpy<[CacheInvalidationProps], void>;
  let presentationManagerMock: moq.IMock<PresentationManager>;
  const imodelMock = moq.Mock.ofType<IModelConnection>();

  before(() => {
    rulesetId = faker.random.word();
  });

  beforeEach(async () => {
    const mocks = mockPresentationManager();
    presentationManagerMock = mocks.presentationManager;
    Presentation.setPresentationManager(presentationManagerMock.object);
    Presentation.setI18nManager(new I18N("", {
      urlTemplate: `file://${path.resolve("public/locales")}/{{lng}}/{{ns}}.json`,
    }));
    await initializeLocalization();

    provider = new Provider({ imodel: imodelMock.object, ruleset: rulesetId });
    provider.keys = new KeySet([createRandomECInstanceKey()]);
    invalidateCacheSpy = sinon.spy(provider, "invalidateCache");
  });

  afterEach(() => {
    Presentation.terminate();
  });

  const createEmptyContentItem = (): Item => {
    return new Item([createRandomECInstanceKey()], faker.random.words(),
      "", undefined, {}, {}, []);
  };
  const createContent = (recordsCount: number, itemsGenerator: () => Item = createEmptyContentItem): Content => {
    const descriptor = createRandomDescriptor();
    const records = new Array<Item>();
    while (recordsCount--) {
      records.push(itemsGenerator());
    }
    return new Content(descriptor, records);
  };
  const createSingleRecordContent = (itemsGenerator?: () => Item) => createContent(1, itemsGenerator);

  describe("constructor", () => {

    it("sets display type to GRID", () => {
      expect(provider.displayType).to.eq(DefaultContentDisplayTypes.Grid);
    });

    it("sets default sorting properties", () => {
      expect(provider.sortColumnKey).to.be.undefined;
      expect(provider.sortDirection).to.eq(SortDirection.NoSort);
    });

    it("sets default page size", () => {
      expect(provider.pagingSize).to.be.eq(TABLE_DATA_PROVIDER_DEFAULT_PAGE_SIZE);
    });

  });

  describe("getRowKey", () => {

    it("returns valid deserialized InstanceKey", () => {
      const key = createRandomECInstanceKey();
      const row: RowItem = {
        key: JSON.stringify(key),
        cells: [],
      };
      const result = provider.getRowKey(row);
      expect(result).to.deep.eq(key);
    });

  });

  describe("invalidateCache", () => {

    it("resets filtering, sorting, memoized columns and raises onColumnsChanged event when 'descriptor' flag is set", async () => {
      const onColumnsChangedSpy = sinon.spy(provider.onColumnsChanged, "raiseEvent");
      presentationManagerMock.setup(async (x) => x.getContentDescriptor(moq.It.isAny()))
        .returns(async () => createRandomDescriptor());

      provider.filterExpression = faker.random.words();
      await provider.sort(0, SortDirection.Descending);

      invalidateCacheSpy.resetHistory();
      onColumnsChangedSpy.resetHistory();

      provider.invalidateCache({ descriptor: true });

      expect(provider.filterExpression).to.be.undefined;
      expect(provider.sortColumnKey).to.be.undefined;
      expect(provider.sortDirection).to.eq(SortDirection.NoSort);
      expect(provider.getColumns.cache.keys).to.be.empty;
      expect(onColumnsChangedSpy).to.be.calledOnce;
    });

    it("resets memoized columns and raises onColumnsChanged event when 'descriptorConfiguration' flag is set", () => {
      const onColumnsChangedSpy = sinon.spy(provider.onColumnsChanged, "raiseEvent");

      provider.invalidateCache({ descriptorConfiguration: true });

      expect(provider.getColumns.cache.keys).to.be.empty;
      expect(onColumnsChangedSpy).to.be.calledOnce;
    });

    it("resets cached pages and raises onRowsChanged event when 'size' flag is set", async () => {
      const onRowsChangedSpy = sinon.spy(provider.onRowsChanged, "raiseEvent");

      const getContentMock = moq.Mock.ofInstance((provider as any).getContent);
      getContentMock.setup((x) => x(moq.It.isAny())).returns(async () => createSingleRecordContent());
      (provider as any).getContent = getContentMock.object;

      expect(await provider.getRow(0)).to.not.be.undefined;
      expect(provider.getLoadedRow(0)).to.not.be.undefined;

      provider.invalidateCache({ size: true });

      expect(provider.getLoadedRow(0)).to.be.undefined;
      expect(onRowsChangedSpy).to.be.calledOnce;
    });

    it("resets cached pages and raises onRowsChanged event when 'content' flag is set", async () => {
      const onRowsChangedSpy = sinon.spy(provider.onRowsChanged, "raiseEvent");

      const getContentMock = moq.Mock.ofInstance((provider as any).getContent);
      getContentMock.setup((x) => x(moq.It.isAny())).returns(async () => createSingleRecordContent());
      getContentMock.object.cache = { clear: () => { } };
      (provider as any).getContent = getContentMock.object;

      expect(await provider.getRow(0)).to.not.be.undefined;
      expect(provider.getLoadedRow(0)).to.not.be.undefined;

      provider.invalidateCache({ content: true });

      expect(provider.getLoadedRow(0)).to.be.undefined;
      expect(onRowsChangedSpy).to.be.calledOnce;
    });

  });

  describe("configureContentDescriptor", () => {

    it("sets sorting properties", async () => {
      const source = createRandomDescriptor();
      presentationManagerMock.setup(async (x) => x.getContentDescriptor(moq.It.isAny()))
        .returns(async () => source);

      await provider.sort(0, SortDirection.Descending);
      let result = provider.configureContentDescriptor(source);
      expect(source.sortingField).to.be.undefined;
      expect(source.sortDirection).to.be.undefined;
      expect(result.sortingField!.name).to.eq((await provider.getColumns())[0].key);
      expect(result.sortDirection).to.eq(ContentSortDirection.Descending);

      await provider.sort(0, SortDirection.Ascending);
      result = provider.configureContentDescriptor(source);
      expect(source.sortingField).to.be.undefined;
      expect(source.sortDirection).to.be.undefined;
      expect(result.sortingField!.name).to.eq((await provider.getColumns())[0].key);
      expect(result.sortDirection).to.eq(ContentSortDirection.Ascending);

      await provider.sort(0, SortDirection.NoSort);
      result = provider.configureContentDescriptor(source);
      expect(source.sortingField).to.be.undefined;
      expect(source.sortDirection).to.be.undefined;
      expect(result.sortingField!.name).to.eq((await provider.getColumns())[0].key);
      expect(result.sortDirection).to.be.undefined;
    });

    it("sets filterExpression", () => {
      const source = createRandomDescriptor();
      provider.filterExpression = "test";
      const result = provider.configureContentDescriptor(source);
      expect(source.filterExpression).to.be.undefined;
      expect(result.filterExpression).to.eq("test");
    });

  });

  describe("filterExpression", () => {

    it("sets a different filterExpression and clears caches", () => {
      provider.filterExpression = "test 1";
      expect(provider.filterExpression).to.eq("test 1");
      invalidateCacheSpy.resetHistory();

      provider.filterExpression = "test 2";
      expect(provider.filterExpression).to.eq("test 2");
      expect(invalidateCacheSpy).to.be.calledOnce;
    });

    it("doesn't clear caches if setting to the same filterExpression", () => {
      provider.filterExpression = "test";
      expect(provider.filterExpression).to.eq("test");
      invalidateCacheSpy.resetHistory();

      provider.filterExpression = "test";
      expect(provider.filterExpression).to.eq("test");
      expect(invalidateCacheSpy).to.not.be.called;
    });

  });

  describe("sort", () => {

    it("throws when trying to sort by invalid column", async () => {
      const source = createRandomDescriptor();
      source.fields = [];
      presentationManagerMock.setup(async (x) => x.getContentDescriptor(moq.It.isAny()))
        .returns(async () => source);
      await expect(provider.sort(0, SortDirection.NoSort)).to.eventually.be.rejectedWith(PresentationError);
    });

    it("invalidates descriptor configuration and content", async () => {
      const source = createRandomDescriptor();
      presentationManagerMock.setup(async (x) => x.getContentDescriptor(moq.It.isAny()))
        .returns(async () => source);
      const invalidateCacheMock = moq.Mock.ofInstance(provider.invalidateCache);
      provider.invalidateCache = invalidateCacheMock.object;
      await provider.sort(0, SortDirection.NoSort);
      invalidateCacheMock.verify((x) => x({ descriptorConfiguration: true, content: true }), moq.Times.once());
    });

    it("sets sorting properties", async () => {
      const source = createRandomDescriptor();
      presentationManagerMock.setup(async (x) => x.getContentDescriptor(moq.It.isAny()))
        .returns(async () => source);
      await provider.sort(0, SortDirection.Descending);
      expect(provider.sortColumnKey).to.eq((await provider.getColumns())[0].key);
      expect(provider.sortDirection).to.eq(SortDirection.Descending);
    });

  });

  describe("sortColumn", () => {

    it("returns undefined when no sorting column is set", async () => {
      expect(await provider.sortColumn).to.be.undefined;
    });

    it("returns valid sorting column", async () => {
      const source = createRandomDescriptor();
      presentationManagerMock.setup(async (x) => x.getContentDescriptor(moq.It.isAny()))
        .returns(async () => source);
      await provider.sort(0, SortDirection.Descending);
      const sortingColumn = await provider.sortColumn;
      expect(sortingColumn).to.eq((await provider.getColumns())[0]);
    });

  });

  describe("getColumns", () => {

    it("returns valid column descriptions", async () => {
      const descriptor = createRandomDescriptor();
      (provider as any).getContentDescriptor = () => descriptor;
      const cols = await provider.getColumns();
      expect(cols).to.matchSnapshot();
    });

    it("returns empty list when descriptor is undefined", async () => {
      (provider as any).getContentDescriptor = () => undefined;
      const cols = await provider.getColumns();
      expect(cols).to.deep.eq([]);
    });

    it("returns one column descriptor when display type is list", async () => {
      const descriptor = createRandomDescriptor();
      descriptor.displayType = DefaultContentDisplayTypes.List;
      (provider as any).getContentDescriptor = () => descriptor;
      const cols = await provider.getColumns();
      expect(cols.length).to.be.eq(1);
      expect(cols).to.matchSnapshot();
    });

    it("memoizes result", async () => {
      const descriptor = createRandomDescriptor();
      const resultPromiseContainer = new PromiseContainer<Descriptor>();
      const getContentDescriptorMock = moq.Mock.ofInstance(() => (provider as any).getContentDescriptor);
      getContentDescriptorMock.setup((x) => x()).returns(async () => resultPromiseContainer.promise).verifiable(moq.Times.once());
      getContentDescriptorMock.setup((x) => x()).verifiable(moq.Times.never());
      (provider as any).getContentDescriptor = getContentDescriptorMock.object;

      const requests = [1, 2].map(async () => provider.getColumns());
      resultPromiseContainer.resolve(descriptor);
      const response = await Promise.all(requests);
      expect(response[0]).to.deep.eq(response[1], "both responses should be equal");
      presentationManagerMock.verifyAll();
    });

  });

  describe("getRowsCount", () => {

    it("returns count from base class", async () => {
      const size = faker.random.number();
      (provider as any).getContentSetSize = () => size;
      const count = await provider.getRowsCount();
      expect(count).to.eq(size);
    });

  });

  describe("getRow", () => {

    it("returns undefined when content is undefined", async () => {
      (provider as any).getContent = async () => undefined;
      const row = await provider.getRow(0);
      expect(row).to.be.undefined;
    });

    it("returns undefined when content contains no records", async () => {
      (provider as any).getContent = async () => createContent(0);
      const row = await provider.getRow(0);
      expect(row).to.be.undefined;
    });

    it("throws when content record is invalid - contains invalid number of primary keys", async () => {
      const record = createEmptyContentItem();
      record.primaryKeys = [];
      (provider as any).getContent = async () => new Content(createRandomDescriptor(), [record]);
      await expect(provider.getRow(0)).to.eventually.be.rejectedWith(PresentationError);
    });

    it("requests content in pages", async () => {
      provider = new Provider({
        imodel: imodelMock.object,
        ruleset: rulesetId,
        pageSize: 2,
        cachedPagesCount: 10,
      });
      const contentResolver = [0, 1].map(() => new PromiseContainer<Content>());

      const getContentMock = moq.Mock.ofInstance((provider as any).getContent);
      (provider as any).getContent = getContentMock.object;
      getContentMock.setup((x) => x({ start: 0, size: 2 })).returns(async () => contentResolver[0].promise).verifiable(moq.Times.once());
      getContentMock.setup((x) => x({ start: 2, size: 2 })).returns(async () => contentResolver[1].promise).verifiable(moq.Times.once());

      // request rows without await to make sure paging is handled properly (new
      // pages are not created while other pages for the same position are being loaded)
      const requests = [0, 1, 2].map(async (index) => provider.getRow(index));
      contentResolver.forEach((resolver) => resolver.resolve(createContent(2)));
      const rows = await Promise.all(requests);
      rows.forEach((row) => expect(row).to.not.be.undefined);

      // verify the last row in second page is also loaded (even though we didn't request it)
      expect(provider.getLoadedRow(3)).to.not.be.undefined;

      // verify getContent was called once per page
      getContentMock.verifyAll();
    });

    it("returns valid row item", async () => {
      const descriptor = createRandomDescriptor();
      const values: ValuesDictionary<any> = {};
      const displayValues: ValuesDictionary<any> = {};
      descriptor.fields.forEach((field) => {
        values[field.name] = faker.random.word();
        displayValues[field.name] = faker.random.words();
      });
      const record = new Item([createRandomECInstanceKey()],
        faker.random.words(), faker.random.word(), undefined, values, displayValues, []);
      (provider as any).getContent = async () => new Content(descriptor, [record]);
      const row = await provider.getRow(0);
      expect(row).to.matchSnapshot();
    });

    it("returns valid row when display type is list", async () => {
      const descriptor = createRandomDescriptor();
      descriptor.displayType = DefaultContentDisplayTypes.List;
      const values: ValuesDictionary<any> = {};
      const displayValues: ValuesDictionary<any> = {};
      const record = new Item([createRandomECInstanceKey()],
        faker.random.words(), faker.random.word(), undefined, values, displayValues, []);
      (provider as any).getContent = async () => new Content(descriptor, [record]);
      const row = await provider.getRow(0);
      expect(row).to.matchSnapshot();
    });

  });

});
=======
/*---------------------------------------------------------------------------------------------
* Copyright (c) Bentley Systems, Incorporated. All rights reserved.
* See LICENSE.md in the project root for license terms and full copyright notice.
*--------------------------------------------------------------------------------------------*/

import "@bentley/presentation-frontend/lib/test/_helpers/MockFrontendEnvironment";
import { expect } from "chai";
import * as faker from "faker";
import * as path from "path";
import * as sinon from "sinon";
import { IModelConnection } from "@bentley/imodeljs-frontend";
import { I18N } from "@bentley/imodeljs-i18n";
import {
  Content, DefaultContentDisplayTypes, Descriptor, FieldDescriptorType, Item, KeySet, PresentationError, SortDirection as PresentationSortDirection,
  ValuesDictionary,
} from "@bentley/presentation-common";
import * as moq from "@bentley/presentation-common/lib/test/_helpers/Mocks";
import { PromiseContainer } from "@bentley/presentation-common/lib/test/_helpers/Promises";
import { createRandomDescriptor, createRandomECInstanceKey } from "@bentley/presentation-common/lib/test/_helpers/random";
import { Presentation, PresentationManager } from "@bentley/presentation-frontend";
import { RowItem } from "@bentley/ui-components";
import { SortDirection } from "@bentley/ui-core";
import { CacheInvalidationProps } from "../../presentation-components/common/ContentDataProvider";
import { initializeLocalization } from "../../presentation-components/common/Utils";
import { PresentationTableDataProvider, TABLE_DATA_PROVIDER_DEFAULT_PAGE_SIZE } from "../../presentation-components/table/DataProvider";
import { mockPresentationManager } from "../_helpers/UiComponents";

/**
 * This is just a helper class to provide public access to
 * protected methods of PresentationTableDataProvider
 */
class Provider extends PresentationTableDataProvider {
  public invalidateCache(props: CacheInvalidationProps) { super.invalidateCache(props); }
  public shouldConfigureContentDescriptor() { return super.shouldConfigureContentDescriptor(); }
  public configureContentDescriptor(descriptor: Descriptor) { return super.configureContentDescriptor(descriptor); } // eslint-disable-line deprecation/deprecation
  public getDescriptorOverrides() { return super.getDescriptorOverrides(); }
}

describe("TableDataProvider", () => {

  let rulesetId: string;
  let provider: Provider;
  let invalidateCacheSpy: sinon.SinonSpy<[CacheInvalidationProps], void>;
  let presentationManagerMock: moq.IMock<PresentationManager>;
  const imodelMock = moq.Mock.ofType<IModelConnection>();

  before(() => {
    rulesetId = faker.random.word();
  });

  beforeEach(async () => {
    const mocks = mockPresentationManager();
    presentationManagerMock = mocks.presentationManager;
    Presentation.setPresentationManager(presentationManagerMock.object);
    Presentation.setI18nManager(new I18N("", {
      urlTemplate: `file://${path.resolve("public/locales")}/{{lng}}/{{ns}}.json`,
    }));
    await initializeLocalization();

    provider = new Provider({ imodel: imodelMock.object, ruleset: rulesetId });
    provider.keys = new KeySet([createRandomECInstanceKey()]);
    invalidateCacheSpy = sinon.spy(provider, "invalidateCache");
  });

  afterEach(() => {
    Presentation.terminate();
  });

  const createEmptyContentItem = (): Item => {
    return new Item([createRandomECInstanceKey()], faker.random.words(),
      "", undefined, {}, {}, []);
  };
  const createContent = (recordsCount: number, itemsGenerator: () => Item = createEmptyContentItem): Content => {
    const descriptor = createRandomDescriptor();
    const records = new Array<Item>();
    while (recordsCount--) {
      records.push(itemsGenerator());
    }
    return new Content(descriptor, records);
  };
  const createSingleRecordContent = (itemsGenerator?: () => Item) => createContent(1, itemsGenerator);

  describe("constructor", () => {

    it("sets display type to GRID", () => {
      expect(provider.displayType).to.eq(DefaultContentDisplayTypes.Grid);
    });

    it("sets default sorting properties", () => {
      expect(provider.sortColumnKey).to.be.undefined;
      expect(provider.sortDirection).to.eq(SortDirection.NoSort);
    });

    it("sets default page size", () => {
      expect(provider.pagingSize).to.be.eq(TABLE_DATA_PROVIDER_DEFAULT_PAGE_SIZE);
    });

  });

  describe("getRowKey", () => {

    it("returns valid deserialized InstanceKey", () => {
      const key = createRandomECInstanceKey();
      const row: RowItem = {
        key: JSON.stringify(key),
        cells: [],
      };
      const result = provider.getRowKey(row);
      expect(result).to.deep.eq(key);
    });

  });

  describe("invalidateCache", () => {

    it("resets filtering, sorting, memoized columns and raises onColumnsChanged event when 'descriptor' flag is set", async () => {
      const onColumnsChangedSpy = sinon.spy(provider.onColumnsChanged, "raiseEvent");
      presentationManagerMock.setup(async (x) => x.getContentDescriptor(moq.It.isAny()))
        .returns(async () => createRandomDescriptor());

      provider.filterExpression = faker.random.words();
      await provider.sort(0, SortDirection.Descending);

      invalidateCacheSpy.resetHistory();
      onColumnsChangedSpy.resetHistory();

      provider.invalidateCache({ descriptor: true });

      expect(provider.filterExpression).to.be.undefined;
      expect(provider.sortColumnKey).to.be.undefined;
      expect(provider.sortDirection).to.eq(SortDirection.NoSort);
      expect(provider.getColumns.cache.keys).to.be.empty;
      expect(onColumnsChangedSpy).to.be.calledOnce;
    });

    it("resets memoized columns and raises onColumnsChanged event when 'descriptorConfiguration' flag is set", () => {
      const onColumnsChangedSpy = sinon.spy(provider.onColumnsChanged, "raiseEvent");

      provider.invalidateCache({ descriptorConfiguration: true });

      expect(provider.getColumns.cache.keys).to.be.empty;
      expect(onColumnsChangedSpy).to.be.calledOnce;
    });

    it("resets cached pages and raises onRowsChanged event when 'size' flag is set", async () => {
      const onRowsChangedSpy = sinon.spy(provider.onRowsChanged, "raiseEvent");

      const getContentMock = moq.Mock.ofInstance((provider as any).getContent);
      getContentMock.setup((x) => x(moq.It.isAny())).returns(async () => createSingleRecordContent());
      (provider as any).getContent = getContentMock.object;

      expect(await provider.getRow(0)).to.not.be.undefined;
      expect(provider.getLoadedRow(0)).to.not.be.undefined;

      provider.invalidateCache({ size: true });

      expect(provider.getLoadedRow(0)).to.be.undefined;
      expect(onRowsChangedSpy).to.be.calledOnce;
    });

    it("resets cached pages and raises onRowsChanged event when 'content' flag is set", async () => {
      const onRowsChangedSpy = sinon.spy(provider.onRowsChanged, "raiseEvent");

      const getContentMock = moq.Mock.ofInstance((provider as any).getContent);
      getContentMock.setup((x) => x(moq.It.isAny())).returns(async () => createSingleRecordContent());
      getContentMock.object.cache = { clear: () => { } };
      (provider as any).getContent = getContentMock.object;

      expect(await provider.getRow(0)).to.not.be.undefined;
      expect(provider.getLoadedRow(0)).to.not.be.undefined;

      provider.invalidateCache({ content: true });

      expect(provider.getLoadedRow(0)).to.be.undefined;
      expect(onRowsChangedSpy).to.be.calledOnce;
    });

  });

  describe("shouldConfigureContentDescriptor", () => {

    it("return false", () => {
      expect(provider.shouldConfigureContentDescriptor()).to.be.false;
    });

  });

  describe("filterExpression", () => {

    it("sets a different filterExpression and clears caches", () => {
      provider.filterExpression = "test 1";
      expect(provider.filterExpression).to.eq("test 1");
      invalidateCacheSpy.resetHistory();

      provider.filterExpression = "test 2";
      expect(provider.filterExpression).to.eq("test 2");
      expect(invalidateCacheSpy).to.be.calledOnce;
    });

    it("doesn't clear caches if setting to the same filterExpression", () => {
      provider.filterExpression = "test";
      expect(provider.filterExpression).to.eq("test");
      invalidateCacheSpy.resetHistory();

      provider.filterExpression = "test";
      expect(provider.filterExpression).to.eq("test");
      expect(invalidateCacheSpy).to.not.be.called;
    });

    it("applies filter expression to descriptor overrides", () => {
      provider.filterExpression = "test";
      expect(provider.getDescriptorOverrides()).to.deep.eq({
        displayType: provider.displayType,
        filterExpression: "test",
      });
    });

  });

  describe("sort", () => {

    it("throws when trying to sort by invalid column", async () => {
      const source = createRandomDescriptor(undefined, []);
      presentationManagerMock.setup(async (x) => x.getContentDescriptor(moq.It.isAny()))
        .returns(async () => source);
      await expect(provider.sort(0, SortDirection.NoSort)).to.eventually.be.rejectedWith(PresentationError);
    });

    it("invalidates descriptor configuration and content", async () => {
      const source = createRandomDescriptor();
      presentationManagerMock.setup(async (x) => x.getContentDescriptor(moq.It.isAny()))
        .returns(async () => source);
      const invalidateCacheMock = moq.Mock.ofInstance(provider.invalidateCache);
      provider.invalidateCache = invalidateCacheMock.object;
      await provider.sort(0, SortDirection.NoSort);
      invalidateCacheMock.verify((x) => x({ descriptorConfiguration: true, content: true }), moq.Times.once());
    });

    it("sets sorting properties", async () => {
      const source = createRandomDescriptor();
      presentationManagerMock.setup(async (x) => x.getContentDescriptor(moq.It.isAny()))
        .returns(async () => source);

      await provider.sort(0, SortDirection.Descending);
      expect(provider.sortColumnKey).to.eq((await provider.getColumns())[0].key);
      expect(provider.sortDirection).to.eq(SortDirection.Descending);
      expect(provider.getDescriptorOverrides()).to.deep.eq({
        displayType: provider.displayType,
        sorting: {
          field: { type: FieldDescriptorType.Name, fieldName: provider.sortColumnKey },
          direction: PresentationSortDirection.Descending,
        },
      });

      await provider.sort(0, SortDirection.Ascending);
      expect(provider.sortColumnKey).to.eq((await provider.getColumns())[0].key);
      expect(provider.sortDirection).to.eq(SortDirection.Ascending);
      expect(provider.getDescriptorOverrides()).to.deep.eq({
        displayType: provider.displayType,
        sorting: {
          field: { type: FieldDescriptorType.Name, fieldName: provider.sortColumnKey },
          direction: PresentationSortDirection.Ascending,
        },
      });

      await provider.sort(0, SortDirection.NoSort);
      expect(provider.sortColumnKey).to.eq((await provider.getColumns())[0].key);
      expect(provider.sortDirection).to.eq(SortDirection.NoSort);
      expect(provider.getDescriptorOverrides()).to.deep.eq({
        displayType: provider.displayType,
      });
    });

  });

  describe("sortColumn", () => {

    it("returns undefined when no sorting column is set", async () => {
      expect(await provider.sortColumn).to.be.undefined;
    });

    it("returns valid sorting column", async () => {
      const source = createRandomDescriptor();
      presentationManagerMock.setup(async (x) => x.getContentDescriptor(moq.It.isAny()))
        .returns(async () => source);
      await provider.sort(0, SortDirection.Descending);
      const sortingColumn = await provider.sortColumn;
      expect(sortingColumn).to.eq((await provider.getColumns())[0]);
    });

  });

  describe("getColumns", () => {

    it("returns valid column descriptions", async () => {
      const descriptor = createRandomDescriptor();
      (provider as any).getContentDescriptor = () => descriptor;
      const cols = await provider.getColumns();
      expect(cols).to.matchSnapshot();
    });

    it("returns empty list when descriptor is undefined", async () => {
      (provider as any).getContentDescriptor = () => undefined;
      const cols = await provider.getColumns();
      expect(cols).to.deep.eq([]);
    });

    it("returns one column descriptor when display type is list", async () => {
      const descriptor = createRandomDescriptor(DefaultContentDisplayTypes.List);
      (provider as any).getContentDescriptor = () => descriptor;
      const cols = await provider.getColumns();
      expect(cols.length).to.be.eq(1);
      expect(cols).to.matchSnapshot();
    });

    it("memoizes result", async () => {
      const descriptor = createRandomDescriptor();
      const resultPromiseContainer = new PromiseContainer<Descriptor>();
      const getContentDescriptorMock = moq.Mock.ofInstance(() => (provider as any).getContentDescriptor);
      getContentDescriptorMock.setup((x) => x()).returns(async () => resultPromiseContainer.promise).verifiable(moq.Times.once());
      getContentDescriptorMock.setup((x) => x()).verifiable(moq.Times.never());
      (provider as any).getContentDescriptor = getContentDescriptorMock.object;

      const requests = [1, 2].map(async () => provider.getColumns());
      resultPromiseContainer.resolve(descriptor);
      const response = await Promise.all(requests);
      expect(response[0]).to.deep.eq(response[1], "both responses should be equal");
      presentationManagerMock.verifyAll();
    });

  });

  describe("getRowsCount", () => {

    it("returns count from base class", async () => {
      const size = faker.random.number();
      (provider as any).getContentSetSize = () => size;
      const count = await provider.getRowsCount();
      expect(count).to.eq(size);
    });

  });

  describe("getRow", () => {

    it("returns undefined when content is undefined", async () => {
      (provider as any).getContent = async () => undefined;
      const row = await provider.getRow(0);
      expect(row).to.be.undefined;
    });

    it("returns undefined when content contains no records", async () => {
      (provider as any).getContent = async () => createContent(0);
      const row = await provider.getRow(0);
      expect(row).to.be.undefined;
    });

    it("throws when content record is invalid - contains invalid number of primary keys", async () => {
      const record = createEmptyContentItem();
      record.primaryKeys = [];
      (provider as any).getContent = async () => new Content(createRandomDescriptor(), [record]);
      await expect(provider.getRow(0)).to.eventually.be.rejectedWith(PresentationError);
    });

    it("requests content in pages", async () => {
      provider = new Provider({
        imodel: imodelMock.object,
        ruleset: rulesetId,
        pageSize: 2,
        cachedPagesCount: 10,
      });
      const contentResolver = [0, 1].map(() => new PromiseContainer<Content>());

      const getContentMock = moq.Mock.ofInstance((provider as any).getContent);
      (provider as any).getContent = getContentMock.object;
      getContentMock.setup((x) => x({ start: 0, size: 2 })).returns(async () => contentResolver[0].promise).verifiable(moq.Times.once());
      getContentMock.setup((x) => x({ start: 2, size: 2 })).returns(async () => contentResolver[1].promise).verifiable(moq.Times.once());

      // request rows without await to make sure paging is handled properly (new
      // pages are not created while other pages for the same position are being loaded)
      const requests = [0, 1, 2].map(async (index) => provider.getRow(index));
      contentResolver.forEach((resolver) => resolver.resolve(createContent(2)));
      const rows = await Promise.all(requests);
      rows.forEach((row) => expect(row).to.not.be.undefined);

      // verify the last row in second page is also loaded (even though we didn't request it)
      expect(provider.getLoadedRow(3)).to.not.be.undefined;

      // verify getContent was called once per page
      getContentMock.verifyAll();
    });

    it("returns valid row item", async () => {
      const descriptor = createRandomDescriptor();
      const values: ValuesDictionary<any> = {};
      const displayValues: ValuesDictionary<any> = {};
      descriptor.fields.forEach((field) => {
        values[field.name] = faker.random.word();
        displayValues[field.name] = faker.random.words();
      });
      const record = new Item([createRandomECInstanceKey()],
        faker.random.words(), faker.random.word(), undefined, values, displayValues, []);
      (provider as any).getContent = async () => new Content(descriptor, [record]);
      const row = await provider.getRow(0);
      expect(row).to.matchSnapshot();
    });

    it("returns valid row when display type is list", async () => {
      const descriptor = createRandomDescriptor(DefaultContentDisplayTypes.List);
      const values: ValuesDictionary<any> = {};
      const displayValues: ValuesDictionary<any> = {};
      const record = new Item([createRandomECInstanceKey()],
        faker.random.words(), faker.random.word(), undefined, values, displayValues, []);
      (provider as any).getContent = async () => new Content(descriptor, [record]);
      const row = await provider.getRow(0);
      expect(row).to.matchSnapshot();
    });

  });

});
>>>>>>> 5223a66b
<|MERGE_RESOLUTION|>--- conflicted
+++ resolved
@@ -1,842 +1,421 @@
-<<<<<<< HEAD
-/*---------------------------------------------------------------------------------------------
-* Copyright (c) Bentley Systems, Incorporated. All rights reserved.
-* See LICENSE.md in the project root for license terms and full copyright notice.
-*--------------------------------------------------------------------------------------------*/
-
-import "@bentley/presentation-frontend/lib/test/_helpers/MockFrontendEnvironment";
-import { expect } from "chai";
-import * as faker from "faker";
-import * as path from "path";
-import * as sinon from "sinon";
-import { IModelConnection } from "@bentley/imodeljs-frontend";
-import { I18N } from "@bentley/imodeljs-i18n";
-import {
-  Content, SortDirection as ContentSortDirection, DefaultContentDisplayTypes, Descriptor, Item, KeySet, PresentationError, ValuesDictionary,
-} from "@bentley/presentation-common";
-import * as moq from "@bentley/presentation-common/lib/test/_helpers/Mocks";
-import { PromiseContainer } from "@bentley/presentation-common/lib/test/_helpers/Promises";
-import { createRandomDescriptor, createRandomECInstanceKey } from "@bentley/presentation-common/lib/test/_helpers/random";
-import { Presentation, PresentationManager } from "@bentley/presentation-frontend";
-import { RowItem } from "@bentley/ui-components";
-import { SortDirection } from "@bentley/ui-core";
-import { CacheInvalidationProps } from "../../presentation-components/common/ContentDataProvider";
-import { initializeLocalization } from "../../presentation-components/common/Utils";
-import { PresentationTableDataProvider, TABLE_DATA_PROVIDER_DEFAULT_PAGE_SIZE } from "../../presentation-components/table/DataProvider";
-import { mockPresentationManager } from "../_helpers/UiComponents";
-
-/**
- * This is just a helper class to provide public access to
- * protected methods of PresentationTableDataProvider
- */
-class Provider extends PresentationTableDataProvider {
-  public invalidateCache(props: CacheInvalidationProps) { super.invalidateCache(props); }
-  public configureContentDescriptor(descriptor: Descriptor) { return super.configureContentDescriptor(descriptor); }
-}
-
-describe("TableDataProvider", () => {
-
-  let rulesetId: string;
-  let provider: Provider;
-  let invalidateCacheSpy: sinon.SinonSpy<[CacheInvalidationProps], void>;
-  let presentationManagerMock: moq.IMock<PresentationManager>;
-  const imodelMock = moq.Mock.ofType<IModelConnection>();
-
-  before(() => {
-    rulesetId = faker.random.word();
-  });
-
-  beforeEach(async () => {
-    const mocks = mockPresentationManager();
-    presentationManagerMock = mocks.presentationManager;
-    Presentation.setPresentationManager(presentationManagerMock.object);
-    Presentation.setI18nManager(new I18N("", {
-      urlTemplate: `file://${path.resolve("public/locales")}/{{lng}}/{{ns}}.json`,
-    }));
-    await initializeLocalization();
-
-    provider = new Provider({ imodel: imodelMock.object, ruleset: rulesetId });
-    provider.keys = new KeySet([createRandomECInstanceKey()]);
-    invalidateCacheSpy = sinon.spy(provider, "invalidateCache");
-  });
-
-  afterEach(() => {
-    Presentation.terminate();
-  });
-
-  const createEmptyContentItem = (): Item => {
-    return new Item([createRandomECInstanceKey()], faker.random.words(),
-      "", undefined, {}, {}, []);
-  };
-  const createContent = (recordsCount: number, itemsGenerator: () => Item = createEmptyContentItem): Content => {
-    const descriptor = createRandomDescriptor();
-    const records = new Array<Item>();
-    while (recordsCount--) {
-      records.push(itemsGenerator());
-    }
-    return new Content(descriptor, records);
-  };
-  const createSingleRecordContent = (itemsGenerator?: () => Item) => createContent(1, itemsGenerator);
-
-  describe("constructor", () => {
-
-    it("sets display type to GRID", () => {
-      expect(provider.displayType).to.eq(DefaultContentDisplayTypes.Grid);
-    });
-
-    it("sets default sorting properties", () => {
-      expect(provider.sortColumnKey).to.be.undefined;
-      expect(provider.sortDirection).to.eq(SortDirection.NoSort);
-    });
-
-    it("sets default page size", () => {
-      expect(provider.pagingSize).to.be.eq(TABLE_DATA_PROVIDER_DEFAULT_PAGE_SIZE);
-    });
-
-  });
-
-  describe("getRowKey", () => {
-
-    it("returns valid deserialized InstanceKey", () => {
-      const key = createRandomECInstanceKey();
-      const row: RowItem = {
-        key: JSON.stringify(key),
-        cells: [],
-      };
-      const result = provider.getRowKey(row);
-      expect(result).to.deep.eq(key);
-    });
-
-  });
-
-  describe("invalidateCache", () => {
-
-    it("resets filtering, sorting, memoized columns and raises onColumnsChanged event when 'descriptor' flag is set", async () => {
-      const onColumnsChangedSpy = sinon.spy(provider.onColumnsChanged, "raiseEvent");
-      presentationManagerMock.setup(async (x) => x.getContentDescriptor(moq.It.isAny()))
-        .returns(async () => createRandomDescriptor());
-
-      provider.filterExpression = faker.random.words();
-      await provider.sort(0, SortDirection.Descending);
-
-      invalidateCacheSpy.resetHistory();
-      onColumnsChangedSpy.resetHistory();
-
-      provider.invalidateCache({ descriptor: true });
-
-      expect(provider.filterExpression).to.be.undefined;
-      expect(provider.sortColumnKey).to.be.undefined;
-      expect(provider.sortDirection).to.eq(SortDirection.NoSort);
-      expect(provider.getColumns.cache.keys).to.be.empty;
-      expect(onColumnsChangedSpy).to.be.calledOnce;
-    });
-
-    it("resets memoized columns and raises onColumnsChanged event when 'descriptorConfiguration' flag is set", () => {
-      const onColumnsChangedSpy = sinon.spy(provider.onColumnsChanged, "raiseEvent");
-
-      provider.invalidateCache({ descriptorConfiguration: true });
-
-      expect(provider.getColumns.cache.keys).to.be.empty;
-      expect(onColumnsChangedSpy).to.be.calledOnce;
-    });
-
-    it("resets cached pages and raises onRowsChanged event when 'size' flag is set", async () => {
-      const onRowsChangedSpy = sinon.spy(provider.onRowsChanged, "raiseEvent");
-
-      const getContentMock = moq.Mock.ofInstance((provider as any).getContent);
-      getContentMock.setup((x) => x(moq.It.isAny())).returns(async () => createSingleRecordContent());
-      (provider as any).getContent = getContentMock.object;
-
-      expect(await provider.getRow(0)).to.not.be.undefined;
-      expect(provider.getLoadedRow(0)).to.not.be.undefined;
-
-      provider.invalidateCache({ size: true });
-
-      expect(provider.getLoadedRow(0)).to.be.undefined;
-      expect(onRowsChangedSpy).to.be.calledOnce;
-    });
-
-    it("resets cached pages and raises onRowsChanged event when 'content' flag is set", async () => {
-      const onRowsChangedSpy = sinon.spy(provider.onRowsChanged, "raiseEvent");
-
-      const getContentMock = moq.Mock.ofInstance((provider as any).getContent);
-      getContentMock.setup((x) => x(moq.It.isAny())).returns(async () => createSingleRecordContent());
-      getContentMock.object.cache = { clear: () => { } };
-      (provider as any).getContent = getContentMock.object;
-
-      expect(await provider.getRow(0)).to.not.be.undefined;
-      expect(provider.getLoadedRow(0)).to.not.be.undefined;
-
-      provider.invalidateCache({ content: true });
-
-      expect(provider.getLoadedRow(0)).to.be.undefined;
-      expect(onRowsChangedSpy).to.be.calledOnce;
-    });
-
-  });
-
-  describe("configureContentDescriptor", () => {
-
-    it("sets sorting properties", async () => {
-      const source = createRandomDescriptor();
-      presentationManagerMock.setup(async (x) => x.getContentDescriptor(moq.It.isAny()))
-        .returns(async () => source);
-
-      await provider.sort(0, SortDirection.Descending);
-      let result = provider.configureContentDescriptor(source);
-      expect(source.sortingField).to.be.undefined;
-      expect(source.sortDirection).to.be.undefined;
-      expect(result.sortingField!.name).to.eq((await provider.getColumns())[0].key);
-      expect(result.sortDirection).to.eq(ContentSortDirection.Descending);
-
-      await provider.sort(0, SortDirection.Ascending);
-      result = provider.configureContentDescriptor(source);
-      expect(source.sortingField).to.be.undefined;
-      expect(source.sortDirection).to.be.undefined;
-      expect(result.sortingField!.name).to.eq((await provider.getColumns())[0].key);
-      expect(result.sortDirection).to.eq(ContentSortDirection.Ascending);
-
-      await provider.sort(0, SortDirection.NoSort);
-      result = provider.configureContentDescriptor(source);
-      expect(source.sortingField).to.be.undefined;
-      expect(source.sortDirection).to.be.undefined;
-      expect(result.sortingField!.name).to.eq((await provider.getColumns())[0].key);
-      expect(result.sortDirection).to.be.undefined;
-    });
-
-    it("sets filterExpression", () => {
-      const source = createRandomDescriptor();
-      provider.filterExpression = "test";
-      const result = provider.configureContentDescriptor(source);
-      expect(source.filterExpression).to.be.undefined;
-      expect(result.filterExpression).to.eq("test");
-    });
-
-  });
-
-  describe("filterExpression", () => {
-
-    it("sets a different filterExpression and clears caches", () => {
-      provider.filterExpression = "test 1";
-      expect(provider.filterExpression).to.eq("test 1");
-      invalidateCacheSpy.resetHistory();
-
-      provider.filterExpression = "test 2";
-      expect(provider.filterExpression).to.eq("test 2");
-      expect(invalidateCacheSpy).to.be.calledOnce;
-    });
-
-    it("doesn't clear caches if setting to the same filterExpression", () => {
-      provider.filterExpression = "test";
-      expect(provider.filterExpression).to.eq("test");
-      invalidateCacheSpy.resetHistory();
-
-      provider.filterExpression = "test";
-      expect(provider.filterExpression).to.eq("test");
-      expect(invalidateCacheSpy).to.not.be.called;
-    });
-
-  });
-
-  describe("sort", () => {
-
-    it("throws when trying to sort by invalid column", async () => {
-      const source = createRandomDescriptor();
-      source.fields = [];
-      presentationManagerMock.setup(async (x) => x.getContentDescriptor(moq.It.isAny()))
-        .returns(async () => source);
-      await expect(provider.sort(0, SortDirection.NoSort)).to.eventually.be.rejectedWith(PresentationError);
-    });
-
-    it("invalidates descriptor configuration and content", async () => {
-      const source = createRandomDescriptor();
-      presentationManagerMock.setup(async (x) => x.getContentDescriptor(moq.It.isAny()))
-        .returns(async () => source);
-      const invalidateCacheMock = moq.Mock.ofInstance(provider.invalidateCache);
-      provider.invalidateCache = invalidateCacheMock.object;
-      await provider.sort(0, SortDirection.NoSort);
-      invalidateCacheMock.verify((x) => x({ descriptorConfiguration: true, content: true }), moq.Times.once());
-    });
-
-    it("sets sorting properties", async () => {
-      const source = createRandomDescriptor();
-      presentationManagerMock.setup(async (x) => x.getContentDescriptor(moq.It.isAny()))
-        .returns(async () => source);
-      await provider.sort(0, SortDirection.Descending);
-      expect(provider.sortColumnKey).to.eq((await provider.getColumns())[0].key);
-      expect(provider.sortDirection).to.eq(SortDirection.Descending);
-    });
-
-  });
-
-  describe("sortColumn", () => {
-
-    it("returns undefined when no sorting column is set", async () => {
-      expect(await provider.sortColumn).to.be.undefined;
-    });
-
-    it("returns valid sorting column", async () => {
-      const source = createRandomDescriptor();
-      presentationManagerMock.setup(async (x) => x.getContentDescriptor(moq.It.isAny()))
-        .returns(async () => source);
-      await provider.sort(0, SortDirection.Descending);
-      const sortingColumn = await provider.sortColumn;
-      expect(sortingColumn).to.eq((await provider.getColumns())[0]);
-    });
-
-  });
-
-  describe("getColumns", () => {
-
-    it("returns valid column descriptions", async () => {
-      const descriptor = createRandomDescriptor();
-      (provider as any).getContentDescriptor = () => descriptor;
-      const cols = await provider.getColumns();
-      expect(cols).to.matchSnapshot();
-    });
-
-    it("returns empty list when descriptor is undefined", async () => {
-      (provider as any).getContentDescriptor = () => undefined;
-      const cols = await provider.getColumns();
-      expect(cols).to.deep.eq([]);
-    });
-
-    it("returns one column descriptor when display type is list", async () => {
-      const descriptor = createRandomDescriptor();
-      descriptor.displayType = DefaultContentDisplayTypes.List;
-      (provider as any).getContentDescriptor = () => descriptor;
-      const cols = await provider.getColumns();
-      expect(cols.length).to.be.eq(1);
-      expect(cols).to.matchSnapshot();
-    });
-
-    it("memoizes result", async () => {
-      const descriptor = createRandomDescriptor();
-      const resultPromiseContainer = new PromiseContainer<Descriptor>();
-      const getContentDescriptorMock = moq.Mock.ofInstance(() => (provider as any).getContentDescriptor);
-      getContentDescriptorMock.setup((x) => x()).returns(async () => resultPromiseContainer.promise).verifiable(moq.Times.once());
-      getContentDescriptorMock.setup((x) => x()).verifiable(moq.Times.never());
-      (provider as any).getContentDescriptor = getContentDescriptorMock.object;
-
-      const requests = [1, 2].map(async () => provider.getColumns());
-      resultPromiseContainer.resolve(descriptor);
-      const response = await Promise.all(requests);
-      expect(response[0]).to.deep.eq(response[1], "both responses should be equal");
-      presentationManagerMock.verifyAll();
-    });
-
-  });
-
-  describe("getRowsCount", () => {
-
-    it("returns count from base class", async () => {
-      const size = faker.random.number();
-      (provider as any).getContentSetSize = () => size;
-      const count = await provider.getRowsCount();
-      expect(count).to.eq(size);
-    });
-
-  });
-
-  describe("getRow", () => {
-
-    it("returns undefined when content is undefined", async () => {
-      (provider as any).getContent = async () => undefined;
-      const row = await provider.getRow(0);
-      expect(row).to.be.undefined;
-    });
-
-    it("returns undefined when content contains no records", async () => {
-      (provider as any).getContent = async () => createContent(0);
-      const row = await provider.getRow(0);
-      expect(row).to.be.undefined;
-    });
-
-    it("throws when content record is invalid - contains invalid number of primary keys", async () => {
-      const record = createEmptyContentItem();
-      record.primaryKeys = [];
-      (provider as any).getContent = async () => new Content(createRandomDescriptor(), [record]);
-      await expect(provider.getRow(0)).to.eventually.be.rejectedWith(PresentationError);
-    });
-
-    it("requests content in pages", async () => {
-      provider = new Provider({
-        imodel: imodelMock.object,
-        ruleset: rulesetId,
-        pageSize: 2,
-        cachedPagesCount: 10,
-      });
-      const contentResolver = [0, 1].map(() => new PromiseContainer<Content>());
-
-      const getContentMock = moq.Mock.ofInstance((provider as any).getContent);
-      (provider as any).getContent = getContentMock.object;
-      getContentMock.setup((x) => x({ start: 0, size: 2 })).returns(async () => contentResolver[0].promise).verifiable(moq.Times.once());
-      getContentMock.setup((x) => x({ start: 2, size: 2 })).returns(async () => contentResolver[1].promise).verifiable(moq.Times.once());
-
-      // request rows without await to make sure paging is handled properly (new
-      // pages are not created while other pages for the same position are being loaded)
-      const requests = [0, 1, 2].map(async (index) => provider.getRow(index));
-      contentResolver.forEach((resolver) => resolver.resolve(createContent(2)));
-      const rows = await Promise.all(requests);
-      rows.forEach((row) => expect(row).to.not.be.undefined);
-
-      // verify the last row in second page is also loaded (even though we didn't request it)
-      expect(provider.getLoadedRow(3)).to.not.be.undefined;
-
-      // verify getContent was called once per page
-      getContentMock.verifyAll();
-    });
-
-    it("returns valid row item", async () => {
-      const descriptor = createRandomDescriptor();
-      const values: ValuesDictionary<any> = {};
-      const displayValues: ValuesDictionary<any> = {};
-      descriptor.fields.forEach((field) => {
-        values[field.name] = faker.random.word();
-        displayValues[field.name] = faker.random.words();
-      });
-      const record = new Item([createRandomECInstanceKey()],
-        faker.random.words(), faker.random.word(), undefined, values, displayValues, []);
-      (provider as any).getContent = async () => new Content(descriptor, [record]);
-      const row = await provider.getRow(0);
-      expect(row).to.matchSnapshot();
-    });
-
-    it("returns valid row when display type is list", async () => {
-      const descriptor = createRandomDescriptor();
-      descriptor.displayType = DefaultContentDisplayTypes.List;
-      const values: ValuesDictionary<any> = {};
-      const displayValues: ValuesDictionary<any> = {};
-      const record = new Item([createRandomECInstanceKey()],
-        faker.random.words(), faker.random.word(), undefined, values, displayValues, []);
-      (provider as any).getContent = async () => new Content(descriptor, [record]);
-      const row = await provider.getRow(0);
-      expect(row).to.matchSnapshot();
-    });
-
-  });
-
-});
-=======
-/*---------------------------------------------------------------------------------------------
-* Copyright (c) Bentley Systems, Incorporated. All rights reserved.
-* See LICENSE.md in the project root for license terms and full copyright notice.
-*--------------------------------------------------------------------------------------------*/
-
-import "@bentley/presentation-frontend/lib/test/_helpers/MockFrontendEnvironment";
-import { expect } from "chai";
-import * as faker from "faker";
-import * as path from "path";
-import * as sinon from "sinon";
-import { IModelConnection } from "@bentley/imodeljs-frontend";
-import { I18N } from "@bentley/imodeljs-i18n";
-import {
-  Content, DefaultContentDisplayTypes, Descriptor, FieldDescriptorType, Item, KeySet, PresentationError, SortDirection as PresentationSortDirection,
-  ValuesDictionary,
-} from "@bentley/presentation-common";
-import * as moq from "@bentley/presentation-common/lib/test/_helpers/Mocks";
-import { PromiseContainer } from "@bentley/presentation-common/lib/test/_helpers/Promises";
-import { createRandomDescriptor, createRandomECInstanceKey } from "@bentley/presentation-common/lib/test/_helpers/random";
-import { Presentation, PresentationManager } from "@bentley/presentation-frontend";
-import { RowItem } from "@bentley/ui-components";
-import { SortDirection } from "@bentley/ui-core";
-import { CacheInvalidationProps } from "../../presentation-components/common/ContentDataProvider";
-import { initializeLocalization } from "../../presentation-components/common/Utils";
-import { PresentationTableDataProvider, TABLE_DATA_PROVIDER_DEFAULT_PAGE_SIZE } from "../../presentation-components/table/DataProvider";
-import { mockPresentationManager } from "../_helpers/UiComponents";
-
-/**
- * This is just a helper class to provide public access to
- * protected methods of PresentationTableDataProvider
- */
-class Provider extends PresentationTableDataProvider {
-  public invalidateCache(props: CacheInvalidationProps) { super.invalidateCache(props); }
-  public shouldConfigureContentDescriptor() { return super.shouldConfigureContentDescriptor(); }
-  public configureContentDescriptor(descriptor: Descriptor) { return super.configureContentDescriptor(descriptor); } // eslint-disable-line deprecation/deprecation
-  public getDescriptorOverrides() { return super.getDescriptorOverrides(); }
-}
-
-describe("TableDataProvider", () => {
-
-  let rulesetId: string;
-  let provider: Provider;
-  let invalidateCacheSpy: sinon.SinonSpy<[CacheInvalidationProps], void>;
-  let presentationManagerMock: moq.IMock<PresentationManager>;
-  const imodelMock = moq.Mock.ofType<IModelConnection>();
-
-  before(() => {
-    rulesetId = faker.random.word();
-  });
-
-  beforeEach(async () => {
-    const mocks = mockPresentationManager();
-    presentationManagerMock = mocks.presentationManager;
-    Presentation.setPresentationManager(presentationManagerMock.object);
-    Presentation.setI18nManager(new I18N("", {
-      urlTemplate: `file://${path.resolve("public/locales")}/{{lng}}/{{ns}}.json`,
-    }));
-    await initializeLocalization();
-
-    provider = new Provider({ imodel: imodelMock.object, ruleset: rulesetId });
-    provider.keys = new KeySet([createRandomECInstanceKey()]);
-    invalidateCacheSpy = sinon.spy(provider, "invalidateCache");
-  });
-
-  afterEach(() => {
-    Presentation.terminate();
-  });
-
-  const createEmptyContentItem = (): Item => {
-    return new Item([createRandomECInstanceKey()], faker.random.words(),
-      "", undefined, {}, {}, []);
-  };
-  const createContent = (recordsCount: number, itemsGenerator: () => Item = createEmptyContentItem): Content => {
-    const descriptor = createRandomDescriptor();
-    const records = new Array<Item>();
-    while (recordsCount--) {
-      records.push(itemsGenerator());
-    }
-    return new Content(descriptor, records);
-  };
-  const createSingleRecordContent = (itemsGenerator?: () => Item) => createContent(1, itemsGenerator);
-
-  describe("constructor", () => {
-
-    it("sets display type to GRID", () => {
-      expect(provider.displayType).to.eq(DefaultContentDisplayTypes.Grid);
-    });
-
-    it("sets default sorting properties", () => {
-      expect(provider.sortColumnKey).to.be.undefined;
-      expect(provider.sortDirection).to.eq(SortDirection.NoSort);
-    });
-
-    it("sets default page size", () => {
-      expect(provider.pagingSize).to.be.eq(TABLE_DATA_PROVIDER_DEFAULT_PAGE_SIZE);
-    });
-
-  });
-
-  describe("getRowKey", () => {
-
-    it("returns valid deserialized InstanceKey", () => {
-      const key = createRandomECInstanceKey();
-      const row: RowItem = {
-        key: JSON.stringify(key),
-        cells: [],
-      };
-      const result = provider.getRowKey(row);
-      expect(result).to.deep.eq(key);
-    });
-
-  });
-
-  describe("invalidateCache", () => {
-
-    it("resets filtering, sorting, memoized columns and raises onColumnsChanged event when 'descriptor' flag is set", async () => {
-      const onColumnsChangedSpy = sinon.spy(provider.onColumnsChanged, "raiseEvent");
-      presentationManagerMock.setup(async (x) => x.getContentDescriptor(moq.It.isAny()))
-        .returns(async () => createRandomDescriptor());
-
-      provider.filterExpression = faker.random.words();
-      await provider.sort(0, SortDirection.Descending);
-
-      invalidateCacheSpy.resetHistory();
-      onColumnsChangedSpy.resetHistory();
-
-      provider.invalidateCache({ descriptor: true });
-
-      expect(provider.filterExpression).to.be.undefined;
-      expect(provider.sortColumnKey).to.be.undefined;
-      expect(provider.sortDirection).to.eq(SortDirection.NoSort);
-      expect(provider.getColumns.cache.keys).to.be.empty;
-      expect(onColumnsChangedSpy).to.be.calledOnce;
-    });
-
-    it("resets memoized columns and raises onColumnsChanged event when 'descriptorConfiguration' flag is set", () => {
-      const onColumnsChangedSpy = sinon.spy(provider.onColumnsChanged, "raiseEvent");
-
-      provider.invalidateCache({ descriptorConfiguration: true });
-
-      expect(provider.getColumns.cache.keys).to.be.empty;
-      expect(onColumnsChangedSpy).to.be.calledOnce;
-    });
-
-    it("resets cached pages and raises onRowsChanged event when 'size' flag is set", async () => {
-      const onRowsChangedSpy = sinon.spy(provider.onRowsChanged, "raiseEvent");
-
-      const getContentMock = moq.Mock.ofInstance((provider as any).getContent);
-      getContentMock.setup((x) => x(moq.It.isAny())).returns(async () => createSingleRecordContent());
-      (provider as any).getContent = getContentMock.object;
-
-      expect(await provider.getRow(0)).to.not.be.undefined;
-      expect(provider.getLoadedRow(0)).to.not.be.undefined;
-
-      provider.invalidateCache({ size: true });
-
-      expect(provider.getLoadedRow(0)).to.be.undefined;
-      expect(onRowsChangedSpy).to.be.calledOnce;
-    });
-
-    it("resets cached pages and raises onRowsChanged event when 'content' flag is set", async () => {
-      const onRowsChangedSpy = sinon.spy(provider.onRowsChanged, "raiseEvent");
-
-      const getContentMock = moq.Mock.ofInstance((provider as any).getContent);
-      getContentMock.setup((x) => x(moq.It.isAny())).returns(async () => createSingleRecordContent());
-      getContentMock.object.cache = { clear: () => { } };
-      (provider as any).getContent = getContentMock.object;
-
-      expect(await provider.getRow(0)).to.not.be.undefined;
-      expect(provider.getLoadedRow(0)).to.not.be.undefined;
-
-      provider.invalidateCache({ content: true });
-
-      expect(provider.getLoadedRow(0)).to.be.undefined;
-      expect(onRowsChangedSpy).to.be.calledOnce;
-    });
-
-  });
-
-  describe("shouldConfigureContentDescriptor", () => {
-
-    it("return false", () => {
-      expect(provider.shouldConfigureContentDescriptor()).to.be.false;
-    });
-
-  });
-
-  describe("filterExpression", () => {
-
-    it("sets a different filterExpression and clears caches", () => {
-      provider.filterExpression = "test 1";
-      expect(provider.filterExpression).to.eq("test 1");
-      invalidateCacheSpy.resetHistory();
-
-      provider.filterExpression = "test 2";
-      expect(provider.filterExpression).to.eq("test 2");
-      expect(invalidateCacheSpy).to.be.calledOnce;
-    });
-
-    it("doesn't clear caches if setting to the same filterExpression", () => {
-      provider.filterExpression = "test";
-      expect(provider.filterExpression).to.eq("test");
-      invalidateCacheSpy.resetHistory();
-
-      provider.filterExpression = "test";
-      expect(provider.filterExpression).to.eq("test");
-      expect(invalidateCacheSpy).to.not.be.called;
-    });
-
-    it("applies filter expression to descriptor overrides", () => {
-      provider.filterExpression = "test";
-      expect(provider.getDescriptorOverrides()).to.deep.eq({
-        displayType: provider.displayType,
-        filterExpression: "test",
-      });
-    });
-
-  });
-
-  describe("sort", () => {
-
-    it("throws when trying to sort by invalid column", async () => {
-      const source = createRandomDescriptor(undefined, []);
-      presentationManagerMock.setup(async (x) => x.getContentDescriptor(moq.It.isAny()))
-        .returns(async () => source);
-      await expect(provider.sort(0, SortDirection.NoSort)).to.eventually.be.rejectedWith(PresentationError);
-    });
-
-    it("invalidates descriptor configuration and content", async () => {
-      const source = createRandomDescriptor();
-      presentationManagerMock.setup(async (x) => x.getContentDescriptor(moq.It.isAny()))
-        .returns(async () => source);
-      const invalidateCacheMock = moq.Mock.ofInstance(provider.invalidateCache);
-      provider.invalidateCache = invalidateCacheMock.object;
-      await provider.sort(0, SortDirection.NoSort);
-      invalidateCacheMock.verify((x) => x({ descriptorConfiguration: true, content: true }), moq.Times.once());
-    });
-
-    it("sets sorting properties", async () => {
-      const source = createRandomDescriptor();
-      presentationManagerMock.setup(async (x) => x.getContentDescriptor(moq.It.isAny()))
-        .returns(async () => source);
-
-      await provider.sort(0, SortDirection.Descending);
-      expect(provider.sortColumnKey).to.eq((await provider.getColumns())[0].key);
-      expect(provider.sortDirection).to.eq(SortDirection.Descending);
-      expect(provider.getDescriptorOverrides()).to.deep.eq({
-        displayType: provider.displayType,
-        sorting: {
-          field: { type: FieldDescriptorType.Name, fieldName: provider.sortColumnKey },
-          direction: PresentationSortDirection.Descending,
-        },
-      });
-
-      await provider.sort(0, SortDirection.Ascending);
-      expect(provider.sortColumnKey).to.eq((await provider.getColumns())[0].key);
-      expect(provider.sortDirection).to.eq(SortDirection.Ascending);
-      expect(provider.getDescriptorOverrides()).to.deep.eq({
-        displayType: provider.displayType,
-        sorting: {
-          field: { type: FieldDescriptorType.Name, fieldName: provider.sortColumnKey },
-          direction: PresentationSortDirection.Ascending,
-        },
-      });
-
-      await provider.sort(0, SortDirection.NoSort);
-      expect(provider.sortColumnKey).to.eq((await provider.getColumns())[0].key);
-      expect(provider.sortDirection).to.eq(SortDirection.NoSort);
-      expect(provider.getDescriptorOverrides()).to.deep.eq({
-        displayType: provider.displayType,
-      });
-    });
-
-  });
-
-  describe("sortColumn", () => {
-
-    it("returns undefined when no sorting column is set", async () => {
-      expect(await provider.sortColumn).to.be.undefined;
-    });
-
-    it("returns valid sorting column", async () => {
-      const source = createRandomDescriptor();
-      presentationManagerMock.setup(async (x) => x.getContentDescriptor(moq.It.isAny()))
-        .returns(async () => source);
-      await provider.sort(0, SortDirection.Descending);
-      const sortingColumn = await provider.sortColumn;
-      expect(sortingColumn).to.eq((await provider.getColumns())[0]);
-    });
-
-  });
-
-  describe("getColumns", () => {
-
-    it("returns valid column descriptions", async () => {
-      const descriptor = createRandomDescriptor();
-      (provider as any).getContentDescriptor = () => descriptor;
-      const cols = await provider.getColumns();
-      expect(cols).to.matchSnapshot();
-    });
-
-    it("returns empty list when descriptor is undefined", async () => {
-      (provider as any).getContentDescriptor = () => undefined;
-      const cols = await provider.getColumns();
-      expect(cols).to.deep.eq([]);
-    });
-
-    it("returns one column descriptor when display type is list", async () => {
-      const descriptor = createRandomDescriptor(DefaultContentDisplayTypes.List);
-      (provider as any).getContentDescriptor = () => descriptor;
-      const cols = await provider.getColumns();
-      expect(cols.length).to.be.eq(1);
-      expect(cols).to.matchSnapshot();
-    });
-
-    it("memoizes result", async () => {
-      const descriptor = createRandomDescriptor();
-      const resultPromiseContainer = new PromiseContainer<Descriptor>();
-      const getContentDescriptorMock = moq.Mock.ofInstance(() => (provider as any).getContentDescriptor);
-      getContentDescriptorMock.setup((x) => x()).returns(async () => resultPromiseContainer.promise).verifiable(moq.Times.once());
-      getContentDescriptorMock.setup((x) => x()).verifiable(moq.Times.never());
-      (provider as any).getContentDescriptor = getContentDescriptorMock.object;
-
-      const requests = [1, 2].map(async () => provider.getColumns());
-      resultPromiseContainer.resolve(descriptor);
-      const response = await Promise.all(requests);
-      expect(response[0]).to.deep.eq(response[1], "both responses should be equal");
-      presentationManagerMock.verifyAll();
-    });
-
-  });
-
-  describe("getRowsCount", () => {
-
-    it("returns count from base class", async () => {
-      const size = faker.random.number();
-      (provider as any).getContentSetSize = () => size;
-      const count = await provider.getRowsCount();
-      expect(count).to.eq(size);
-    });
-
-  });
-
-  describe("getRow", () => {
-
-    it("returns undefined when content is undefined", async () => {
-      (provider as any).getContent = async () => undefined;
-      const row = await provider.getRow(0);
-      expect(row).to.be.undefined;
-    });
-
-    it("returns undefined when content contains no records", async () => {
-      (provider as any).getContent = async () => createContent(0);
-      const row = await provider.getRow(0);
-      expect(row).to.be.undefined;
-    });
-
-    it("throws when content record is invalid - contains invalid number of primary keys", async () => {
-      const record = createEmptyContentItem();
-      record.primaryKeys = [];
-      (provider as any).getContent = async () => new Content(createRandomDescriptor(), [record]);
-      await expect(provider.getRow(0)).to.eventually.be.rejectedWith(PresentationError);
-    });
-
-    it("requests content in pages", async () => {
-      provider = new Provider({
-        imodel: imodelMock.object,
-        ruleset: rulesetId,
-        pageSize: 2,
-        cachedPagesCount: 10,
-      });
-      const contentResolver = [0, 1].map(() => new PromiseContainer<Content>());
-
-      const getContentMock = moq.Mock.ofInstance((provider as any).getContent);
-      (provider as any).getContent = getContentMock.object;
-      getContentMock.setup((x) => x({ start: 0, size: 2 })).returns(async () => contentResolver[0].promise).verifiable(moq.Times.once());
-      getContentMock.setup((x) => x({ start: 2, size: 2 })).returns(async () => contentResolver[1].promise).verifiable(moq.Times.once());
-
-      // request rows without await to make sure paging is handled properly (new
-      // pages are not created while other pages for the same position are being loaded)
-      const requests = [0, 1, 2].map(async (index) => provider.getRow(index));
-      contentResolver.forEach((resolver) => resolver.resolve(createContent(2)));
-      const rows = await Promise.all(requests);
-      rows.forEach((row) => expect(row).to.not.be.undefined);
-
-      // verify the last row in second page is also loaded (even though we didn't request it)
-      expect(provider.getLoadedRow(3)).to.not.be.undefined;
-
-      // verify getContent was called once per page
-      getContentMock.verifyAll();
-    });
-
-    it("returns valid row item", async () => {
-      const descriptor = createRandomDescriptor();
-      const values: ValuesDictionary<any> = {};
-      const displayValues: ValuesDictionary<any> = {};
-      descriptor.fields.forEach((field) => {
-        values[field.name] = faker.random.word();
-        displayValues[field.name] = faker.random.words();
-      });
-      const record = new Item([createRandomECInstanceKey()],
-        faker.random.words(), faker.random.word(), undefined, values, displayValues, []);
-      (provider as any).getContent = async () => new Content(descriptor, [record]);
-      const row = await provider.getRow(0);
-      expect(row).to.matchSnapshot();
-    });
-
-    it("returns valid row when display type is list", async () => {
-      const descriptor = createRandomDescriptor(DefaultContentDisplayTypes.List);
-      const values: ValuesDictionary<any> = {};
-      const displayValues: ValuesDictionary<any> = {};
-      const record = new Item([createRandomECInstanceKey()],
-        faker.random.words(), faker.random.word(), undefined, values, displayValues, []);
-      (provider as any).getContent = async () => new Content(descriptor, [record]);
-      const row = await provider.getRow(0);
-      expect(row).to.matchSnapshot();
-    });
-
-  });
-
-});
->>>>>>> 5223a66b
+/*---------------------------------------------------------------------------------------------
+* Copyright (c) Bentley Systems, Incorporated. All rights reserved.
+* See LICENSE.md in the project root for license terms and full copyright notice.
+*--------------------------------------------------------------------------------------------*/
+
+import "@bentley/presentation-frontend/lib/test/_helpers/MockFrontendEnvironment";
+import { expect } from "chai";
+import * as faker from "faker";
+import * as path from "path";
+import * as sinon from "sinon";
+import { IModelConnection } from "@bentley/imodeljs-frontend";
+import { I18N } from "@bentley/imodeljs-i18n";
+import {
+  Content, DefaultContentDisplayTypes, Descriptor, FieldDescriptorType, Item, KeySet, PresentationError, SortDirection as PresentationSortDirection,
+  ValuesDictionary,
+} from "@bentley/presentation-common";
+import * as moq from "@bentley/presentation-common/lib/test/_helpers/Mocks";
+import { PromiseContainer } from "@bentley/presentation-common/lib/test/_helpers/Promises";
+import { createRandomDescriptor, createRandomECInstanceKey } from "@bentley/presentation-common/lib/test/_helpers/random";
+import { Presentation, PresentationManager } from "@bentley/presentation-frontend";
+import { RowItem } from "@bentley/ui-components";
+import { SortDirection } from "@bentley/ui-core";
+import { CacheInvalidationProps } from "../../presentation-components/common/ContentDataProvider";
+import { initializeLocalization } from "../../presentation-components/common/Utils";
+import { PresentationTableDataProvider, TABLE_DATA_PROVIDER_DEFAULT_PAGE_SIZE } from "../../presentation-components/table/DataProvider";
+import { mockPresentationManager } from "../_helpers/UiComponents";
+
+/**
+ * This is just a helper class to provide public access to
+ * protected methods of PresentationTableDataProvider
+ */
+class Provider extends PresentationTableDataProvider {
+  public invalidateCache(props: CacheInvalidationProps) { super.invalidateCache(props); }
+  public shouldConfigureContentDescriptor() { return super.shouldConfigureContentDescriptor(); }
+  public configureContentDescriptor(descriptor: Descriptor) { return super.configureContentDescriptor(descriptor); } // eslint-disable-line deprecation/deprecation
+  public getDescriptorOverrides() { return super.getDescriptorOverrides(); }
+}
+
+describe("TableDataProvider", () => {
+
+  let rulesetId: string;
+  let provider: Provider;
+  let invalidateCacheSpy: sinon.SinonSpy<[CacheInvalidationProps], void>;
+  let presentationManagerMock: moq.IMock<PresentationManager>;
+  const imodelMock = moq.Mock.ofType<IModelConnection>();
+
+  before(() => {
+    rulesetId = faker.random.word();
+  });
+
+  beforeEach(async () => {
+    const mocks = mockPresentationManager();
+    presentationManagerMock = mocks.presentationManager;
+    Presentation.setPresentationManager(presentationManagerMock.object);
+    Presentation.setI18nManager(new I18N("", {
+      urlTemplate: `file://${path.resolve("public/locales")}/{{lng}}/{{ns}}.json`,
+    }));
+    await initializeLocalization();
+
+    provider = new Provider({ imodel: imodelMock.object, ruleset: rulesetId });
+    provider.keys = new KeySet([createRandomECInstanceKey()]);
+    invalidateCacheSpy = sinon.spy(provider, "invalidateCache");
+  });
+
+  afterEach(() => {
+    Presentation.terminate();
+  });
+
+  const createEmptyContentItem = (): Item => {
+    return new Item([createRandomECInstanceKey()], faker.random.words(),
+      "", undefined, {}, {}, []);
+  };
+  const createContent = (recordsCount: number, itemsGenerator: () => Item = createEmptyContentItem): Content => {
+    const descriptor = createRandomDescriptor();
+    const records = new Array<Item>();
+    while (recordsCount--) {
+      records.push(itemsGenerator());
+    }
+    return new Content(descriptor, records);
+  };
+  const createSingleRecordContent = (itemsGenerator?: () => Item) => createContent(1, itemsGenerator);
+
+  describe("constructor", () => {
+
+    it("sets display type to GRID", () => {
+      expect(provider.displayType).to.eq(DefaultContentDisplayTypes.Grid);
+    });
+
+    it("sets default sorting properties", () => {
+      expect(provider.sortColumnKey).to.be.undefined;
+      expect(provider.sortDirection).to.eq(SortDirection.NoSort);
+    });
+
+    it("sets default page size", () => {
+      expect(provider.pagingSize).to.be.eq(TABLE_DATA_PROVIDER_DEFAULT_PAGE_SIZE);
+    });
+
+  });
+
+  describe("getRowKey", () => {
+
+    it("returns valid deserialized InstanceKey", () => {
+      const key = createRandomECInstanceKey();
+      const row: RowItem = {
+        key: JSON.stringify(key),
+        cells: [],
+      };
+      const result = provider.getRowKey(row);
+      expect(result).to.deep.eq(key);
+    });
+
+  });
+
+  describe("invalidateCache", () => {
+
+    it("resets filtering, sorting, memoized columns and raises onColumnsChanged event when 'descriptor' flag is set", async () => {
+      const onColumnsChangedSpy = sinon.spy(provider.onColumnsChanged, "raiseEvent");
+      presentationManagerMock.setup(async (x) => x.getContentDescriptor(moq.It.isAny()))
+        .returns(async () => createRandomDescriptor());
+
+      provider.filterExpression = faker.random.words();
+      await provider.sort(0, SortDirection.Descending);
+
+      invalidateCacheSpy.resetHistory();
+      onColumnsChangedSpy.resetHistory();
+
+      provider.invalidateCache({ descriptor: true });
+
+      expect(provider.filterExpression).to.be.undefined;
+      expect(provider.sortColumnKey).to.be.undefined;
+      expect(provider.sortDirection).to.eq(SortDirection.NoSort);
+      expect(provider.getColumns.cache.keys).to.be.empty;
+      expect(onColumnsChangedSpy).to.be.calledOnce;
+    });
+
+    it("resets memoized columns and raises onColumnsChanged event when 'descriptorConfiguration' flag is set", () => {
+      const onColumnsChangedSpy = sinon.spy(provider.onColumnsChanged, "raiseEvent");
+
+      provider.invalidateCache({ descriptorConfiguration: true });
+
+      expect(provider.getColumns.cache.keys).to.be.empty;
+      expect(onColumnsChangedSpy).to.be.calledOnce;
+    });
+
+    it("resets cached pages and raises onRowsChanged event when 'size' flag is set", async () => {
+      const onRowsChangedSpy = sinon.spy(provider.onRowsChanged, "raiseEvent");
+
+      const getContentMock = moq.Mock.ofInstance((provider as any).getContent);
+      getContentMock.setup((x) => x(moq.It.isAny())).returns(async () => createSingleRecordContent());
+      (provider as any).getContent = getContentMock.object;
+
+      expect(await provider.getRow(0)).to.not.be.undefined;
+      expect(provider.getLoadedRow(0)).to.not.be.undefined;
+
+      provider.invalidateCache({ size: true });
+
+      expect(provider.getLoadedRow(0)).to.be.undefined;
+      expect(onRowsChangedSpy).to.be.calledOnce;
+    });
+
+    it("resets cached pages and raises onRowsChanged event when 'content' flag is set", async () => {
+      const onRowsChangedSpy = sinon.spy(provider.onRowsChanged, "raiseEvent");
+
+      const getContentMock = moq.Mock.ofInstance((provider as any).getContent);
+      getContentMock.setup((x) => x(moq.It.isAny())).returns(async () => createSingleRecordContent());
+      getContentMock.object.cache = { clear: () => { } };
+      (provider as any).getContent = getContentMock.object;
+
+      expect(await provider.getRow(0)).to.not.be.undefined;
+      expect(provider.getLoadedRow(0)).to.not.be.undefined;
+
+      provider.invalidateCache({ content: true });
+
+      expect(provider.getLoadedRow(0)).to.be.undefined;
+      expect(onRowsChangedSpy).to.be.calledOnce;
+    });
+
+  });
+
+  describe("shouldConfigureContentDescriptor", () => {
+
+    it("return false", () => {
+      expect(provider.shouldConfigureContentDescriptor()).to.be.false;
+    });
+
+  });
+
+  describe("filterExpression", () => {
+
+    it("sets a different filterExpression and clears caches", () => {
+      provider.filterExpression = "test 1";
+      expect(provider.filterExpression).to.eq("test 1");
+      invalidateCacheSpy.resetHistory();
+
+      provider.filterExpression = "test 2";
+      expect(provider.filterExpression).to.eq("test 2");
+      expect(invalidateCacheSpy).to.be.calledOnce;
+    });
+
+    it("doesn't clear caches if setting to the same filterExpression", () => {
+      provider.filterExpression = "test";
+      expect(provider.filterExpression).to.eq("test");
+      invalidateCacheSpy.resetHistory();
+
+      provider.filterExpression = "test";
+      expect(provider.filterExpression).to.eq("test");
+      expect(invalidateCacheSpy).to.not.be.called;
+    });
+
+    it("applies filter expression to descriptor overrides", () => {
+      provider.filterExpression = "test";
+      expect(provider.getDescriptorOverrides()).to.deep.eq({
+        displayType: provider.displayType,
+        filterExpression: "test",
+      });
+    });
+
+  });
+
+  describe("sort", () => {
+
+    it("throws when trying to sort by invalid column", async () => {
+      const source = createRandomDescriptor(undefined, []);
+      presentationManagerMock.setup(async (x) => x.getContentDescriptor(moq.It.isAny()))
+        .returns(async () => source);
+      await expect(provider.sort(0, SortDirection.NoSort)).to.eventually.be.rejectedWith(PresentationError);
+    });
+
+    it("invalidates descriptor configuration and content", async () => {
+      const source = createRandomDescriptor();
+      presentationManagerMock.setup(async (x) => x.getContentDescriptor(moq.It.isAny()))
+        .returns(async () => source);
+      const invalidateCacheMock = moq.Mock.ofInstance(provider.invalidateCache);
+      provider.invalidateCache = invalidateCacheMock.object;
+      await provider.sort(0, SortDirection.NoSort);
+      invalidateCacheMock.verify((x) => x({ descriptorConfiguration: true, content: true }), moq.Times.once());
+    });
+
+    it("sets sorting properties", async () => {
+      const source = createRandomDescriptor();
+      presentationManagerMock.setup(async (x) => x.getContentDescriptor(moq.It.isAny()))
+        .returns(async () => source);
+
+      await provider.sort(0, SortDirection.Descending);
+      expect(provider.sortColumnKey).to.eq((await provider.getColumns())[0].key);
+      expect(provider.sortDirection).to.eq(SortDirection.Descending);
+      expect(provider.getDescriptorOverrides()).to.deep.eq({
+        displayType: provider.displayType,
+        sorting: {
+          field: { type: FieldDescriptorType.Name, fieldName: provider.sortColumnKey },
+          direction: PresentationSortDirection.Descending,
+        },
+      });
+
+      await provider.sort(0, SortDirection.Ascending);
+      expect(provider.sortColumnKey).to.eq((await provider.getColumns())[0].key);
+      expect(provider.sortDirection).to.eq(SortDirection.Ascending);
+      expect(provider.getDescriptorOverrides()).to.deep.eq({
+        displayType: provider.displayType,
+        sorting: {
+          field: { type: FieldDescriptorType.Name, fieldName: provider.sortColumnKey },
+          direction: PresentationSortDirection.Ascending,
+        },
+      });
+
+      await provider.sort(0, SortDirection.NoSort);
+      expect(provider.sortColumnKey).to.eq((await provider.getColumns())[0].key);
+      expect(provider.sortDirection).to.eq(SortDirection.NoSort);
+      expect(provider.getDescriptorOverrides()).to.deep.eq({
+        displayType: provider.displayType,
+      });
+    });
+
+  });
+
+  describe("sortColumn", () => {
+
+    it("returns undefined when no sorting column is set", async () => {
+      expect(await provider.sortColumn).to.be.undefined;
+    });
+
+    it("returns valid sorting column", async () => {
+      const source = createRandomDescriptor();
+      presentationManagerMock.setup(async (x) => x.getContentDescriptor(moq.It.isAny()))
+        .returns(async () => source);
+      await provider.sort(0, SortDirection.Descending);
+      const sortingColumn = await provider.sortColumn;
+      expect(sortingColumn).to.eq((await provider.getColumns())[0]);
+    });
+
+  });
+
+  describe("getColumns", () => {
+
+    it("returns valid column descriptions", async () => {
+      const descriptor = createRandomDescriptor();
+      (provider as any).getContentDescriptor = () => descriptor;
+      const cols = await provider.getColumns();
+      expect(cols).to.matchSnapshot();
+    });
+
+    it("returns empty list when descriptor is undefined", async () => {
+      (provider as any).getContentDescriptor = () => undefined;
+      const cols = await provider.getColumns();
+      expect(cols).to.deep.eq([]);
+    });
+
+    it("returns one column descriptor when display type is list", async () => {
+      const descriptor = createRandomDescriptor(DefaultContentDisplayTypes.List);
+      (provider as any).getContentDescriptor = () => descriptor;
+      const cols = await provider.getColumns();
+      expect(cols.length).to.be.eq(1);
+      expect(cols).to.matchSnapshot();
+    });
+
+    it("memoizes result", async () => {
+      const descriptor = createRandomDescriptor();
+      const resultPromiseContainer = new PromiseContainer<Descriptor>();
+      const getContentDescriptorMock = moq.Mock.ofInstance(() => (provider as any).getContentDescriptor);
+      getContentDescriptorMock.setup((x) => x()).returns(async () => resultPromiseContainer.promise).verifiable(moq.Times.once());
+      getContentDescriptorMock.setup((x) => x()).verifiable(moq.Times.never());
+      (provider as any).getContentDescriptor = getContentDescriptorMock.object;
+
+      const requests = [1, 2].map(async () => provider.getColumns());
+      resultPromiseContainer.resolve(descriptor);
+      const response = await Promise.all(requests);
+      expect(response[0]).to.deep.eq(response[1], "both responses should be equal");
+      presentationManagerMock.verifyAll();
+    });
+
+  });
+
+  describe("getRowsCount", () => {
+
+    it("returns count from base class", async () => {
+      const size = faker.random.number();
+      (provider as any).getContentSetSize = () => size;
+      const count = await provider.getRowsCount();
+      expect(count).to.eq(size);
+    });
+
+  });
+
+  describe("getRow", () => {
+
+    it("returns undefined when content is undefined", async () => {
+      (provider as any).getContent = async () => undefined;
+      const row = await provider.getRow(0);
+      expect(row).to.be.undefined;
+    });
+
+    it("returns undefined when content contains no records", async () => {
+      (provider as any).getContent = async () => createContent(0);
+      const row = await provider.getRow(0);
+      expect(row).to.be.undefined;
+    });
+
+    it("throws when content record is invalid - contains invalid number of primary keys", async () => {
+      const record = createEmptyContentItem();
+      record.primaryKeys = [];
+      (provider as any).getContent = async () => new Content(createRandomDescriptor(), [record]);
+      await expect(provider.getRow(0)).to.eventually.be.rejectedWith(PresentationError);
+    });
+
+    it("requests content in pages", async () => {
+      provider = new Provider({
+        imodel: imodelMock.object,
+        ruleset: rulesetId,
+        pageSize: 2,
+        cachedPagesCount: 10,
+      });
+      const contentResolver = [0, 1].map(() => new PromiseContainer<Content>());
+
+      const getContentMock = moq.Mock.ofInstance((provider as any).getContent);
+      (provider as any).getContent = getContentMock.object;
+      getContentMock.setup((x) => x({ start: 0, size: 2 })).returns(async () => contentResolver[0].promise).verifiable(moq.Times.once());
+      getContentMock.setup((x) => x({ start: 2, size: 2 })).returns(async () => contentResolver[1].promise).verifiable(moq.Times.once());
+
+      // request rows without await to make sure paging is handled properly (new
+      // pages are not created while other pages for the same position are being loaded)
+      const requests = [0, 1, 2].map(async (index) => provider.getRow(index));
+      contentResolver.forEach((resolver) => resolver.resolve(createContent(2)));
+      const rows = await Promise.all(requests);
+      rows.forEach((row) => expect(row).to.not.be.undefined);
+
+      // verify the last row in second page is also loaded (even though we didn't request it)
+      expect(provider.getLoadedRow(3)).to.not.be.undefined;
+
+      // verify getContent was called once per page
+      getContentMock.verifyAll();
+    });
+
+    it("returns valid row item", async () => {
+      const descriptor = createRandomDescriptor();
+      const values: ValuesDictionary<any> = {};
+      const displayValues: ValuesDictionary<any> = {};
+      descriptor.fields.forEach((field) => {
+        values[field.name] = faker.random.word();
+        displayValues[field.name] = faker.random.words();
+      });
+      const record = new Item([createRandomECInstanceKey()],
+        faker.random.words(), faker.random.word(), undefined, values, displayValues, []);
+      (provider as any).getContent = async () => new Content(descriptor, [record]);
+      const row = await provider.getRow(0);
+      expect(row).to.matchSnapshot();
+    });
+
+    it("returns valid row when display type is list", async () => {
+      const descriptor = createRandomDescriptor(DefaultContentDisplayTypes.List);
+      const values: ValuesDictionary<any> = {};
+      const displayValues: ValuesDictionary<any> = {};
+      const record = new Item([createRandomECInstanceKey()],
+        faker.random.words(), faker.random.word(), undefined, values, displayValues, []);
+      (provider as any).getContent = async () => new Content(descriptor, [record]);
+      const row = await provider.getRow(0);
+      expect(row).to.matchSnapshot();
+    });
+
+  });
+
+});