--- conflicted
+++ resolved
@@ -9,14 +9,9 @@
     "node": ">=10.17.0 <15.0"
   },
   "scripts": {
-<<<<<<< HEAD
-    "compile": "tsc 1>&2",
-    "build": "tsc 1>&2 && npm run -s copy:assets && npm run -s copy:test-assets",
-=======
     "compile": "npm run -s build",
     "build": "npm run -s build:cjs && npm run -s copy:assets && npm run -s copy:test-assets",
     "build:cjs": "tsc 1>&2 --outDir lib/cjs",
->>>>>>> 4d41f4fb
     "clean": "rimraf lib .rush/temp/package-deps*.json",
     "docs": "betools docs --includes=../../generated-docs/extract --json=../../generated-docs/core/core-backend/file.json --tsIndexFile=./core-backend.ts --onlyJson",
     "copy:assets": "cpx \"./src/assets/**/*\" ./lib/cjs/assets",
