--- conflicted
+++ resolved
@@ -199,11 +199,7 @@
    * - tries to load the user from storage
    * - tries to silently sign-in the user
    */
-<<<<<<< HEAD
-  protected async nonInteractiveSignIn(requestContext: ClientRequestContext, args?: BrowserAuthorizationClientRequestOptions): Promise<User | undefined> {
-=======
   protected async nonInteractiveSignIn(args?: BrowserAuthorizationClientRequestOptions): Promise<User | undefined> {
->>>>>>> bd7d176b
     const userManager = await this.getUserManager();
     const settingsPromptRequired = userManager.settings.prompt !== undefined && userManager.settings.prompt !== "none";
     const argsPromptRequired = args?.prompt !== undefined && args.prompt !== "none";
@@ -231,15 +227,8 @@
    * - Resolves to undefined if no user was found.
    * - Returned user may have expired - so it's up to the caller to check the expired state
    */
-<<<<<<< HEAD
-  protected async loadUser(requestContext: ClientRequestContext): Promise<User | undefined> {
-    const userManager = await this.getUserManager();
-    requestContext.enter();
-
-=======
   protected async loadUser(): Promise<User | undefined> {
     const userManager = await this.getUserManager();
->>>>>>> bd7d176b
     const user = await userManager.getUser();
 
     if (user && !user.expired) {
@@ -265,27 +254,13 @@
     await this.signOutRedirect();
   }
 
-<<<<<<< HEAD
-  public async signOutRedirect(requestContext: ClientRequestContext): Promise<void> {
-    const userManager = await this.getUserManager();
-    requestContext.enter();
-
+  public async signOutRedirect(): Promise<void> {
+    const userManager = await this.getUserManager();
     await userManager.signoutRedirect();
   }
 
-  public async signOutPopup(requestContext: ClientRequestContext): Promise<void> {
-    const userManager = await this.getUserManager();
-    requestContext.enter();
-
-=======
-  public async signOutRedirect(): Promise<void> {
-    const userManager = await this.getUserManager();
-    await userManager.signoutRedirect();
-  }
-
   public async signOutPopup(): Promise<void> {
     const userManager = await this.getUserManager();
->>>>>>> bd7d176b
     await userManager.signoutPopup();
   }
 
@@ -305,13 +280,7 @@
    * If the session is no longer valid, the local user is removed from storage.
    * @returns true if the local session is still active with the provider, false otherwise.
    */
-<<<<<<< HEAD
-  public async checkSessionStatus(requestContext: ClientRequestContext): Promise<boolean> {
-    requestContext.enter();
-
-=======
   public async checkSessionStatus(): Promise<boolean> {
->>>>>>> bd7d176b
     const userManager = await this.getUserManager();
     try {
       await userManager.querySessionStatus();
