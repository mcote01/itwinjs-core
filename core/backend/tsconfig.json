{
  "extends": "./node_modules/@itwin/build-tools/tsconfig-base.json",
<<<<<<< HEAD
  "compilerOptions": {
    "target": "es2017",
    "module": "commonjs",
    "outDir": "./lib"
  },
  "include": [
    "./src/**/*.ts"
  ],
  "exclude": [
    "lib",
    "node_modules"
  ]
=======
  "include": ["./src/**/*.ts"]
>>>>>>> 4d41f4fb
}<|MERGE_RESOLUTION|>--- conflicted
+++ resolved
@@ -1,19 +1,6 @@
 {
   "extends": "./node_modules/@itwin/build-tools/tsconfig-base.json",
-<<<<<<< HEAD
-  "compilerOptions": {
-    "target": "es2017",
-    "module": "commonjs",
-    "outDir": "./lib"
-  },
   "include": [
     "./src/**/*.ts"
-  ],
-  "exclude": [
-    "lib",
-    "node_modules"
   ]
-=======
-  "include": ["./src/**/*.ts"]
->>>>>>> 4d41f4fb
 }