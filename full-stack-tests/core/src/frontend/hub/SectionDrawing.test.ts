/*---------------------------------------------------------------------------------------------
* Copyright (c) Bentley Systems, Incorporated. All rights reserved.
* See LICENSE.md in the project root for license terms and full copyright notice.
*--------------------------------------------------------------------------------------------*/
import { expect } from "chai";
import { CheckpointConnection, DrawingViewState, IModelApp, IModelConnection, SectionDrawingModelState } from "@itwin/core-frontend";
import { TestUsers } from "@itwin/oidc-signin-tool/lib/TestUsers";
import { testOnScreenViewport, TestViewport } from "../TestViewport";
import { TestUtility } from "./TestUtility";

describe("Section Drawings (#integration)", () => {
  let imodel: IModelConnection;

  before(async () => {
<<<<<<< HEAD
    await TestUtility.initialize(TestUsers.regular);
    await IModelApp.startup(TestUtility.iModelAppOptions);
=======
    await IModelApp.startup(TestUtility.iModelAppOptions);
    await TestUtility.initialize(TestUsers.regular);
>>>>>>> 52149ba6

    const contextId = await TestUtility.queryContextIdByName(TestUtility.testContextName);
    const iModelId = await TestUtility.queryIModelIdbyName(contextId, TestUtility.testIModelNames.sectionDrawingLocations);
    imodel = await CheckpointConnection.openRemote(contextId, iModelId);
  });

  after(async () => {
    if (imodel)
      await imodel.close();

    await IModelApp.shutdown();
  });

  afterEach(() => {
    DrawingViewState.alwaysDisplaySpatialView = false;
    DrawingViewState.hideDrawingGraphics = false;
  });

  const specs = [
    { model: "0x70", views: ["0x99", "0x8a"], spatialView: "0x78" },
    { model: "0x72", views: ["0x8f"], spatialView: "0x80" },
    { model: "0xa1", views: ["0xa3"], spatialView: "0x7c" },
  ];

  it("instantiates a SectionDrawingModelState", async () => {
    const modelIds = specs.map((x) => x.model);
    await imodel.models.load(modelIds);
    for (const modelId of modelIds) {
      const model = imodel.models.getLoaded(modelId)!;
      expect(model).not.to.be.undefined;
      expect(model).instanceof(SectionDrawingModelState);
    }
  });

  it("loads section drawing info for view", async () => {
    for (const spec of specs) {
      const first = await imodel.views.load(spec.views[0]) as DrawingViewState;
      expect(first).instanceof(DrawingViewState);
      expect(first.baseModelId).to.equal(spec.model);

      const info = first.sectionDrawingInfo;

      expect(info.spatialView).to.equal(spec.spatialView);
      expect(info.drawingToSpatialTransform.isIdentity).to.be.false;

      if (spec.views.length > 1) {
        const second = await imodel.views.load(spec.views[1]) as DrawingViewState;
        expect(second).instanceof(DrawingViewState);
        expect(second.baseModelId).to.equal(first.baseModelId);

        const secondInfo = second.sectionDrawingInfo;

        expect(secondInfo.spatialView).to.equal(info.spatialView);
        expect(secondInfo.drawingToSpatialTransform.isAlmostEqual(info.drawingToSpatialTransform)).to.be.true;
      }
    }
  });

  it("updates section drawing info when viewed model changes", async () => {
    let view = await imodel.views.load(specs[0].views[0]) as DrawingViewState;
    for (let i = 1; i < specs.length; i++) {
      const oldInfo = view.sectionDrawingInfo;

      const spec = specs[i];
      view = view.clone();
      await view.changeViewedModel(spec.model);

      const newInfo = view.sectionDrawingInfo;
      expect(newInfo).not.to.equal(oldInfo);
      expect(newInfo.spatialView).to.equal(spec.spatialView);
    }
  });

  it("clones section drawing info", async () => {
    const first = await imodel.views.load(specs[0].views[0]) as DrawingViewState;
    const info = first.sectionDrawingInfo;

    const second = first.clone();
    expect(second).not.to.equal(first);
    const secondInfo = second.sectionDrawingInfo;
    expect(secondInfo).to.deep.equal(info);
  });

  it("preserves section drawing info when round-tripped through JSON", async () => {
    const view = await imodel.views.load(specs[0].views[0]) as DrawingViewState;
    const info = view.sectionDrawingInfo;

    const props = view.toProps();
    expect(props.sectionDrawing).not.to.be.undefined;

    const clone = DrawingViewState.createFromProps(props, view.iModel);
    expect(clone.sectionDrawingProps).not.to.be.undefined;
    expect(clone.sectionDrawingProps).to.deep.equal(view.sectionDrawingProps);

    await clone.load();
    expect(clone.sectionDrawingInfo).not.to.be.undefined;
    expect(clone.sectionDrawingInfo).to.deep.equal(info);
  });

  it("clones attachment info when view is cloned", async () => {
    const v1 = await imodel.views.load(specs[0].views[0]) as DrawingViewState;
    const v2 = v1.clone();
    expect(v2.attachmentInfo).not.to.equal(v1.attachmentInfo);
    expect(v2.attachmentInfo).to.deep.equal(v1.attachmentInfo);
  });

  it("only allocates attachment if attachment is to be displayed", async () => {
    expect(DrawingViewState.alwaysDisplaySpatialView).to.be.false;
    await testOnScreenViewport(specs[0].views[0], imodel, 40, 30, async (vp) => {
      expect((vp.view as DrawingViewState).attachment).to.be.undefined;
    });

    DrawingViewState.alwaysDisplaySpatialView = true;
    await testOnScreenViewport(specs[0].views[0], imodel, 40, 30, async (vp) => {
      expect((vp.view as DrawingViewState).attachment).not.to.be.undefined;
    });
  });

  it("allocates attachment when attached to viewport and disposes of it when detached from viewport", async () => {
    DrawingViewState.alwaysDisplaySpatialView = true;
    const v1 = await imodel.views.load(specs[0].views[0]) as DrawingViewState;
    expect(v1.attachment).to.be.undefined;
    let v2: DrawingViewState;
    let v3: DrawingViewState;
    await testOnScreenViewport(specs[0].views[0], imodel, 40, 30, async (vp) => {
      v2 = vp.view as DrawingViewState;
      expect(v2.attachment).not.to.be.undefined;

      v3 = v2.clone();
      expect(v3.attachment).to.be.undefined;

      vp.changeView(v3);
      expect(v2.attachment).to.be.undefined;
      expect(v3.attachment).not.to.be.undefined;

      vp.changeView(v2);
      expect(v2.attachment).not.to.be.undefined;
      expect(v3.attachment).to.be.undefined;
    });

    expect(v2!.attachment).to.be.undefined;
    expect(v3!.attachment).to.be.undefined;
  });

  it("displays the 3d tiles in the 2d view if so specified", async () => {
    async function test(func: (vp: TestViewport) => void): Promise<void> {
      await testOnScreenViewport(specs[0].views[0], imodel, 40, 30, async (vp) => {
        await vp.waitForAllTilesToRender();
        func(vp);
      });
    }

    expect(DrawingViewState.alwaysDisplaySpatialView).to.be.false;
    let num2dTiles = 0;
    await test((vp) => {
      num2dTiles = vp.numSelectedTiles;
      expect(num2dTiles).least(1);
    });

    DrawingViewState.alwaysDisplaySpatialView = true;
    DrawingViewState.hideDrawingGraphics = true;
    let num3dTiles = 0;
    await test((vp) => {
      num3dTiles = vp.numSelectedTiles;
      expect(num3dTiles).least(1);
    });

    DrawingViewState.hideDrawingGraphics = false;
    await test((vp) => {
      expect(vp.numSelectedTiles).to.equal(num2dTiles + num3dTiles);
    });
  });
});<|MERGE_RESOLUTION|>--- conflicted
+++ resolved
@@ -12,13 +12,8 @@
   let imodel: IModelConnection;
 
   before(async () => {
-<<<<<<< HEAD
-    await TestUtility.initialize(TestUsers.regular);
-    await IModelApp.startup(TestUtility.iModelAppOptions);
-=======
     await IModelApp.startup(TestUtility.iModelAppOptions);
     await TestUtility.initialize(TestUsers.regular);
->>>>>>> 52149ba6
 
     const contextId = await TestUtility.queryContextIdByName(TestUtility.testContextName);
     const iModelId = await TestUtility.queryIModelIdbyName(contextId, TestUtility.testIModelNames.sectionDrawingLocations);
