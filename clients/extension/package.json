--- conflicted
+++ resolved
@@ -1,10 +1,6 @@
 {
   "name": "@bentley/extension-client",
-<<<<<<< HEAD
-  "version": "2.16.0-dev.9",
-=======
   "version": "2.16.0-dev.12",
->>>>>>> 8aaff637
   "description": "IModel.js Extension Client",
   "main": "lib/extension-client.js",
   "typings": "lib/extension-client",
@@ -40,19 +36,6 @@
     "url": "http://www.bentley.com"
   },
   "dependencies": {
-<<<<<<< HEAD
-    "@bentley/bentleyjs-core": "2.16.0-dev.9",
-    "@bentley/imodeljs-common": "2.16.0-dev.9",
-    "@bentley/itwin-client": "2.16.0-dev.9"
-  },
-  "devDependencies": {
-    "@bentley/build-tools": "2.16.0-dev.9",
-    "@bentley/certa": "2.16.0-dev.9",
-    "@bentley/config-loader": "2.16.0-dev.9",
-    "@bentley/context-registry-client": "2.16.0-dev.9",
-    "@bentley/eslint-plugin": "2.16.0-dev.9",
-    "@bentley/oidc-signin-tool": "2.16.0-dev.9",
-=======
     "@bentley/bentleyjs-core": "2.16.0-dev.12",
     "@bentley/imodeljs-common": "2.16.0-dev.12",
     "@bentley/itwin-client": "2.16.0-dev.12"
@@ -64,7 +47,6 @@
     "@bentley/context-registry-client": "2.16.0-dev.12",
     "@bentley/eslint-plugin": "2.16.0-dev.12",
     "@bentley/oidc-signin-tool": "2.16.0-dev.12",
->>>>>>> 8aaff637
     "@types/chai": "^4.1.4",
     "@types/mocha": "^5.2.5",
     "@types/node": "10.14.1",
