--- conflicted
+++ resolved
@@ -960,11 +960,7 @@
       }
 
       public static async test(imodel: IModelConnection) {
-<<<<<<< HEAD
-        await this.testPrimaryTree(imodel, "7_1-0x1c");
-=======
-        await this.testPrimaryTree(imodel, "8_0-0x1c");
->>>>>>> 40e967e6
+        await this.testPrimaryTree(imodel, "8_1-0x1c");
 
         // ###TODO: The tree Id is validated on back-end and rejected if the animation source Id does not identify an existing DisplayStyle with an attached schedule script.
         // Our test iModel lacks any such styles so test will fail.
