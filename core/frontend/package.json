{
  "name": "@itwin/core-frontend",
  "version": "3.0.0-dev.97",
  "description": "iTwin.js frontend components",
  "main": "lib/cjs/core-frontend.js",
  "module": "lib/esm/core-frontend.js",
  "typings": "lib/cjs/core-frontend",
  "imodeljsSharedLibrary": true,
  "license": "MIT",
  "scripts": {
    "build": "npm run -s copy:public && npm run -s build:cjs",
    "build:ci": "npm run -s build && npm run -s build:esm",
    "build:cjs": "tsc 1>&2 --outDir lib/cjs",
    "build:esm": "tsc 1>&2 --module ES2020 --outDir lib/esm",
    "clean": "rimraf lib .rush/temp/package-deps*.json",
    "copy:public": "cpx \"./src/public/**/*\" ./lib/public",
    "docs": "betools docs --includes=../../generated-docs/extract --json=../../generated-docs/core/core-frontend/file.json --tsIndexFile=./core-frontend.ts --onlyJson --excludes=webgl/**/*,**/primitives --excludeGlob=**/*-css.ts",
    "extract-api": "betools extract-api --entry=core-frontend",
    "lint": "eslint -f visualstudio \"./src/**/*.ts\" 1>&2",
    "pseudolocalize": "betools pseudolocalize --englishDir ./src/public/locales/en --out ./public/locales/en-PSEUDO",
    "test": "npm run -s webpackTests && certa -r chrome",
    "cover": "npm -s test",
    "test:debug": "certa -r chrome --debug",
    "webpackTests": "webpack --config ./src/test/utils/webpack.config.js 1>&2"
  },
  "repository": {
    "type": "git",
    "url": "https://github.com/imodeljs/imodeljs/tree/master/core/frontend"
  },
  "keywords": [
    "Bentley",
    "BIM",
    "iModel",
    "digital-twin",
    "iTwin"
  ],
  "author": {
    "name": "Bentley Systems, Inc.",
    "url": "http://www.bentley.com"
  },
  "peerDependencies": {
<<<<<<< HEAD
    "@itwin/core-bentley": "workspace:^3.0.0-dev.96",
    "@itwin/core-geometry": "workspace:^3.0.0-dev.96",
    "@itwin/core-common": "workspace:^3.0.0-dev.96",
    "@itwin/core-quantity": "workspace:^3.0.0-dev.96",
    "@bentley/itwin-client": "workspace:^3.0.0-dev.96",
    "@itwin/core-orbitgt": "workspace:^3.0.0-dev.96",
    "@bentley/product-settings-client": "workspace:^3.0.0-dev.96",
    "@itwin/appui-abstract": "workspace:^3.0.0-dev.96",
    "@itwin/webgl-compatibility": "workspace:^3.0.0-dev.96",
    "@itwin/core-extension": "workspace:^3.0.0-dev.96"
=======
    "@itwin/core-bentley": "workspace:^3.0.0-dev.97",
    "@itwin/core-geometry": "workspace:^3.0.0-dev.97",
    "@itwin/core-common": "workspace:^3.0.0-dev.97",
    "@itwin/core-quantity": "workspace:^3.0.0-dev.97",
    "@bentley/itwin-client": "workspace:^3.0.0-dev.97",
    "@itwin/core-orbitgt": "workspace:^3.0.0-dev.97",
    "@bentley/product-settings-client": "workspace:^3.0.0-dev.97",
    "@itwin/appui-abstract": "workspace:^3.0.0-dev.97",
    "@itwin/webgl-compatibility": "workspace:^3.0.0-dev.97"
>>>>>>> e4a5ffdd
  },
  "//devDependencies": [
    "NOTE: All peerDependencies should also be listed as devDependencies since peerDependencies are not considered by npm install",
    "NOTE: All tools used by scripts in this package must be listed as devDependencies"
  ],
  "devDependencies": {
    "@itwin/core-bentley": "workspace:*",
    "@itwin/build-tools": "workspace:*",
    "@itwin/certa": "workspace:*",
    "@itwin/eslint-plugin": "workspace:*",
    "@itwin/core-geometry": "workspace:*",
    "@itwin/core-common": "workspace:*",
    "@itwin/core-quantity": "workspace:*",
    "@bentley/itwin-client": "workspace:*",
    "@itwin/core-orbitgt": "workspace:*",
    "@bentley/product-settings-client": "workspace:*",
    "@itwin/appui-abstract": "workspace:*",
    "@itwin/webgl-compatibility": "workspace:*",
    "@types/chai": "^4.1.4",
    "@types/chai-as-promised": "^7",
    "@types/mocha": "^8.2.2",
    "@types/node": "14.14.31",
    "@types/semver": "^5.5.0",
    "@types/sinon": "^9.0.0",
    "chai": "^4.1.2",
    "chai-as-promised": "^7",
    "cpx": "^1.5.0",
    "eslint": "^7.11.0",
    "glob": "^7.1.2",
    "mocha": "^8.3.2",
    "nyc": "^15.1.0",
    "rimraf": "^3.0.2",
    "sinon": "^9.0.2",
    "source-map-loader": "^1.0.0",
    "typescript": "~4.4.0",
    "webpack": "4.42.0"
  },
  "//dependencies": [
    "NOTE: these dependencies should be only for things that DO NOT APPEAR IN THE API",
    "NOTE: core-frontend should remain UI technology agnostic, so no react/angular dependencies are allowed"
  ],
  "dependencies": {
    "@bentley/telemetry-client": "workspace:*",
    "@itwin/core-i18n": "workspace:*",
    "fuse.js": "^3.3.0",
    "semver": "^5.5.0",
    "wms-capabilities": "0.4.0",
    "xml-js": "~1.6.11"
  },
  "nyc": {
    "extends": "./node_modules/@itwin/build-tools/.nycrc"
  },
  "eslintConfig": {
    "plugins": [
      "@itwin"
    ],
    "extends": "plugin:@itwin/itwinjs-recommended",
    "rules": {
      "@itwin/no-internal-barrel-imports": [
        "error",
        {
          "required-barrel-modules": [
            "./src/tile/internal.ts"
          ]
        }
      ]
    },
    "overrides": [
      {
        "files": [
          "*.test.ts",
          "*.test.tsx",
          "**/test/**/*.ts",
          "**/test/**/*.tsx"
        ],
        "rules": {
          "@itwin/no-internal-barrel-imports": "off"
        }
      }
    ]
  }
}<|MERGE_RESOLUTION|>--- conflicted
+++ resolved
@@ -39,18 +39,6 @@
     "url": "http://www.bentley.com"
   },
   "peerDependencies": {
-<<<<<<< HEAD
-    "@itwin/core-bentley": "workspace:^3.0.0-dev.96",
-    "@itwin/core-geometry": "workspace:^3.0.0-dev.96",
-    "@itwin/core-common": "workspace:^3.0.0-dev.96",
-    "@itwin/core-quantity": "workspace:^3.0.0-dev.96",
-    "@bentley/itwin-client": "workspace:^3.0.0-dev.96",
-    "@itwin/core-orbitgt": "workspace:^3.0.0-dev.96",
-    "@bentley/product-settings-client": "workspace:^3.0.0-dev.96",
-    "@itwin/appui-abstract": "workspace:^3.0.0-dev.96",
-    "@itwin/webgl-compatibility": "workspace:^3.0.0-dev.96",
-    "@itwin/core-extension": "workspace:^3.0.0-dev.96"
-=======
     "@itwin/core-bentley": "workspace:^3.0.0-dev.97",
     "@itwin/core-geometry": "workspace:^3.0.0-dev.97",
     "@itwin/core-common": "workspace:^3.0.0-dev.97",
@@ -60,7 +48,6 @@
     "@bentley/product-settings-client": "workspace:^3.0.0-dev.97",
     "@itwin/appui-abstract": "workspace:^3.0.0-dev.97",
     "@itwin/webgl-compatibility": "workspace:^3.0.0-dev.97"
->>>>>>> e4a5ffdd
   },
   "//devDependencies": [
     "NOTE: All peerDependencies should also be listed as devDependencies since peerDependencies are not considered by npm install",
