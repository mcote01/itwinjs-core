--- conflicted
+++ resolved
@@ -19,15 +19,9 @@
   "dependencies": {
     "@bentley/bentleyjs-core": "^1.2.3",
     "@bentley/geometry-core": "^1.2.1",
-<<<<<<< HEAD
-    "@bentley/imodeljs-clients": "^1.0.36",
+    "@bentley/imodeljs-clients": "^1.0.40",
     "@bentley/imodeljs-nodeaddon": "~1.6.0",
     "@bentley/imodeljs-nodeaddonapi": "~1.6.0",
-=======
-    "@bentley/imodeljs-clients": "^1.0.40",
-    "@bentley/imodeljs-nodeaddon": "~1.4.3",
-    "@bentley/imodeljs-nodeaddonapi": "~1.4.3",
->>>>>>> 7c19875f
     "fs-extra": "^4.0.3",
     "js-base64": "^2.4.0"
   },
