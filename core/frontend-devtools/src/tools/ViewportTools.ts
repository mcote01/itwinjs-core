--- conflicted
+++ resolved
@@ -1,4 +1,3 @@
-<<<<<<< HEAD
 /*---------------------------------------------------------------------------------------------
 * Copyright (c) Bentley Systems, Incorporated. All rights reserved.
 * See LICENSE.md in the project root for license terms and full copyright notice.
@@ -103,6 +102,62 @@
     }
 
     return this.run(boxes);
+  }
+}
+
+/** Sets or unsets or flips the deactivated state of one or more tile tree references within the selected viewport.
+ * Deactivated tile tree references are omitted from the scene.
+ * This is useful for isolating particular tile trees or tiles for debugging.
+ * @beta
+ */
+export class ToggleTileTreeReferencesTool extends Tool {
+  public static override toolId = "ToggleTileTreeReferences";
+  public static override get minArgs() { return 1; }
+  public static override get maxArgs() { return 3; }
+
+  private _modelIds?: string | string[];
+  private _which?: "all" | "animated" | "primary" | "section" | number[];
+  private _deactivate?: boolean;
+
+  public override parseAndRun(...args: string[]): boolean {
+    const which = args[0].toLowerCase();
+    switch (which) {
+      case "all":
+      case "animated":
+      case "primary":
+      case "section":
+        this._which = which;
+        break;
+      default:
+        this._which = which.split(",").map((x) => Number.parseInt(x, 10)).filter((x) => !Number.isNaN(x));
+    }
+
+    let modelIds = args[2];
+    let deactivate = parseToggle(args[1]);
+    if (typeof deactivate !== "string") {
+      if (typeof deactivate === "boolean")
+        deactivate = !deactivate;
+
+      this._deactivate = deactivate;
+    } else {
+      modelIds = args[1];
+    }
+
+    if (modelIds)
+      this._modelIds = modelIds.toLowerCase().split(",");
+
+    return this.run();
+  }
+
+  public override run(): boolean {
+    const vp = IModelApp.viewManager.selectedView;
+    if (!vp || !this._which || !vp.view.isSpatialView())
+      return false;
+
+
+    vp.view.setTileTreeReferencesDeactivated(this._modelIds, this._deactivate, this._which);
+    vp.invalidateScene();
+    return true;
   }
 }
 
@@ -527,576 +582,4 @@
 
     return this.run(camera);
   }
-}
-=======
-/*---------------------------------------------------------------------------------------------
-* Copyright (c) Bentley Systems, Incorporated. All rights reserved.
-* See LICENSE.md in the project root for license terms and full copyright notice.
-*--------------------------------------------------------------------------------------------*/
-
-/** @packageDocumentation
- * @module Tools
- */
-
-import { BeDuration } from "@bentley/bentleyjs-core";
-import { Camera, ColorDef, Hilite } from "@bentley/imodeljs-common";
-import {
-  DrawingViewState, FlashMode, FlashSettings, FlashSettingsOptions, IModelApp, TileBoundingBoxes, Tool, Viewport,
-} from "@bentley/imodeljs-frontend";
-import { parseArgs } from "./parseArgs";
-import { parseToggle } from "./parseToggle";
-
-/** Base class for a tool that toggles some aspect of a Viewport.
- * @beta
- */
-export abstract class ViewportToggleTool extends Tool {
-  public static override get minArgs() { return 0; }
-  public static override get maxArgs() { return 1; }
-
-  protected abstract toggle(vp: Viewport, enable?: boolean): void;
-
-  public override run(enable?: boolean): boolean {
-    const vp = IModelApp.viewManager.selectedView;
-    if (undefined !== vp)
-      this.toggle(vp, enable);
-
-    return true;
-  }
-
-  public override parseAndRun(...args: string[]): boolean {
-    const enable = parseToggle(args[0]);
-    if (typeof enable !== "string")
-      this.run(enable);
-
-    return true;
-  }
-}
-
-/** Freeze or unfreeze the scene for the selected viewport. While the scene is frozen, no new tiles will be selected for drawing within the viewport.
- * @beta
- */
-export class FreezeSceneTool extends ViewportToggleTool {
-  public static override toolId = "FreezeScene";
-
-  protected toggle(vp: Viewport, enable?: boolean): void {
-    if (undefined === enable || enable !== vp.freezeScene)
-      vp.freezeScene = !vp.freezeScene;
-  }
-}
-
-const boundingVolumeNames = [
-  "none",
-  "volume",
-  "content",
-  "both",
-  "children",
-  "sphere",
-];
-
-/** Set the tile bounding volume decorations to display in the selected viewport.
- * Omitting the argument turns on Volume bounding boxes if bounding boxes are currently off; otherwise, toggles them off.
- * Allowed inputs are "none", "volume", "content", "both" (volume and content), "children", and "sphere".
- * @beta
- */
-export class ShowTileVolumesTool extends Tool {
-  public static override toolId = "ShowTileVolumes";
-  public static override get minArgs() { return 0; }
-  public static override get maxArgs() { return 1; }
-
-  public override run(boxes?: TileBoundingBoxes): boolean {
-    const vp = IModelApp.viewManager.selectedView;
-    if (undefined === vp)
-      return true;
-
-    if (undefined === boxes)
-      boxes = TileBoundingBoxes.None === vp.debugBoundingBoxes ? TileBoundingBoxes.Volume : TileBoundingBoxes.None;
-
-    vp.debugBoundingBoxes = boxes;
-    return true;
-  }
-
-  public override parseAndRun(...args: string[]): boolean {
-    let boxes: TileBoundingBoxes | undefined;
-    if (0 !== args.length) {
-      const arg = args[0].toLowerCase();
-      for (let i = 0; i < boundingVolumeNames.length; i++) {
-        if (arg === boundingVolumeNames[i]) {
-          boxes = i;
-          break;
-        }
-      }
-
-      if (undefined === boxes)
-        return true;
-    }
-
-    return this.run(boxes);
-  }
-}
-
-/** Sets or unsets or flips the deactivated state of one or more tile tree references within the selected viewport.
- * Deactivated tile tree references are omitted from the scene.
- * This is useful for isolating particular tile trees or tiles for debugging.
- * @beta
- */
-export class ToggleTileTreeReferencesTool extends Tool {
-  public static override toolId = "ToggleTileTreeReferences";
-  public static override get minArgs() { return 1; }
-  public static override get maxArgs() { return 3; }
-
-  private _modelIds?: string | string[];
-  private _which?: "all" | "animated" | "primary" | "section" | number[];
-  private _deactivate?: boolean;
-
-  public override parseAndRun(...args: string[]): boolean {
-    const which = args[0].toLowerCase();
-    switch (which) {
-      case "all":
-      case "animated":
-      case "primary":
-      case "section":
-        this._which = which;
-        break;
-      default:
-        this._which = which.split(",").map((x) => Number.parseInt(x, 10)).filter((x) => !Number.isNaN(x));
-    }
-
-    let modelIds = args[2];
-    let deactivate = parseToggle(args[1]);
-    if (typeof deactivate !== "string") {
-      if (typeof deactivate === "boolean")
-        deactivate = !deactivate;
-
-      this._deactivate = deactivate;
-    } else {
-      modelIds = args[1];
-    }
-
-    if (modelIds)
-      this._modelIds = modelIds.toLowerCase().split(",");
-
-    return this.run();
-  }
-
-  public override run(): boolean {
-    const vp = IModelApp.viewManager.selectedView;
-    if (!vp || !this._which || !vp.view.isSpatialView())
-      return false;
-
-
-    vp.view.setTileTreeReferencesDeactivated(this._modelIds, this._deactivate, this._which);
-    vp.invalidateScene();
-    return true;
-  }
-}
-
-/** This tool sets the aspect ratio skew for the selected viewport.
- * @beta
- */
-export class SetAspectRatioSkewTool extends Tool {
-  public static override toolId = "SetAspectRatioSkew";
-  public static override get minArgs() { return 0; }
-  public static override get maxArgs() { return 1; }
-
-  /** This method runs the tool, setting the aspect ratio skew for the selected viewport.
-   * @param skew the aspect ratio (x/y) skew value; 1.0 or undefined removes any skew
-   */
-  public override run(skew?: number): boolean {
-    if (undefined === skew)
-      skew = 1.0;
-
-    const vp = IModelApp.viewManager.selectedView;
-    if (undefined !== vp) {
-      vp.view.setAspectRatioSkew(skew);
-      vp.synchWithView();
-    }
-
-    return true;
-  }
-
-  /** Executes this tool's run method.
-   * @param args the first entry of this array contains the `skew` argument
-   * @see [[run]]
-   */
-  public override parseAndRun(...args: string[]): boolean {
-    const skew = args.length > 0 ? parseFloat(args[0]) : 1.0;
-    return !Number.isNaN(skew) && this.run(skew);
-  }
-}
-
-/** Changes the selected viewport's hilite or emphasis settings.
- * @beta
- */
-export abstract class ChangeHiliteTool extends Tool {
-  public static override get minArgs() { return 0; }
-  public static override get maxArgs() { return 6; }
-
-  public override run(settings?: Hilite.Settings): boolean {
-    const vp = IModelApp.viewManager.selectedView;
-    if (undefined !== vp)
-      this.apply(vp, settings);
-
-    return true;
-  }
-
-  protected abstract apply(vp: Viewport, settings: Hilite.Settings | undefined): void;
-  protected abstract getCurrentSettings(vp: Viewport): Hilite.Settings;
-
-  public override parseAndRun(...inputArgs: string[]): boolean {
-    if (0 === inputArgs.length)
-      return this.run();
-
-    const vp = IModelApp.viewManager.selectedView;
-    if (undefined === vp)
-      return true;
-
-    const cur = this.getCurrentSettings(vp);
-    const colors = cur.color.colors;
-    let visible = cur.visibleRatio;
-    let hidden = cur.hiddenRatio;
-    let silhouette = cur.silhouette;
-
-    const args = parseArgs(inputArgs);
-    const parseColorComponent = (c: "r" | "g" | "b") => {
-      const num = args.getInteger(c);
-      if (undefined !== num)
-        colors[c] = Math.floor(Math.max(0, Math.min(255, num)));
-    };
-
-    parseColorComponent("r");
-    parseColorComponent("g");
-    parseColorComponent("b");
-
-    const silhouetteArg = args.getInteger("s");
-    if (undefined !== silhouetteArg && silhouetteArg >= Hilite.Silhouette.None && silhouetteArg <= Hilite.Silhouette.Thick)
-      silhouette = silhouetteArg;
-
-    const v = args.getFloat("v");
-    if (undefined !== v && v >= 0 && v <= 1)
-      visible = v;
-
-    const h = args.getFloat("h");
-    if (undefined !== h && h >= 0 && h <= 1)
-      hidden = h;
-
-    if (undefined === silhouette)
-      silhouette = cur.silhouette;
-
-    if (undefined === visible)
-      visible = cur.visibleRatio;
-
-    if (undefined === hidden)
-      hidden = cur.hiddenRatio;
-
-    const settings: Hilite.Settings = {
-      color: ColorDef.from(colors.r, colors.g, colors.b),
-      silhouette,
-      visibleRatio: visible,
-      hiddenRatio: hidden,
-    };
-
-    return this.run(settings);
-  }
-}
-
-/** Changes the selected viewport's hilite settings, or resets to defaults.
- * @beta
- */
-export class ChangeHiliteSettingsTool extends ChangeHiliteTool {
-  public static override toolId = "ChangeHiliteSettings";
-
-  protected getCurrentSettings(vp: Viewport) { return vp.hilite; }
-  protected apply(vp: Viewport, settings?: Hilite.Settings): void {
-    vp.hilite = undefined !== settings ? settings : new Hilite.Settings();
-  }
-}
-
-/** Changes the selected viewport's emphasis settings.
- * @beta
- */
-export class ChangeEmphasisSettingsTool extends ChangeHiliteTool {
-  public static override toolId = "ChangeEmphasisSettings";
-
-  protected getCurrentSettings(vp: Viewport) { return vp.emphasisSettings; }
-  protected apply(vp: Viewport, settings?: Hilite.Settings): void {
-    if (undefined !== settings)
-      vp.emphasisSettings = settings;
-  }
-}
-
-/** Changes the [FlashSettings]($frontend) for the selected [Viewport]($frontend).
- * @beta
- */
-export class ChangeFlashSettingsTool extends Tool {
-  public static override toolId = "ChangeFlashSettings";
-  public static override get minArgs() { return 0; }
-  public static override get maxArgs() { return 3; }
-
-  public override run(settings?: FlashSettings): boolean {
-    const vp = IModelApp.viewManager.selectedView;
-    if (vp)
-      vp.flashSettings = settings ?? new FlashSettings();
-
-    return true;
-  }
-
-  public override parseAndRun(...inputArgs: string[]): boolean {
-    const vp = IModelApp.viewManager.selectedView;
-    if (!vp)
-      return true;
-
-    if (1 === inputArgs.length && "default" === inputArgs[0].toLowerCase())
-      return this.run();
-
-    const options: FlashSettingsOptions = {};
-    const args = parseArgs(inputArgs);
-
-    const intensity = args.getFloat("i");
-    if (undefined !== intensity)
-      options.maxIntensity = intensity;
-
-    const mode = args.get("m");
-    if (mode) {
-      switch (mode[0].toLowerCase()) {
-        case "b":
-          options.litMode = FlashMode.Brighten;
-          break;
-        case "h":
-          options.litMode = FlashMode.Hilite;
-          break;
-        default:
-          return false;
-      }
-    }
-
-    const duration = args.getFloat("d");
-    if (undefined !== duration)
-      options.duration = BeDuration.fromSeconds(duration);
-
-    return this.run(vp.flashSettings.clone(options));
-  }
-}
-
-/** Enables or disables fade-out transparency mode for the selected viewport.
- * @beta
- */
-export class FadeOutTool extends ViewportToggleTool {
-  public static override toolId = "FadeOut";
-
-  protected toggle(vp: Viewport, enable?: boolean): void {
-    if (undefined === enable || enable !== vp.isFadeOutActive)
-      vp.isFadeOutActive = !vp.isFadeOutActive;
-  }
-}
-
-/** Sets the default tile size modifier used for all viewports that don't explicitly override it.
- * @beta
- */
-export class DefaultTileSizeModifierTool extends Tool {
-  public static override toolId = "DefaultTileSizeMod";
-  public static override get minArgs() { return 1; }
-  public static override get maxArgs() { return 1; }
-
-  /** This method runs the tool, setting the default tile size modifier used for all viewports that don't explicitly override it.
-   * @param modifier the tile size modifier to use; if undefined, do not set modifier
-   */
-  public override run(modifier?: number): boolean {
-    if (undefined !== modifier)
-      IModelApp.tileAdmin.defaultTileSizeModifier = modifier;
-
-    return true;
-  }
-
-  /** Executes this tool's run method with args[0] containing `modifier`.
-   * @see [[run]]
-   */
-  public override parseAndRun(...args: string[]): boolean {
-    return this.run(Number.parseFloat(args[0]));
-  }
-}
-
-/** Sets or clears the tile size modifier override for the selected viewport.
- * @beta
- */
-export class ViewportTileSizeModifierTool extends Tool {
-  public static override toolId = "ViewportTileSizeMod";
-  public static override get minArgs() { return 1; }
-  public static override get maxArgs() { return 1; }
-
-  /** This method runs the tool, setting the tile size modifier used for the selected viewport.
-   * @param modifier the tile size modifier to use; if undefined, reset the modifier
-   */
-  public override run(modifier?: number): boolean {
-    const vp = IModelApp.viewManager.selectedView;
-    if (undefined !== vp)
-      vp.setTileSizeModifier(modifier);
-
-    return true;
-  }
-
-  /** Executes this tool's run method with args[0] containing the `modifier` argument or the string "reset" in order to reset the modifier.
-   * @see [[run]]
-   */
-  public override parseAndRun(...args: string[]): boolean {
-    const arg = args[0].toLowerCase();
-    const modifier = "reset" === arg ? undefined : Number.parseFloat(args[0]);
-    return this.run(modifier);
-  }
-}
-
-/** This tool adds a reality model to the viewport.
- * @beta
- */
-export class ViewportAddRealityModel extends Tool {
-  public static override toolId = "ViewportAddRealityModel";
-  public static override get minArgs() { return 1; }
-  public static override get maxArgs() { return 1; }
-
-  /** This method runs the tool, adding a reality model to the viewport
-   * @param url the URL which points to the reality model tileset
-   */
-  public override run(url: string): boolean {
-    const vp = IModelApp.viewManager.selectedView;
-    if (undefined !== vp)
-      vp.displayStyle.attachRealityModel({ tilesetUrl: url });
-
-    return true;
-  }
-
-  /** Executes this tool's run method with args[0] containing the `url` argument.
-   * @see [[run]]
-   */
-  public override parseAndRun(...args: string[]): boolean {
-    return this.run(args[0]);
-  }
-}
-
-/** Changes the `allow3dManipulations` flag for the selected viewport if the viewport is displaying a `ViewState3d`.
- * @beta
- */
-export class Toggle3dManipulationsTool extends ViewportToggleTool {
-  public static override toolId = "Toggle3dManipulations";
-
-  protected toggle(vp: Viewport, allow?: boolean): void {
-    if (!vp.view.is3d())
-      return;
-
-    if (undefined === allow)
-      allow = !vp.view.allow3dManipulations();
-
-    if (allow !== vp.view.allow3dManipulations()) {
-      vp.view.setAllow3dManipulations(allow);
-      IModelApp.toolAdmin.startDefaultTool();
-    }
-  }
-}
-
-/** Toggles display of view attachments in sheet views.
- * @beta
- */
-export class ToggleViewAttachmentsTool extends ViewportToggleTool {
-  public static override toolId = "ToggleViewAttachments";
-
-  protected toggle(vp: Viewport, enable?: boolean): void {
-    if (undefined === enable || enable !== vp.wantViewAttachments)
-      vp.wantViewAttachments = !vp.wantViewAttachments;
-  }
-}
-
-/** Toggle display of view attachment boundaries in sheet views.
- * @beta
- */
-export class ToggleViewAttachmentBoundariesTool extends ViewportToggleTool {
-  public static override toolId = "ToggleViewAttachmentBoundaries";
-
-  protected toggle(vp: Viewport, enable?: boolean): void {
-    if (undefined === enable || enable !== vp.wantViewAttachmentBoundaries)
-      vp.wantViewAttachmentBoundaries = !vp.wantViewAttachmentBoundaries;
-  }
-}
-
-/** Toggle display of view attachment clip shapes in sheet views.
- * @beta
- */
-export class ToggleViewAttachmentClipShapesTool extends ViewportToggleTool {
-  public static override toolId = "ToggleViewAttachmentClipShapes";
-
-  protected toggle(vp: Viewport, enable?: boolean): void {
-    if (undefined === enable || enable !== vp.wantViewAttachmentClipShapes)
-      vp.wantViewAttachmentClipShapes = !vp.wantViewAttachmentClipShapes;
-  }
-}
-
-/** Toggles display of 2d graphics in a [DrawingViewState]($frontend). This setting affects all drawing views until it is reset.
- * @beta
- */
-export class ToggleDrawingGraphicsTool extends ViewportToggleTool {
-  public static override toolId = "ToggleDrawingGraphics";
-
-  protected toggle(vp: Viewport, enable?: boolean): void {
-    if (undefined === enable || enable !== DrawingViewState.hideDrawingGraphics) {
-      DrawingViewState.hideDrawingGraphics = !DrawingViewState.hideDrawingGraphics;
-      vp.invalidateScene();
-    }
-  }
-}
-
-/** Toggles whether a [SectionDrawing]($backend)'s spatial view is always displayed along with the 2d graphics by a [DrawingViewState]($frontend), even
- * if it otherwise would not be. This setting affects all section drawing views until it is reset.
- * @beta
- */
-export class ToggleSectionDrawingSpatialViewTool extends ViewportToggleTool {
-  public static override toolId = "ToggleSectionDrawingSpatialView";
-
-  protected toggle(vp: Viewport, enable?: boolean): void {
-    if (undefined === enable || enable !== DrawingViewState.alwaysDisplaySpatialView) {
-      DrawingViewState.alwaysDisplaySpatialView = !DrawingViewState.alwaysDisplaySpatialView;
-      if (vp.view instanceof DrawingViewState) {
-        // Force the view to update its section drawing attachment.
-        const view = vp.view.clone();
-        view.changeViewedModel(view.baseModelId).then(() => { // eslint-disable-line @typescript-eslint/no-floating-promises
-          view.load().then(() => vp.changeView(view)); // eslint-disable-line @typescript-eslint/no-floating-promises
-        });
-      }
-    }
-  }
-}
-
-/** Change the camera settings of the selected viewport.
- * @beta
- */
-export class ChangeCameraTool extends Tool {
-  public static override get minArgs() { return 1; }
-  public static override get maxArgs() { return 2; }
-  public static override toolId = "ChangeCamera";
-
-  public override run(camera?: Camera): boolean {
-    const vp = IModelApp.viewManager.selectedView;
-    if (camera && vp && vp.view.is3d()) {
-      const view = vp.view.clone();
-      view.camera.setFrom(camera);
-      vp.changeView(view);
-    }
-
-    return true;
-  }
-
-  public override parseAndRun(...inArgs: string[]): boolean {
-    const vp = IModelApp.viewManager.selectedView;
-    if (!vp || !vp.view.is3d())
-      return false;
-
-    const camera = vp.view.camera.clone();
-    const args = parseArgs(inArgs);
-    const lens = args.getFloat("l");
-    if (undefined !== lens)
-      camera.lens.setDegrees(lens);
-
-    const focusDist = args.getFloat("d");
-    if (undefined !== focusDist)
-      camera.focusDist = focusDist;
-
-    return this.run(camera);
-  }
-}
->>>>>>> 50330056
+}