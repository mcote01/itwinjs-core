{
  "name": "@bentley/imodeljs-core",
  "description": "iModel.js core components",
  "license": "UNLICENSED",
  "main": "./lib/main",
  "repository": {
    "type": "git",
    "url": "https://tfs.bentley.com/tfs/ProductLine/Platform%20Technology/_git/imodeljs-core.git"
  },
  "version": "1.0.28",
  "scripts": {
    "build": "gulp build",
    "build-release": "gulp build --release",
    "clean": "gulp clean",
    "test": "gulp test"
  },
  "keywords": [
    "Bentley",
    "iModel"
  ],
  "author": {
    "name": "Bentley Systems, Inc.",
    "url": "http://www.bentley.com"
  },
  "dependencies": {
    "@bentley/geometry-core": "^1.0.7",
<<<<<<< HEAD
    "@bentley/imodeljs-dgnplatform": "^1.0.37",
    "es5-ext": "^0.10.29",
    "gulp-sourcemaps": "^2.6.1",
=======
    "@bentley/imodeljs-dgnplatform": "^1.0.36",
>>>>>>> 12a04ba0
    "inherits": "^2.0.3",
    "js-base64": "^2.1.9",
    "object-assign": "^4.1.1"
  },
  "devDependencies": {
    "@bentley/bentleyjs-tools": "^1.0.15",
    "@types/chai": "^4.0.2",
    "@types/fs-extra": "^4.0.0",
    "@types/js-base64": "^2.1.5",
    "@types/mocha": "^2.2.41",
    "chai": "^4.1.1",
    "commander": "^2.11.0",
    "debug-fabulous": "^0.1.1",
    "diff": "^3.3.0",
    "duplexify": "^3.5.1",
    "fs-extra": "latest",
    "gulp": "latest",
    "gulp-tslint": "^8.1.2",
    "gulp-typescript": "^3.2.1",
    "once": "^1.4.0",
    "os-locale": "^2.1.0",
    "resolve": "^1.4.0",
    "semver": "^5.4.1",
    "string-width": "^2.1.1",
    "tslint": "^5.6.0",
    "typescript": "^2.5.0"
  }
}<|MERGE_RESOLUTION|>--- conflicted
+++ resolved
@@ -16,6 +16,7 @@
   },
   "keywords": [
     "Bentley",
+    "BIM",
     "iModel"
   ],
   "author": {
@@ -24,16 +25,8 @@
   },
   "dependencies": {
     "@bentley/geometry-core": "^1.0.7",
-<<<<<<< HEAD
-    "@bentley/imodeljs-dgnplatform": "^1.0.37",
-    "es5-ext": "^0.10.29",
-    "gulp-sourcemaps": "^2.6.1",
-=======
     "@bentley/imodeljs-dgnplatform": "^1.0.36",
->>>>>>> 12a04ba0
-    "inherits": "^2.0.3",
-    "js-base64": "^2.1.9",
-    "object-assign": "^4.1.1"
+    "js-base64": "^2.1.9"
   },
   "devDependencies": {
     "@bentley/bentleyjs-tools": "^1.0.15",
@@ -47,9 +40,11 @@
     "diff": "^3.3.0",
     "duplexify": "^3.5.1",
     "fs-extra": "latest",
-    "gulp": "latest",
     "gulp-tslint": "^8.1.2",
     "gulp-typescript": "^3.2.1",
+    "gulp": "latest",
+    "inherits": "^2.0.3",
+    "object-assign": "^4.1.1",
     "once": "^1.4.0",
     "os-locale": "^2.1.0",
     "resolve": "^1.4.0",
