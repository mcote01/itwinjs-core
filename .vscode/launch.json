--- conflicted
+++ resolved
@@ -1,1734 +1,1730 @@
-{
-  // Use IntelliSense to learn about possible Node.js debug attributes.
-  // Hover to view descriptions of existing attributes.
-  // For more information, visit: https://go.microsoft.com/fwlink/?linkid=830387
-  "version": "0.2.0",
-  "configurations": [
-    {
-      "name": "Python: Attach using Process Id",
-      "type": "python",
-      "request": "attach",
-      "processId": "${command:pickProcess}"
-    },
-    {
-      "name": "Attach to node process",
-      "presentation": {
-        "group": "__TOP__"
-      },
-      "type": "pwa-node",
-      "request": "attach",
-      "processId": "${command:PickProcess}"
-    },
-    // CORE TESTS
-    {
-      "name": "Backend Tests (Integration)",
-      "presentation": {
-        "group": "0_CoreTests",
-        "order": 1
-      },
-      "cwd": "${workspaceFolder}/core/backend/",
-      "type": "pwa-node",
-      "request": "launch",
-      "runtimeExecutable": "npm",
-      "runtimeArgs": ["run", "test:integration"],
-      "outFiles": ["${workspaceFolder}/core/backend/lib/**/*.js"]
-    },
-    {
-      "name": "Backend Tests (Standalone)",
-      "presentation": {
-        "group": "0_CoreTests",
-        "order": 1
-      },
-      "cwd": "${workspaceFolder}/core/backend/",
-      "type": "pwa-node",
-      "request": "launch",
-      "runtimeExecutable": "npm",
-      "runtimeArgs": ["test"],
-      "outFiles": ["${workspaceFolder}/core/backend/lib/**/*.js"]
-    },
-    {
-      "name": "Bentley Tests",
-      "presentation": {
-        "group": "0_CoreTests",
-        "order": 1
-      },
-      "cwd": "${workspaceFolder}/core/bentley/",
-      "type": "pwa-node",
-      "request": "launch",
-      "runtimeExecutable": "npm",
-      "runtimeArgs": ["test"],
-      "outFiles": ["${workspaceFolder}/core/bentley/lib/**/*.js"]
-    },
-    {
-      "name": "OrbitGT Tests",
-      "presentation": {
-        "group": "0_CoreTests",
-        "order": 1
-      },
-      "cwd": "${workspaceFolder}/core/orbitgt/",
-      "type": "pwa-node",
-      "request": "launch",
-      "runtimeExecutable": "npm",
-      "runtimeArgs": ["test"],
-      "outFiles": ["${workspaceFolder}/core/orbitgt/lib/**/*.js"]
-    },
-    {
-      "name": "Common Tests",
-      "presentation": {
-        "group": "0_CoreTests",
-        "order": 1
-      },
-      "cwd": "${workspaceFolder}/core/common/",
-      "type": "pwa-node",
-      "request": "launch",
-      "runtimeExecutable": "npm",
-      "runtimeArgs": ["test"],
-      "outFiles": ["${workspaceFolder}/{core,clients}/*/lib/**/*.js"]
-    },
-    {
-      "name": "EC Tests",
-      "presentation": {
-        "group": "0_CoreTests",
-        "order": 1
-      },
-      "cwd": "${workspaceFolder}/core/ecschema-metadata",
-      "type": "pwa-node",
-      "request": "launch",
-      "runtimeExecutable": "npm",
-      "runtimeArgs": ["test"],
-      "outFiles": ["${workspaceFolder}/{core,clients}/*/lib/**/*.js"]
-    },
-    {
-      "name": "EC Schema Locater Tests",
-      "presentation": {
-        "group": "0_CoreTests",
-        "order": 1
-      },
-      "cwd": "${workspaceFolder}/core/ecschema-locaters",
-      "type": "pwa-node",
-      "request": "launch",
-      "runtimeExecutable": "npm",
-      "runtimeArgs": ["test"],
-      "outFiles": ["${workspaceFolder}/{core,clients}/*/lib/**/*.js"]
-    },
-    {
-      "name": "EC Schema Editing Tests",
-      "presentation": {
-        "group": "0_CoreTests",
-        "order": 1
-      },
-      "cwd": "${workspaceFolder}/core/ecschema-editing",
-      "type": "pwa-node",
-      "request": "launch",
-      "runtimeExecutable": "npm",
-      "runtimeArgs": ["test"],
-      "outFiles": ["${workspaceFolder}/{core,clients}/*/lib/**/*.js"]
-    },
-    {
-      /* PARTIAL */ "name": "[NODE] Certa Test Runner for Frontend Tests",
-      "presentation": {
-        "hidden": true
-      },
-      "cwd": "${workspaceFolder}/core/frontend/",
-      "type": "pwa-node",
-      "request": "launch",
-      "runtimeExecutable": "npm",
-      "runtimeArgs": ["run", "test:debug"],
-      "outFiles": [
-        "${workspaceFolder}/{core,clients}/*/lib/**/*.js",
-        "${workspaceFolder}/ui/abstract/lib/**/*.js"
-      ],
-      "outputCapture": "std",
-      "attachSimplePort": 5858, // NB: This must match ports.debugging in core/frontend/certa.json
-      "cascadeTerminateToConfigurations": ["[BROWSER] Frontend Tests"]
-    },
-    {
-      /* PARTIAL */ "name": "[BROWSER] Frontend Tests",
-      "presentation": {
-        "hidden": true
-      },
-      "type": "pwa-chrome",
-      "request": "attach",
-      "port": 9223, // NB: This must match ports.frontendDebugging in core/frontend/certa.json
-      "timeout": 20000,
-      "outFiles": [
-        "${workspaceFolder}/{core,clients}/*/lib/**/*.js",
-        "${workspaceFolder}/ui/abstract/lib/**/*.js"
-      ],
-      "cascadeTerminateToConfigurations": [
-        "[NODE] Certa Test Runner for Frontend Tests"
-      ]
-    },
-    {
-      "name": "Geometry Tests",
-      "presentation": {
-        "group": "0_CoreTests",
-        "order": 3
-      },
-      "cwd": "${workspaceFolder}/core/geometry",
-      "type": "pwa-node",
-      "request": "launch",
-      "runtimeExecutable": "npm",
-      "runtimeArgs": ["test"],
-      "outFiles": ["${workspaceFolder}/{core,clients}/*/lib/**/*.js"]
-    },
-    {
-      /* PARTIAL */ "name": "[NODE] Certa Test Runner for HyperModeling Tests",
-      "presentation": {
-        "hidden": true
-      },
-      "cwd": "${workspaceFolder}/core/hypermodeling/",
-      "type": "pwa-node",
-      "request": "launch",
-      "runtimeExecutable": "npm",
-      "runtimeArgs": ["run", "test:debug"],
-      "outFiles": [
-        "${workspaceFolder}/{core,clients}/*/lib/**/*.js",
-        "${workspaceFolder}/ui/abstract/lib/**/*.js"
-      ],
-      "outputCapture": "std",
-      "attachSimplePort": 5858, // NB: This must match ports.debugging in core/hypermodeling/certa.json
-      "cascadeTerminateToConfigurations": ["[BROWSER] HyperModeling Tests"]
-    },
-    {
-      /* PARTIAL */ "name": "[BROWSER] HyperModeling Tests",
-      "presentation": {
-        "hidden": true
-      },
-      "type": "pwa-chrome",
-      "request": "attach",
-      "port": 9223,
-      "timeout": 20000,
-      "outFiles": [
-        "${workspaceFolder}/{core,clients}/*/lib/**/*.js",
-        "${workspaceFolder}/ui/abstract/lib/**/*.js"
-      ],
-      "cascadeTerminateToConfigurations": [
-        "[NODE] Certa Test Runner for HyperModeling Tests"
-      ]
-    },
-    {
-      "name": "IModelBridgeFwk Tests (all)",
-      "presentation": {
-        "group": "0_CoreTests",
-        "order": 5
-      },
-      "cwd": "${workspaceFolder}/core/imodel-bridge",
-      "type": "pwa-node",
-      "request": "launch",
-      "runtimeExecutable": "npm",
-      "runtimeArgs": ["run", "test:all"],
-      "outFiles": ["${workspaceFolder}/{core,clients}/*/lib/**/*.js"]
-    },
-    {
-      "name": "IModelBridgeFwk Tests (standalone)",
-      "presentation": {
-        "group": "0_CoreTests",
-        "order": 5
-      },
-      "cwd": "${workspaceFolder}/core/imodel-bridge",
-      "type": "pwa-node",
-      "request": "launch",
-      "runtimeExecutable": "npm",
-      "runtimeArgs": ["run", "test:standalone"],
-      "outFiles": ["${workspaceFolder}/{core,clients}/*/lib/**/*.js"],
-      "env": {
-        "imodel_bridge_runner_test_use_2pc": "1",
-        "//test2pconnector_inline_typescript_reader": "1",
-        "//test2pconnector_server_address": "localhost:3000"
-      }
-    },
-    {
-      "name": "Test2PReader.py",
-      "presentation": {
-        "group": "0_CoreTests",
-        "order": 5
-      },
-      "type": "python",
-      "request": "launch",
-      "program": "${workspaceFolder}/core/imodel-bridge/src/test/assets/Test2pReader.py",
-      "args": ["localhost:3000"],
-      // , "${workspaceFolder}/core/imodel-bridge/src/test/assets/TestBridge.json"
-      "env": {
-        "PYTHONPATH": "${workspaceFolder}/core/imodel-bridge/src/generated"
-      },
-      "console": "integratedTerminal"
-    },
-    {
-      "name": "IModelBridgeFwk Tests (integration)",
-      "presentation": {
-        "group": "0_CoreTests",
-        "order": 6
-      },
-      "cwd": "${workspaceFolder}/core/imodel-bridge",
-      "type": "pwa-node",
-      "request": "launch",
-      "runtimeExecutable": "npm",
-      "runtimeArgs": ["run", "test:integration"],
-      "outFiles": ["${workspaceFolder}/{core,clients}/*/lib/**/*.js"],
-      "env": {
-        "imodel_bridge_runner_test_use_2pc": "1",
-        "//test2pconnector_inline_typescript_reader": "1"
-      }
-    },
-    {
-      /* PARTIAL */ "name": "[NODE] Certa Test Runner for Markup Tests",
-      "presentation": {
-        "hidden": true
-      },
-      "cwd": "${workspaceFolder}/core/markup/",
-      "type": "pwa-node",
-      "request": "launch",
-      "runtimeExecutable": "npm",
-      "runtimeArgs": ["run", "test:debug"],
-      "outFiles": [
-        "${workspaceFolder}/{core,clients}/*/lib/**/*.js",
-        "${workspaceFolder}/ui/abstract/lib/**/*.js",
-        "${workspaceFolder}/tools/certa/lib/**/*.js"
-      ],
-      "outputCapture": "std",
-      "attachSimplePort": 5858, // NB: This must match ports.debugging in core/markup/certa.json
-      "cascadeTerminateToConfigurations": ["[BROWSER] Markup Tests"]
-    },
-    {
-      /* PARTIAL */ "name": "[BROWSER] Markup Tests",
-      "presentation": {
-        "hidden": true
-      },
-      "type": "pwa-chrome",
-      "request": "attach",
-      "port": 9223, // NB: This must match ports.frontendDebugging in core/markup/certa.json
-      "timeout": 20000,
-      "outFiles": [
-        "${workspaceFolder}/{core,clients}/*/lib/**/*.js",
-        "${workspaceFolder}/ui/abstract/lib/**/*.js"
-      ],
-      "cascadeTerminateToConfigurations": [
-        "[NODE] Certa Test Runner for Markup Tests"
-      ]
-    },
-    {
-      "name": "Quantity Tests",
-      "presentation": {
-        "group": "0_CoreTests",
-        "order": 7
-      },
-      "cwd": "${workspaceFolder}/core/quantity",
-      "type": "pwa-node",
-      "request": "launch",
-      "runtimeExecutable": "npm",
-      "runtimeArgs": ["test"],
-      "outFiles": ["${workspaceFolder}/{core,clients}/*/lib/**/*.js"]
-    },
-    // CLIENTS TESTS
-    {
-      "name": "Backend iTwin Client Tests (Integration)",
-      "presentation": {
-        "group": "3_ClientsTests",
-        "order": 1
-      },
-      "cwd": "${workspaceFolder}/core/backend-itwin-client",
-      "type": "pwa-node",
-      "request": "launch",
-      "runtimeExecutable": "npm",
-      "runtimeArgs": ["run", "test:integration"],
-      "outFiles": ["${workspaceFolder}/{core,clients}/*/lib/**/*.js"]
-    },
-    {
-      /* PARTIAL */ "name": "[NODE] Certa Test Runner for Clients Tests",
-      "presentation": {
-        "hidden": true
-      },
-      "cwd": "${workspaceFolder}/clients/${input:client-lib}",
-      "type": "pwa-node",
-      "request": "launch",
-      "runtimeExecutable": "npm",
-      "runtimeArgs": [
-        "run",
-        "test:integration:${input:integrationTestEnvironment}",
-        "--",
-        "--debug"
-      ],
-      "outFiles": [
-        "${workspaceFolder}/{core,clients}/*/lib/**/*.js",
-        "${workspaceFolder}/tools/certa/lib/**/*.js"
-      ],
-      "outputCapture": "std",
-      "attachSimplePort": 5858, // NB: This must match ports.debugging in full-stack-tests/core/certa.json
-      "cascadeTerminateToConfigurations": ["[BROWSER] Clients Tests"]
-    },
-    {
-      /* PARTIAL */ "name": "[BROWSER] Clients Tests",
-      "presentation": {
-        "hidden": true
-      },
-      "type": "pwa-chrome",
-      "request": "attach",
-      "port": 9223, // NB: This must match ports.frontendDebugging in core/frontend/certa.json
-      "timeout": 20000,
-      "outFiles": [
-        "${workspaceFolder}/{core,clients}/*/lib/**/*.js",
-        "${workspaceFolder}/tools/certa/lib/**/*.js"
-      ],
-      "cascadeTerminateToConfigurations": [
-        "[NODE] Certa Test Runner for Clients Tests"
-      ]
-    },
-    {
-      /* PARTIAL */
-      "name": "[NODE] Certa Test Runner for Extension Client Tests (Integration)",
-      "presentation": {
-        "hidden": true
-      },
-      "cwd": "${workspaceFolder}/clients/extension",
-      "type": "pwa-node",
-      "request": "launch",
-      "runtimeExecutable": "npm",
-      "runtimeArgs": ["run", "test:integration:chrome -- --debug"],
-      "outFiles": ["${workspaceFolder}/{core,clients}/*/lib/**/*.js"],
-      "outputCapture": "std",
-      "attachSimplePort": 5858, // NB: This must match ports.debugging in clients/extension/certa.json
-      "cascadeTerminateToConfigurations": [
-        "[BROWSER] Extension Client Tests (Integration)"
-      ]
-    },
-    {
-      /* PARTIAL */ "name": "[BROWSER] Extension Client Tests (Integration)",
-      "presentation": {
-        "hidden": true
-      },
-      "type": "pwa-chrome",
-      "request": "attach",
-      "port": 9223, // NB: This must match ports.frontendDebugging in core/markup/certa.json
-      "timeout": 20000,
-      "outFiles": ["${workspaceFolder}/{core,clients}/*/lib/**/*.js"],
-      "cascadeTerminateToConfigurations": [
-        "[NODE] Certa Test Runner for Extension Client Tests (Integration)"
-      ]
-    },
-    {
-      "name": "iModelHub Client Tests (iModelBank)",
-      "presentation": {
-        "group": "3_ClientsTests",
-        "order": 3
-      },
-      "cwd": "${workspaceFolder}/full-stack-tests/imodelhub-client",
-      "type": "pwa-node",
-      "request": "launch",
-      "runtimeExecutable": "npm",
-      "runtimeArgs": ["run", "test:imodel-bank"],
-      "outFiles": [
-        "${workspaceFolder}/{core,clients}/*/lib/**/*.js",
-        "${workspaceFolder}/full-stack-tests/imodelhub-client/lib/**/*.js"
-      ]
-    },
-    {
-      "name": "iModelHub Client Tests (Integration)",
-      "presentation": {
-        "group": "3_ClientsTests",
-        "order": 3
-      },
-      "cwd": "${workspaceFolder}/full-stack-tests/imodelhub-client",
-      "type": "pwa-node",
-      "request": "launch",
-      "runtimeExecutable": "npm",
-      "runtimeArgs": ["run", "test:integration"],
-      "outFiles": [
-        "${workspaceFolder}/{core,clients}/*/lib/**/*.js",
-        "${workspaceFolder}/full-stack-tests/imodelhub-client/lib/**/*.js"
-      ]
-    },
-    {
-      "name": "iModelHub Client Tests (Offline)",
-      "presentation": {
-        "group": "3_ClientsTests",
-        "order": 3
-      },
-      "cwd": "${workspaceFolder}/full-stack-tests/imodelhub-client",
-      "type": "pwa-node",
-      "request": "launch",
-      "runtimeExecutable": "npm",
-      "runtimeArgs": ["test"],
-      "outFiles": [
-        "${workspaceFolder}/{core,clients}/*/lib/**/*.js",
-        "${workspaceFolder}/full-stack-tests/imodelhub-client/lib/**/*.js"
-      ]
-    },
-    {
-      "name": "iTwin Client Tests (Offline)",
-      "presentation": {
-        "group": "3_ClientsTests",
-        "order": 3
-      },
-      "cwd": "${workspaceFolder}/clients/itwin",
-      "type": "pwa-node",
-      "request": "launch",
-      "runtimeExecutable": "npm",
-      "runtimeArgs": ["test"],
-      "outFiles": ["${workspaceFolder}/{core,clients}/*/lib/**/*.js"]
-    },
-    {
-      "name": "Backend iTwin Client Tests (Offline)",
-      "presentation": {
-        "group": "3_ClientsTests",
-        "order": 3
-      },
-      "cwd": "${workspaceFolder}/core/backend-itwin-client",
-      "type": "pwa-node",
-      "request": "launch",
-      "runtimeExecutable": "npm",
-      "runtimeArgs": ["test"],
-      "outFiles": ["${workspaceFolder}/{core,clients}/*/lib/**/*.js"]
-    },
-    // UI TESTS
-    {
-      "name": "[UI] Tests: Abstract",
-      "presentation": {
-        "group": "4_UI"
-      },
-      "cwd": "${workspaceFolder}/ui/abstract",
-      "type": "pwa-node",
-      "request": "launch",
-      "program": "${workspaceFolder}/ui/abstract/node_modules/mocha/bin/_mocha",
-      "args": [
-        "--config",
-        "../.mocharc.json",
-        "--no-timeouts",
-        "lib/test/**/*.test.js"
-      ],
-      "skipFiles": ["<node_internals>/**/*.js", "node_modules/rxjs/**/*"],
-      "outFiles": ["${workspaceFolder}/{core,ui}/*/lib/**/*.js"]
-    },
-    {
-      "name": "[UI] Tests: Components",
-      "presentation": {
-        "group": "4_UI"
-      },
-      "cwd": "${workspaceFolder}/ui/components",
-      "type": "pwa-node",
-      "request": "launch",
-      "program": "${workspaceFolder}/ui/components/node_modules/mocha/bin/_mocha",
-      "args": [
-        "--config",
-        "../.mocharc.json",
-        "--no-timeouts",
-        "lib/test/**/*.test.js"
-      ],
-      "skipFiles": ["<node_internals>/**/*.js", "node_modules/rxjs/**/*"],
-      "outFiles": ["${workspaceFolder}/{core,ui}/*/lib/**/*.js"]
-    },
-    {
-      "name": "[UI] Tests: Core",
-      "presentation": {
-        "group": "4_UI"
-      },
-      "cwd": "${workspaceFolder}/ui/core",
-      "type": "pwa-node",
-      "request": "launch",
-      "program": "${workspaceFolder}/ui/core/node_modules/mocha/bin/_mocha",
-      "args": [
-        "--config",
-        "../.mocharc.json",
-        "--no-timeouts",
-        "lib/test/**/*.test.js"
-      ],
-      "outFiles": ["${workspaceFolder}/{core,ui}/*/lib/**/*.js"]
-    },
-    {
-      "name": "[UI] Tests: Framework",
-      "presentation": {
-        "group": "4_UI"
-      },
-      "cwd": "${workspaceFolder}/ui/framework",
-      "type": "pwa-node",
-      "request": "launch",
-      "program": "${workspaceFolder}/ui/framework/node_modules/mocha/bin/_mocha",
-      "args": [
-        "--config",
-        "../.mocharc.json",
-        "--no-timeouts",
-        "lib/test/**/*.test.js"
-      ],
-      "outFiles": [
-        "${workspaceFolder}/{core,clients,ui,presentation}/*/lib/**/*.js"
-      ],
-      "outputCapture": "std"
-    },
-    {
-      "name": "[UI] Tests: 9zone",
-      "presentation": {
-        "group": "4_UI"
-      },
-      "cwd": "${workspaceFolder}/ui/ninezone",
-      "type": "pwa-node",
-      "request": "launch",
-      "program": "${workspaceFolder}/ui/ninezone/node_modules/mocha/bin/_mocha",
-      "args": [
-        "--config",
-        "../.mocharc.json",
-        "--no-timeouts",
-        "lib/test/**/*.test.js"
-      ],
-      "outFiles": ["${workspaceFolder}/ui/*/lib/**/*.js"],
-      "outputCapture": "std"
-    },
-    // PRESENTATION TESTS
-    {
-      "name": "[Presentation] presentation-test-app webserver",
-      "presentation": {
-        "group": "5_Presentation"
-      },
-      "type": "pwa-chrome",
-      "request": "launch",
-      "url": "http://localhost:3000/",
-      "webRoot": "${workspaceFolder}/test-apps/presentation-test-app",
-      "sourceMapPathOverrides": {
-        // map sources from node_modules to our source directory
-        "webpack:///../frontend/*": "${workspaceFolder}test-apps/presentation-test-app/lib/frontend/*",
-        // below are default values taken from https://github.com/Microsoft/vscode-chrome-debug
-        "webpack:///./~/*": "${webRoot}/node_modules/*",
-        "webpack:///./*": "${webRoot}/*",
-        "webpack:///*": "*",
-        "webpack:///packages/*": "${webRoot}/*"
-      }
-    },
-    {
-      "name": "[Presentation] Tests: Backend",
-      "presentation": {
-        "group": "5_Presentation"
-      },
-      "cwd": "${workspaceFolder}/presentation/backend",
-      "type": "pwa-node",
-      "request": "launch",
-      "program": "${workspaceFolder}/presentation/backend/node_modules/mocha/bin/_mocha",
-      "args": [
-        "--config",
-        "../.mocharc.json",
-        "--no-timeouts",
-        "lib/test/**/*.test.js"
-      ],
-      "outFiles": ["${workspaceFolder}/{core,presentation}/*/lib/**/*.js"]
-    },
-    {
-      "name": "[Presentation] Tests: Common",
-      "presentation": {
-        "group": "5_Presentation"
-      },
-      "cwd": "${workspaceFolder}/presentation/common",
-      "type": "pwa-node",
-      "request": "launch",
-      "program": "${workspaceFolder}/presentation/common/node_modules/mocha/bin/_mocha",
-      "args": [
-        "--config",
-        "../.mocharc.json",
-        "--no-timeouts",
-        "lib/test/**/*.test.js"
-      ],
-      "outFiles": ["${workspaceFolder}/{core,presentation}/*/lib/**/*.js"]
-    },
-    {
-      "name": "[Presentation] Tests: Components",
-      "presentation": {
-        "group": "5_Presentation"
-      },
-      "cwd": "${workspaceFolder}/presentation/components",
-      "type": "pwa-node",
-      "request": "launch",
-      "program": "${workspaceFolder}/presentation/components/node_modules/mocha/bin/_mocha",
-      "args": [
-        "--config",
-        "../.mocharc.json",
-        "--no-timeouts",
-        "-r",
-        "ignore-styles",
-        "-r",
-        "jsdom-global/register",
-        "lib/test/**/*.test.js"
-      ],
-      "outFiles": ["${workspaceFolder}/{core,ui,presentation}/*/lib/**/*.js"]
-    },
-    {
-      "name": "[Presentation] Tests: Frontend",
-      "presentation": {
-        "group": "5_Presentation"
-      },
-      "cwd": "${workspaceFolder}/presentation/frontend",
-      "type": "pwa-node",
-      "request": "launch",
-      "program": "${workspaceFolder}/presentation/frontend/node_modules/mocha/bin/_mocha",
-      "args": [
-        "--config",
-        "../.mocharc.json",
-        "--no-timeouts",
-        "-r",
-        "jsdom-global/register",
-        "lib/test/**/*.test.js"
-      ],
-      "outFiles": [
-        "${workspaceFolder}/{core,clients,presentation}/*/lib/**/*.js"
-      ]
-    },
-    {
-      "name": "[Presentation] Tests: Full Stack",
-      "presentation": {
-        "group": "5_Presentation"
-      },
-      "cwd": "${workspaceFolder}/full-stack-tests/presentation",
-      "type": "pwa-node",
-      "request": "launch",
-      "program": "${workspaceFolder}/full-stack-tests/presentation/node_modules/mocha/bin/_mocha",
-      "args": [
-        "-r",
-        "jsdom-global/register",
-        "-r",
-        "ignore-styles",
-        "lib/**/*.js"
-      ],
-      "env": {
-        "NODE_ENV": "development"
-      },
-      "outFiles": [
-        "${workspaceFolder}/{core,clients,ui,presentation}/*/lib/**/*.js",
-        "${workspaceFolder}/full-stack-tests/presentation/lib/**/*.js"
-      ]
-    },
-    {
-      "name": "[Presentation] Tests: Testing",
-      "presentation": {
-        "group": "5_Presentation"
-      },
-      "cwd": "${workspaceFolder}/presentation/testing",
-      "type": "pwa-node",
-      "request": "launch",
-      "program": "${workspaceFolder}/presentation/testing/node_modules/mocha/bin/_mocha",
-      "args": [
-        "--config",
-        "../.mocharc.json",
-        "--no-timeouts",
-        "-r",
-        "ignore-styles",
-        "-r",
-        "jsdom-global/register",
-        "lib/test/**/*.test.js"
-      ],
-      "outFiles": [
-        "${workspaceFolder}/{core,clients,ui,presentation}/*/lib/**/*.js"
-      ]
-    },
-    // MISC
-    {
-      "name": "[example-code] app backend tests",
-      "presentation": {
-        "group": "6_Misc"
-      },
-      "cwd": "${workspaceFolder}/example-code/app",
-      "type": "pwa-node",
-      "request": "launch",
-      "runtimeExecutable": "npm",
-      "runtimeArgs": ["test"],
-      "outFiles": [
-        "${workspaceFolder}/{core,clients}/*/lib/**/*.js",
-        "${workspaceFolder}/example-code/app/lib/**/*.js"
-      ]
-    },
-    {
-      "name": "[example-code] backend snippet tests",
-      "presentation": {
-        "group": "6_Misc"
-      },
-      "cwd": "${workspaceFolder}/example-code/snippets",
-      "type": "pwa-node",
-      "request": "launch",
-      "runtimeExecutable": "npm",
-      "runtimeArgs": ["run", "test:backend"],
-      "outFiles": [
-        "${workspaceFolder}/{core,clients}/*/lib/**/*.js",
-        "${workspaceFolder}/example-code/snippets/lib/**/*.js"
-      ]
-    },
-    {
-      "name": "[perftests] Apply Changeset PerfTests",
-      "presentation": {
-        "group": "6_Misc"
-      },
-      "cwd": "${workspaceFolder}/core/backend",
-      "type": "pwa-node",
-      "request": "launch",
-      "runtimeExecutable": "npm",
-      "runtimeArgs": ["run", "perftest:cs"],
-      "outFiles": ["${workspaceFolder}/{core,clients}/*/lib/**/*.js"]
-    },
-    {
-      "name": "[perftests] CRUD PerfTests (Offline)",
-      "presentation": {
-        "group": "6_Misc"
-      },
-      "cwd": "${workspaceFolder}/core/backend",
-      "type": "pwa-node",
-      "request": "launch",
-      "runtimeExecutable": "npm",
-      "runtimeArgs": ["run", "perftest:crud"],
-      "outFiles": ["${workspaceFolder}/{core,clients}/*/lib/**/*.js"]
-    },
-    {
-      "name": "[perftests] SchemaDesign PerfTests (Offline)",
-      "presentation": {
-        "group": "6_Misc"
-      },
-      "cwd": "${workspaceFolder}/core/backend",
-      "type": "pwa-node",
-      "request": "launch",
-      "runtimeExecutable": "npm",
-      "runtimeArgs": ["run", "perftest:schema"],
-      "outFiles": ["${workspaceFolder}/{core,clients}/*/lib/**/*.js"]
-    },
-    {
-      "name": "Extension CLI Tests (Integration)",
-      "presentation": {
-        "group": "6_Misc"
-      },
-      "cwd": "${workspaceFolder}/tools/extension-cli",
-      "type": "pwa-node",
-      "request": "launch",
-      "runtimeExecutable": "npm",
-      "runtimeArgs": ["run", "wip-test:integration"],
-      "outFiles": ["${workspaceFolder}/{core,clients,tools}/*/lib/**/*.js"]
-    },
-    {
-      "name": "imjs-importer.   See launch.json to give command line args",
-      "presentation": {
-        "group": "6_Misc"
-      },
-      "cwd": "${workspaceFolder}/test-apps/imjs-importer",
-      "type": "pwa-node",
-      "request": "launch",
-      "program": "${workspaceFolder}/test-apps/imjs-importer/lib/byDirectory.js",
-      "args": ["--input=d:/tmp/shaunSpaces/", "--output=d:/tmp/shaun.bim"],
-      "outputCapture": "std"
-    },
-    {
-      "name": "imodel-from-geojson",
-      "presentation": {
-        "group": "6_Misc"
-      },
-      "cwd": "${workspaceFolder}/test-apps/imodel-from-geojson",
-      "type": "pwa-node",
-      "request": "launch",
-      "program": "${workspaceFolder}/test-apps/imodel-from-geojson/lib/Main.js",
-      "args": [
-        "--input=${workspaceFolder}/test-apps/imodel-from-geojson/data/Neighborhoods_Philadelphia.geojson",
-        "--output=${workspaceFolder}/test-apps/imodel-from-geojson/lib/Neighborhoods_Philadelphia.bim"
-      ],
-      "outFiles": [
-        "${workspaceFolder}/test-apps/imodel-from-geojson/lib/**/*.js"
-      ]
-    },
-    {
-      "name": "imodel-transformer (app)",
-      "presentation": {
-        "group": "6_Misc"
-      },
-      "cwd": "${workspaceFolder}/test-apps/imodel-transformer",
-      "type": "pwa-node",
-      "request": "launch",
-      "runtimeExecutable": "npm",
-      "runtimeArgs": [
-        // NOTE: edit these to specify the command line arguments for the debugging session
-        "start",
-        "--",
-        "--hub=qa",
-        "--sourceContextId='ec002f93-f0c1-4ab3-a407-351848eba233'", // iModelJsIntegrationTest
-        "--sourceIModelId='73c9d3f0-3a47-41d6-8d2a-c0b0e4099f6a'", // ReadOnlyTest
-        "--targetFile='d:/tmp/test-target.bim'",
-        "--logTransformer",
-        "--logChangesets"
-      ],
-      "outFiles": [
-        "${workspaceFolder}/test-apps/imodel-transformer/lib/**/*.js",
-        "${workspaceFolder}/{core,clients}/*/lib/**/*.js"
-      ]
-    },
-    {
-      "name": "imodel-transformer (tests)",
-      "presentation": {
-        "group": "6_Misc"
-      },
-      "cwd": "${workspaceFolder}/test-apps/imodel-transformer",
-      "type": "pwa-node",
-      "request": "launch",
-      "runtimeExecutable": "npm",
-      "runtimeArgs": ["test"],
-      "outFiles": [
-        "${workspaceFolder}/test-apps/imodel-transformer/lib/**/*.js",
-        "${workspaceFolder}/{core,clients}/*/lib/**/*.js"
-      ]
-    },
-    {
-      "name": "OIDC Signin Tool Tests (Integration)",
-      "presentation": {
-        "group": "6_Misc"
-      },
-      "cwd": "${workspaceFolder}/tools/oidc-signin-tool",
-      "type": "pwa-node",
-      "request": "launch",
-      "runtimeExecutable": "npm",
-      "runtimeArgs": ["run", "test:integration"],
-      "outFiles": ["${workspaceFolder}/{core,clients,tools}/*/lib/**/*.js"]
-    },
-    {
-      "name": "synchro-schedule-importer",
-      "presentation": {
-        "group": "6_Misc"
-      },
-      "cwd": "${workspaceFolder}/test-apps/synchro-schedule-importer/",
-      "type": "pwa-node",
-      "request": "launch",
-      "program": "${workspaceFolder}/test-apps/synchro-schedule-importer/lib/SynchroScheduleImporter.js",
-      "outFiles": ["${workspaceFolder}/lib/**/*.js"],
-      "args": [
-        "--input=${workspaceFolder}/test-apps/synchro-schedule-importer/lib/assets/proj.ibim",
-        "--script=${workspaceFolder}/test-apps/synchro-schedule-importer/lib/assets/anim.json"
-      ]
-    },
-    {
-      "name": "Webpack Plugin Tests",
-      "presentation": {
-        "group": "6_Misc"
-      },
-      "cwd": "${workspaceFolder}/tools/webpack-core",
-      "type": "pwa-node",
-      "request": "launch",
-      "runtimeExecutable": "npm",
-      "runtimeArgs": ["test"],
-      "outFiles": ["${workspaceFolder}/lib/**/*.js"]
-    },
-    // TEST APPS
-    {
-      /* PARTIAL */ "name": "[BACKEND] ui-test-app (electron)",
-      "presentation": {
-        "hidden": true
-      },
-      "cwd": "${workspaceFolder}/test-apps/ui-test-app/",
-      "type": "pwa-node",
-      "request": "launch",
-      "runtimeExecutable": "${workspaceFolder}/test-apps/ui-test-app/node_modules/.bin/electron",
-      "runtimeArgs": [
-        "${workspaceFolder}/test-apps/ui-test-app/lib/backend/main.js",
-        "--remote-debugging-port=9223"
-      ],
-      "env": {
-        "SVT_LOG_LEVEL": "TRACE",
-        "NODE_ENV": "development"
-      },
-      "outFiles": [
-        "${workspaceFolder}/test-apps/ui-test-app/lib/**/*.js",
-        "${workspaceFolder}/{core,clients,presentation}/*/lib/**/*.js"
-      ],
-      "autoAttachChildProcesses": false,
-      "attachSimplePort": 0,
-      "outputCapture": "std",
-      "cascadeTerminateToConfigurations": ["[FRONTEND] ui-test-app (electron)"]
-    },
-    {
-      /* PARTIAL */ "name": "[FRONTEND] ui-test-app (electron)",
-      "presentation": {
-        "hidden": true
-      },
-      "type": "pwa-chrome",
-      "request": "attach",
-      "port": 9223,
-      "outFiles": [
-        "${workspaceFolder}/test-apps/ui-test-app/lib/**/*.js",
-        "${workspaceFolder}/{core,clients,ui,presentation}/*/lib/**/*.js"
-      ],
-      "cascadeTerminateToConfigurations": ["[BACKEND] ui-test-app (electron)"]
-    },
-    {
-      /* PARTIAL */ "name": "[BACKEND] ui-test-app (chrome)",
-      "presentation": {
-        "hidden": true
-      },
-      "cwd": "${workspaceFolder}/test-apps/ui-test-app",
-      "type": "pwa-node",
-      "request": "launch",
-      "program": "${workspaceFolder}/test-apps/ui-test-app/lib/backend/main.js",
-      "outFiles": [
-        "${workspaceFolder}/test-apps/ui-test-app/lib/**/*.js",
-        "${workspaceFolder}/{core,clients,presentation}/*/lib/**/*.js"
-      ],
-      "cascadeTerminateToConfigurations": ["[FRONTEND] ui-test-app (chrome)"]
-    },
-    {
-      /* PARTIAL */ "name": "[FRONTEND] ui-test-app (chrome)",
-      "presentation": {
-        "hidden": true
-      },
-      "type": "pwa-chrome",
-      "request": "launch",
-      "url": "http://localhost:3000/",
-      "outFiles": [
-        "${workspaceFolder}/test-apps/ui-test-app/lib/**/*.js",
-        "${workspaceFolder}/{core,clients,ui,presentation}/*/lib/**/*.js"
-      ],
-      "cascadeTerminateToConfigurations": ["[BACKEND] ui-test-app (chrome)"]
-    },
-    {
-      /* PARTIAL */ "name": "[BACKEND] display-test-app (chrome)",
-      "presentation": {
-        "hidden": true
-      },
-      "cwd": "${workspaceFolder}/test-apps/display-test-app",
-      "type": "pwa-node",
-      "request": "launch",
-      "env": {
-        "SVT_LOG_LEVEL": "TRACE"
-      },
-      "program": "${workspaceFolder}/test-apps/display-test-app/lib/backend/WebMain.js",
-      "outFiles": [
-        "${workspaceFolder}/test-apps/display-test-app/lib/backend/**/*.js",
-        "${workspaceFolder}/{core,clients}/*/lib/**/*.js",
-        "${workspaceFolder}/ui/abstract/lib/**/*.js"
-      ],
-      "cascadeTerminateToConfigurations": [
-        "[FRONTEND] display-test-app (chrome)"
-      ]
-    },
-    {
-      /* PARTIAL */ "name": "[FRONTEND] display-test-app (chrome)",
-      "presentation": {
-        "hidden": true
-      },
-      "type": "pwa-chrome",
-      "request": "launch",
-      "url": "http://localhost:3000",
-      "outFiles": [
-        "${workspaceFolder}/test-apps/display-test-app/lib/**/*.js",
-        "${workspaceFolder}/{core,clients}/*/lib/**/*.js",
-        "${workspaceFolder}/ui/abstract/lib/**/*.js"
-      ],
-      "cascadeTerminateToConfigurations": [
-        "[BACKEND] display-test-app (chrome)"
-      ]
-    },
-    {
-      /* PARTIAL */ "name": "[BACKEND] display-test-app (electron)",
-      "presentation": {
-        "hidden": true
-      },
-      "cwd": "${workspaceFolder}/test-apps/display-test-app/",
-      "type": "pwa-node",
-      "request": "launch",
-      "runtimeExecutable": "${workspaceFolder}/test-apps/display-test-app/node_modules/.bin/electron",
-      "runtimeArgs": [
-        "${workspaceFolder}/test-apps/display-test-app/lib/backend/DtaElectronMain.js",
-        "--remote-debugging-port=9223"
-      ],
-      "env": {
-        "SVT_LOG_LEVEL": "TRACE",
-        "SVT_NO_DEV_TOOLS": "1",
-        "NODE_ENV": "development"
-      },
-      "outFiles": [
-        "${workspaceFolder}/test-apps/display-test-app/lib/backend/**/*.js",
-        "${workspaceFolder}/{core,clients}/*/lib/**/*.js",
-        "${workspaceFolder}/ui/abstract/lib/**/*.js"
-      ],
-      "cascadeTerminateToConfigurations": [
-        "[FRONTEND] display-test-app (electron)"
-      ]
-    },
-    {
-      /* PARTIAL */ "name": "[FRONTEND] display-test-app (electron)",
-      "presentation": {
-        "hidden": true
-      },
-      "type": "pwa-chrome",
-      "request": "attach",
-      "port": 9223,
-      "outFiles": [
-        "${workspaceFolder}/test-apps/display-test-app/lib/**/*.js",
-        "${workspaceFolder}/{core,clients}/*/lib/**/*.js",
-        "${workspaceFolder}/ui/abstract/lib/**/*.js"
-      ],
-      "cascadeTerminateToConfigurations": [
-        "[BACKEND] display-test-app (electron)"
-      ]
-    },
-    {
-      /* PARTIAL */ "name": "[BACKEND] display-performance-test-app (chrome)",
-      "presentation": {
-        "hidden": true
-      },
-      "cwd": "${workspaceFolder}/test-apps/display-performance-test-app",
-      "type": "pwa-node",
-      "request": "launch",
-      "program": "${workspaceFolder}/test-apps/display-performance-test-app/lib/backend/WebMain.js",
-      "outFiles": [
-        "${workspaceFolder}/test-apps/display-performance-test-app/lib/{backend}/**/*.js",
-        "${workspaceFolder}/{core,clients}/*/lib/**/*.js",
-        "${workspaceFolder}/ui/abstract/lib/**/*.js"
-      ],
-      "cascadeTerminateToConfigurations": [
-        "[FRONTEND] display-performance-test-app (chrome)"
-      ]
-    },
-    {
-      /* PARTIAL */ "name": "[FRONTEND] display-performance-test-app (chrome)",
-      "presentation": {
-        "hidden": true
-      },
-      "type": "pwa-chrome",
-      "request": "launch",
-      "url": "http://localhost:3000",
-      "outFiles": [
-        "${workspaceFolder}/test-apps/display-performance-test-app/lib/{backend}/**/*.js",
-        "${workspaceFolder}/{core,clients}/*/lib/**/*.js",
-        "${workspaceFolder}/ui/abstract/lib/**/*.js"
-      ],
-      "cascadeTerminateToConfigurations": [
-        "[BACKEND] display-performance-test-app (chrome)"
-      ]
-    },
-    {
-      /* PARTIAL */ "name": "[BACKEND] presentation-test-app (chrome)",
-      "presentation": {
-        "hidden": true
-      },
-      "cwd": "${workspaceFolder}/test-apps/presentation-test-app",
-      "type": "pwa-node",
-      "request": "launch",
-      "program": "${workspaceFolder}/test-apps/presentation-test-app/lib/backend/main.js",
-      "outFiles": [
-        "${workspaceFolder}/test-apps/presentation-test-app/lib/**/*.js",
-        "${workspaceFolder}/{core,clients,presentation}/*/lib/**/*.js"
-      ],
-      "cascadeTerminateToConfigurations": [
-        "[FRONTEND] presentation-test-app (chrome)"
-      ]
-    },
-    {
-      /* PARTIAL */ "name": "[FRONTEND] presentation-test-app (chrome)",
-      "presentation": {
-        "hidden": true
-      },
-      "type": "pwa-chrome",
-      "request": "launch",
-      "url": "http://localhost:3000/",
-      "outFiles": [
-        "${workspaceFolder}/test-apps/presentation-test-app/lib/**/*.js",
-        "${workspaceFolder}/{core,clients,ui,presentation}/*/lib/**/*.js"
-      ],
-      "cascadeTerminateToConfigurations": [
-        "[BACKEND] presentation-test-app (chrome)"
-      ]
-    },
-    {
-      /* PARTIAL */ "name": "[BACKEND] presentation-test-app (electron)",
-      "presentation": {
-        "hidden": true
-      },
-      "cwd": "${workspaceFolder}/test-apps/presentation-test-app/",
-      "type": "pwa-node",
-      "request": "launch",
-      "runtimeExecutable": "${workspaceFolder}/test-apps/presentation-test-app/node_modules/.bin/electron",
-      "runtimeArgs": [
-        "${workspaceFolder}/test-apps/presentation-test-app/lib/backend/main.js",
-        "--remote-debugging-port=9223"
-      ],
-      "env": {
-        "NODE_ENV": "development"
-      },
-      "outFiles": [
-        "${workspaceFolder}/test-apps/presentation-test-app/lib/backend/**/*.js",
-        "${workspaceFolder}/{core,clients,presentation}/*/lib/**/*.js"
-      ],
-      "cascadeTerminateToConfigurations": [
-        "[FRONTEND] presentation-test-app (electron)"
-      ]
-    },
-    {
-      /* PARTIAL */ "name": "[FRONTEND] presentation-test-app (electron)",
-      "presentation": {
-        "hidden": true
-      },
-      "type": "pwa-chrome",
-      "request": "attach",
-      "port": 9223,
-      "outFiles": [
-        "${workspaceFolder}/test-apps/presentation-test-app/lib/**/*.js",
-        "${workspaceFolder}/{core,clients,ui,presentation}/*/lib/**/*.js"
-      ],
-      "cascadeTerminateToConfigurations": [
-        "[BACKEND] presentation-test-app (electron)"
-      ]
-    },
-    // FULLSTACK TESTS
-    {
-      /* PARTIAL */ "name": "[BACKEND] Full Stack Core Tests",
-      "presentation": {
-        "hidden": true
-      },
-      "cwd": "${workspaceFolder}/full-stack-tests/core/",
-      "type": "pwa-node",
-      "request": "launch",
-      "runtimeExecutable": "npm",
-      "runtimeArgs": [
-        "run",
-        "test:${input:integrationTestEnvironment}",
-        "--",
-        "--debug"
-      ],
-      "outFiles": [
-        "${workspaceFolder}/full-stack-tests/core/lib/**/*.js",
-        "${workspaceFolder}/{core,clients}/*/lib/**/*.js",
-        "${workspaceFolder}/ui/abstract/lib/**/*.js",
-        "${workspaceFolder}/tools/certa/lib/**/*.js"
-      ],
-      "outputCapture": "std",
-      "attachSimplePort": 5858, // NB: This must match ports.debugging in full-stack-tests/core/certa.json
-      "cascadeTerminateToConfigurations": ["[FRONTEND] Full Stack Core Tests"]
-    },
-    {
-      /* PARTIAL */ "name": "[FRONTEND] Full Stack Core Tests",
-      "presentation": {
-        "hidden": true
-      },
-      "type": "pwa-chrome",
-      "request": "attach",
-      "port": 9223, // NB: This must match ports.frontendDebugging in full-stack-tests/core/certa.json
-      "timeout": 200000,
-      "outFiles": [
-        "${workspaceFolder}/full-stack-tests/core/lib/**/*.js",
-        "${workspaceFolder}/{core,clients}/*/lib/**/*.js",
-        "${workspaceFolder}/tools/certa/lib/**/*.js"
-      ],
-      "cascadeTerminateToConfigurations": ["[BACKEND] Full Stack Core Tests"]
-    },
-    {
-      /* PARTIAL */ "name": "[BACKEND] Full Stack Core Integration Tests",
-      "presentation": {
-        "hidden": true
-      },
-      "cwd": "${workspaceFolder}/full-stack-tests/core/",
-      "type": "pwa-node",
-      "request": "launch",
-      "runtimeExecutable": "npm",
-      "runtimeArgs": [
-        "run",
-        "test:integration:${input:integrationTestEnvironment}",
-        "--",
-        "--debug"
-      ],
-      "outFiles": [
-        "${workspaceFolder}/full-stack-tests/core/lib/**/*.js",
-        "${workspaceFolder}/{core,clients}/*/lib/**/*.js",
-        "${workspaceFolder}/ui/abstract/lib/**/*.js",
-        "${workspaceFolder}/tools/certa/lib/**/*.js"
-      ],
-      "outputCapture": "std",
-      "attachSimplePort": 5858, // NB: This must match ports.debugging in full-stack-tests/core/certa.json
-      "cascadeTerminateToConfigurations": [
-        "[FRONTEND] Full Stack Core Integration Tests"
-      ]
-    },
-    {
-      /* PARTIAL */
-      "name": "[FRONTEND] Full Stack IModelClient Integration Tests",
-      "presentation": {
-        "hidden": true
-      },
-      "type": "pwa-chrome",
-      "request": "attach",
-      "port": 9223, // NB: This must match ports.frontendDebugging in full-stack-tests/core/certa.json
-      "timeout": 200000,
-      "outFiles": [
-        "${workspaceFolder}/full-stack-tests/imodelhub-client/lib/**/*.js",
-        "${workspaceFolder}/{core,clients}/*/lib/**/*.js",
-        "${workspaceFolder}/tools/certa/lib/**/*.js"
-      ],
-      "cascadeTerminateToConfigurations": [
-        "[BACKEND] Full Stack IModelClient Integration Tests"
-      ]
-    },
-    {
-      /* PARTIAL */
-      "name": "[BACKEND] Full Stack IModelClient Integration Tests",
-      "presentation": {
-        "hidden": true
-      },
-      "cwd": "${workspaceFolder}/full-stack-tests/native-app/",
-      "type": "pwa-node",
-      "request": "launch",
-      "runtimeExecutable": "npm",
-      "runtimeArgs": ["run", "test:integration:electron", "--", "--debug"],
-      "outFiles": [
-        "${workspaceFolder}/full-stack-tests/imodelhub-client/lib/**/*.js",
-        "${workspaceFolder}/{core,clients}/*/lib/**/*.js",
-        "${workspaceFolder}/tools/certa/lib/**/*.js"
-      ],
-      "outputCapture": "std",
-      "attachSimplePort": 5858, // NB: This must match ports.debugging in full-stack-tests/native-app/certa.json
-      "cascadeTerminateToConfigurations": [
-        "[FRONTEND] Full Stack IModelClient Integration Tests"
-      ]
-    },
-    {
-      /* PARTIAL */ "name": "[FRONTEND] Full Stack Core Integration Tests",
-      "presentation": {
-        "hidden": true
-      },
-      "type": "pwa-chrome",
-      "request": "attach",
-      "port": 9223, // NB: This must match ports.frontendDebugging in full-stack-tests/core/certa.json
-      "timeout": 200000,
-      "outFiles": [
-        "${workspaceFolder}/full-stack-tests/core/lib/**/*.js",
-        "${workspaceFolder}/{core,clients}/*/lib/**/*.js",
-        "${workspaceFolder}/ui/abstract/lib/**/*.js",
-        "${workspaceFolder}/tools/certa/lib/**/*.js"
-      ],
-      "cascadeTerminateToConfigurations": [
-        "[BACKEND] Full Stack Core Integration Tests"
-      ]
-    },
-    {
-      /* PARTIAL */ "name": "[BACKEND] Full Stack NativeApp Integration Tests",
-      "presentation": {
-        "hidden": true
-      },
-      "cwd": "${workspaceFolder}/full-stack-tests/native-app/",
-      "type": "pwa-node",
-      "request": "launch",
-      "runtimeExecutable": "npm",
-      "runtimeArgs": ["run", "test:integration:electron", "--", "--debug"],
-      "outFiles": [
-        "${workspaceFolder}/full-stack-tests/native-app/lib/**/*.js",
-        "${workspaceFolder}/{core,clients}/*/lib/**/*.js",
-        "${workspaceFolder}/ui/abstract/lib/**/*.js",
-        "${workspaceFolder}/tools/certa/lib/**/*.js"
-      ],
-      "outputCapture": "std",
-      "attachSimplePort": 5858, // NB: This must match ports.debugging in full-stack-tests/native-app/certa.json
-      "cascadeTerminateToConfigurations": [
-        "[FRONTEND] Full Stack NativeApp Integration Tests"
-      ]
-    },
-    {
-      /* PARTIAL */ "name": "[FRONTEND] Full Stack NativeApp Integration Tests",
-      "presentation": {
-        "hidden": true
-      },
-      "type": "pwa-chrome",
-      "request": "attach",
-      "port": 9223, // NB: This must match ports.frontendDebugging in full-stack-tests/native-app/certa.json
-      "timeout": 200000,
-      "outFiles": [
-        "${workspaceFolder}/full-stack-tests/native-app/lib/**/*.js",
-        "${workspaceFolder}/{core,clients}/*/lib/**/*.js",
-        "${workspaceFolder}/ui/abstract/lib/**/*.js",
-        "${workspaceFolder}/tools/certa/lib/**/*.js"
-      ],
-      "cascadeTerminateToConfigurations": [
-        "[BACKEND] Full Stack NativeApp Integration Tests"
-      ]
-    },
-    {
-      /* PARTIAL */ "name": "[BACKEND] Full Stack NativeApp Tests",
-      "presentation": {
-        "hidden": true
-      },
-      "cwd": "${workspaceFolder}/full-stack-tests/native-app/",
-      "type": "pwa-node",
-      "request": "launch",
-      "runtimeExecutable": "npm",
-      "runtimeArgs": ["run", "test:electron", "--", "--debug"],
-      "outFiles": [
-        "${workspaceFolder}/full-stack-tests/native-app/lib/**/*.js",
-        "${workspaceFolder}/{core,clients}/*/lib/**/*.js",
-        "${workspaceFolder}/ui/abstract/lib/**/*.js",
-        "${workspaceFolder}/tools/certa/lib/**/*.js"
-      ],
-      "outputCapture": "std",
-      "attachSimplePort": 5858, // NB: This must match ports.debugging in full-stack-tests/native-app/certa.json
-      "cascadeTerminateToConfigurations": [
-        "[FRONTEND] Full Stack NativeApp Tests"
-      ]
-    },
-    {
-      /* PARTIAL */ "name": "[FRONTEND] Full Stack NativeApp Tests",
-      "presentation": {
-        "hidden": true
-      },
-      "type": "pwa-chrome",
-      "request": "attach",
-      "port": 9223, // NB: This must match ports.frontendDebugging in full-stack-tests/native-app/certa.json
-      "timeout": 200000,
-      "outFiles": [
-        "${workspaceFolder}/full-stack-tests/native-app/lib/**/*.js",
-        "${workspaceFolder}/{core,clients}/*/lib/**/*.js",
-        "${workspaceFolder}/ui/abstract/lib/**/*.js",
-        "${workspaceFolder}/tools/certa/lib/**/*.js"
-      ],
-      "cascadeTerminateToConfigurations": [
-        "[BACKEND] Full Stack NativeApp Tests"
-      ]
-    },
-    {
-      /* PARTIAL */ "name": "[BACKEND] Full Stack RPC Tests",
-      "presentation": {
-        "hidden": true
-      },
-      "cwd": "${workspaceFolder}/full-stack-tests/rpc/",
-      "type": "pwa-node",
-      "request": "launch",
-      "runtimeExecutable": "npm",
-      "runtimeArgs": [
-        "run",
-        "test:${input:rpcTestEnvironment}",
-        "--",
-        "--debug"
-      ],
-      "outFiles": [
-        "${workspaceFolder}/full-stack-tests/rpc/lib/**/*.js",
-        "${workspaceFolder}/core/*/lib/**/*.js",
-        "${workspaceFolder}/tools/certa/lib/**/*.js"
-      ],
-      "outputCapture": "std",
-      "attachSimplePort": 5858, // NB: This must match ports.debugging in full-stack-tests/rpc/certa.json
-      "cascadeTerminateToConfigurations": ["[FRONTEND] Full Stack RPC Tests"]
-    },
-    {
-      /* PARTIAL */ "name": "[FRONTEND] Full Stack RPC Tests",
-      "presentation": {
-        "hidden": true
-      },
-      "type": "pwa-chrome",
-      "request": "attach",
-      "port": 9223, // NB: This must match ports.frontendDebugging in full-stack-tests/rpc/certa.json
-      "timeout": 200000,
-      "outFiles": [
-        "${workspaceFolder}/full-stack-tests/rpc/lib/**/*.js",
-        "${workspaceFolder}/core/*/lib/**/*.js",
-        "${workspaceFolder}/tools/certa/lib/**/*.js"
-      ],
-      "cascadeTerminateToConfigurations": ["[BACKEND] Full Stack RPC Tests"]
-    },
-    {
-      /* PARTIAL */
-      "name": "[NODE] Certa Test Runner for Full Stack RPC Interface Tests",
-      "presentation": {
-        "hidden": true
-      },
-      "cwd": "${workspaceFolder}/full-stack-tests/rpc-interface/",
-      "type": "pwa-node",
-      "request": "launch",
-      "runtimeExecutable": "npm",
-      "runtimeArgs": ["run", "test:integration:chrome", "--", "--debug"],
-      "outFiles": [
-        "${workspaceFolder}/full-stack-tests/rpc-interface/lib/**/*.js",
-        "${workspaceFolder}/{core,clients}/*/lib/**/*.js",
-        "${workspaceFolder}/tools/certa/lib/**/*.js"
-      ],
-      "outputCapture": "std",
-      "attachSimplePort": 5858, // NB: This must match ports.debugging in full-stack-tests/rpc-interface/certa.json
-      "cascadeTerminateToConfigurations": [
-        "[BACKEND] Local Backend for Full Stack RPC Interface Tests",
-        "[FRONTEND] Full Stack RPC Interface Tests"
-      ]
-    },
-    {
-      /* PARTIAL */
-      "name": "[BACKEND] Local Backend for Full Stack RPC Interface Tests",
-      "presentation": {
-        "hidden": true
-      },
-      "cwd": "${workspaceFolder}/full-stack-tests/rpc-interface/",
-      "type": "pwa-node",
-      "request": "launch",
-      "program": "${workspaceFolder}/full-stack-tests/rpc-interface/lib/test/backend.js",
-      "outFiles": [
-        "${workspaceFolder}/full-stack-tests/rpc-interface/lib/**/*.js",
-        "${workspaceFolder}/{core,clients}/*/lib/**/*.js",
-        "${workspaceFolder}/tools/certa/lib/**/*.js"
-      ],
-      "cascadeTerminateToConfigurations": [
-        "[NODE] Certa Test Runner for Full Stack RPC Interface Tests",
-        "[FRONTEND] Full Stack RPC Interface Tests"
-      ]
-    },
-    {
-      /* PARTIAL */ "name": "[FRONTEND] Full Stack RPC Interface Tests",
-      "presentation": {
-        "hidden": true
-      },
-      "type": "pwa-chrome",
-      "request": "attach",
-      "port": 9223, // NB: This must match ports.frontendDebugging in full-stack-tests/rpc-interface/certa.json
-      "timeout": 200000,
-      "outFiles": [
-        "${workspaceFolder}/full-stack-tests/rpc-interface/lib/**/*.js",
-        "${workspaceFolder}/{core,clients}/*/lib/**/*.js",
-        "${workspaceFolder}/tools/certa/lib/**/*.js"
-      ],
-      "cascadeTerminateToConfigurations": [
-        "[NODE] Certa Test Runner for Full Stack RPC Interface Tests",
-        "[BACKEND] Local Backend for Full Stack RPC Interface Tests"
-      ]
-    },
-    {
-      "name": "eslint rule test @bentley/no-internal-barrel-imports",
-      "presentation": {
-        "group": "6_Misc"
-      },
-      "cwd": "${workspaceFolder}/tools/eslint-plugin",
-      "type": "pwa-node",
-      "request": "launch",
-      "program": "${workspaceFolder}/tools/eslint-plugin/node_modules/mocha/bin/_mocha",
-      "args": [
-        "${workspaceFolder}/tools/eslint-plugin/tests/no-internal-barrel-imports.js",
-        "--timeout 50000" // for easier debugging
-      ],
-      "console": "integratedTerminal"
-    }
-  ],
-  "compounds": [
-    {
-      "name": "Frontend Tests",
-      "presentation": {
-        "group": "0_CoreTests",
-        "order": 2
-      },
-      "configurations": [
-        "[BROWSER] Frontend Tests",
-        "[NODE] Certa Test Runner for Frontend Tests"
-      ]
-    },
-    {
-      "name": "HyperModeling Tests",
-      "presentation": {
-        "group": "0_CoreTests",
-        "order": 4
-      },
-      "configurations": [
-        "[BROWSER] HyperModeling Tests",
-        "[NODE] Certa Test Runner for HyperModeling Tests"
-      ]
-    },
-    {
-      "name": "Markup Tests",
-      "presentation": {
-        "group": "0_CoreTests",
-        "order": 6
-      },
-      "configurations": [
-        "[BROWSER] Markup Tests",
-        "[NODE] Certa Test Runner for Markup Tests"
-      ]
-    },
-    {
-      "name": "display-test-app (chrome)",
-      "presentation": {
-        "group": "1_TestApps",
-        "order": 1
-      },
-      "configurations": [
-        "[BACKEND] display-test-app (chrome)",
-        "[FRONTEND] display-test-app (chrome)"
-      ]
-    },
-    {
-      "name": "display-test-app (electron)",
-      "presentation": {
-        "group": "1_TestApps",
-        "order": 1
-      },
-      "configurations": [
-        "[BACKEND] display-test-app (electron)",
-        "[FRONTEND] display-test-app (electron)"
-      ]
-    },
-    {
-      "name": "display-performance-test-app (chrome)",
-      "presentation": {
-        "group": "1_TestApps",
-        "order": 1
-      },
-      "configurations": [
-        "[BACKEND] display-performance-test-app (chrome)",
-        "[FRONTEND] display-performance-test-app (chrome)"
-      ]
-    },
-    {
-      "name": "ui-test-app (chrome)",
-      "presentation": {
-        "group": "1_TestApps",
-        "order": 1
-      },
-      "configurations": [
-        "[BACKEND] ui-test-app (chrome)",
-        "[FRONTEND] ui-test-app (chrome)"
-      ]
-    },
-    {
-      "name": "ui-test-app (electron)",
-      "presentation": {
-        "group": "1_TestApps",
-        "order": 1
-      },
-      "configurations": [
-        "[BACKEND] ui-test-app (electron)",
-        "[FRONTEND] ui-test-app (electron)"
-      ]
-    },
-    {
-      "name": "presentation-test-app (chrome)",
-      "presentation": {
-        "group": "1_TestApps",
-        "order": 1
-      },
-      "configurations": [
-        "[BACKEND] presentation-test-app (chrome)",
-        "[FRONTEND] presentation-test-app (chrome)"
-      ]
-    },
-    {
-      "name": "presentation-test-app (electron)",
-      "presentation": {
-        "group": "1_TestApps",
-        "order": 1
-      },
-      "configurations": [
-        "[BACKEND] presentation-test-app (electron)",
-        "[FRONTEND] presentation-test-app (electron)"
-      ]
-    },
-    {
-      "name": "Full Stack Core Tests",
-      "presentation": {
-        "group": "2_FullStackTests",
-        "order": 1
-      },
-      "configurations": [
-        "[FRONTEND] Full Stack Core Tests",
-        "[BACKEND] Full Stack Core Tests"
-      ]
-    },
-    {
-      "name": "Full Stack Core Integration Tests",
-      "presentation": {
-        "group": "2_FullStackTests",
-        "order": 1
-      },
-      "configurations": [
-        "[FRONTEND] Full Stack Core Integration Tests",
-        "[BACKEND] Full Stack Core Integration Tests"
-      ]
-    },
-    {
-      "name": "Full Stack IModelClient Integration Tests",
-      "presentation": {
-        "group": "2_FullStackTests",
-        "order": 1
-      },
-      "configurations": [
-        "[BACKEND] Full Stack IModelClient Integration Tests",
-        "[FRONTEND] Full Stack IModelClient Integration Tests"
-      ]
-    },
-    {
-      "name": "Full Stack NativeApp Integration Tests",
-      "presentation": {
-        "group": "2_FullStackTests",
-        "order": 1
-      },
-      "configurations": [
-        "[BACKEND] Full Stack NativeApp Integration Tests",
-        "[FRONTEND] Full Stack NativeApp Integration Tests"
-      ]
-    },
-    {
-      "name": "Full Stack NativeApp Tests",
-      "presentation": {
-        "group": "2_FullStackTests",
-        "order": 1
-      },
-      "configurations": [
-        "[BACKEND] Full Stack NativeApp Tests",
-        "[FRONTEND] Full Stack NativeApp Tests"
-      ]
-    },
-    {
-      "name": "Full Stack RPC Tests",
-      "presentation": {
-        "group": "2_FullStackTests",
-        "order": 1
-      },
-      "configurations": [
-        "[FRONTEND] Full Stack RPC Tests",
-        "[BACKEND] Full Stack RPC Tests"
-      ]
-    },
-    {
-      "name": "Full Stack RPC Interface Tests",
-      "presentation": {
-        "group": "2_FullStackTests",
-        "order": 1
-      },
-      "configurations": [
-        "[NODE] Certa Test Runner for Full Stack RPC Interface Tests",
-        "[BACKEND] Local Backend for Full Stack RPC Interface Tests",
-        "[FRONTEND] Full Stack RPC Interface Tests"
-      ]
-    },
-    {
-      "name": "Clients Tests (Integration)",
-      "presentation": {
-        "group": "3_ClientsTests",
-        "order": 2
-      },
-      "configurations": [
-        "[NODE] Certa Test Runner for Clients Tests",
-        "[BROWSER] Clients Tests"
-      ]
-    },
-    {
-      "name": "Extension Client Tests (Integration)",
-      "presentation": {
-        "group": "3_ClientsTests",
-        "order": 2
-      },
-      "configurations": [
-        "[BROWSER] Extension Client Tests (Integration)",
-        "[NODE] Certa Test Runner for Extension Client Tests (Integration)"
-      ]
-    }
-  ],
-  "inputs": [
-    {
-      "id": "integrationTestEnvironment",
-      "description": "Select test frontend environment",
-      "type": "pickString",
-      "default": "chrome",
-      "options": ["chrome", "electron"]
-    },
-    {
-      "id": "rpcTestEnvironment",
-      "description": "Select RPC integration test environment",
-      "type": "pickString",
-      "default": "chrome",
-      "options": ["chrome", "electron", "direct"]
-    },
-    {
-      "id": "client-lib",
-      "description": "Select client library to debug",
-      "type": "pickString",
-<<<<<<< HEAD
-      "options": ["product-settings", "projectshare", "rbac"]
-=======
-      "options": [
-        "product-settings"
-      ]
->>>>>>> d93656a0
-    }
-  ]
-}
+{
+  // Use IntelliSense to learn about possible Node.js debug attributes.
+  // Hover to view descriptions of existing attributes.
+  // For more information, visit: https://go.microsoft.com/fwlink/?linkid=830387
+  "version": "0.2.0",
+  "configurations": [
+    {
+      "name": "Python: Attach using Process Id",
+      "type": "python",
+      "request": "attach",
+      "processId": "${command:pickProcess}"
+    },
+    {
+      "name": "Attach to node process",
+      "presentation": {
+        "group": "__TOP__"
+      },
+      "type": "pwa-node",
+      "request": "attach",
+      "processId": "${command:PickProcess}"
+    },
+    // CORE TESTS
+    {
+      "name": "Backend Tests (Integration)",
+      "presentation": {
+        "group": "0_CoreTests",
+        "order": 1
+      },
+      "cwd": "${workspaceFolder}/core/backend/",
+      "type": "pwa-node",
+      "request": "launch",
+      "runtimeExecutable": "npm",
+      "runtimeArgs": ["run", "test:integration"],
+      "outFiles": ["${workspaceFolder}/core/backend/lib/**/*.js"]
+    },
+    {
+      "name": "Backend Tests (Standalone)",
+      "presentation": {
+        "group": "0_CoreTests",
+        "order": 1
+      },
+      "cwd": "${workspaceFolder}/core/backend/",
+      "type": "pwa-node",
+      "request": "launch",
+      "runtimeExecutable": "npm",
+      "runtimeArgs": ["test"],
+      "outFiles": ["${workspaceFolder}/core/backend/lib/**/*.js"]
+    },
+    {
+      "name": "Bentley Tests",
+      "presentation": {
+        "group": "0_CoreTests",
+        "order": 1
+      },
+      "cwd": "${workspaceFolder}/core/bentley/",
+      "type": "pwa-node",
+      "request": "launch",
+      "runtimeExecutable": "npm",
+      "runtimeArgs": ["test"],
+      "outFiles": ["${workspaceFolder}/core/bentley/lib/**/*.js"]
+    },
+    {
+      "name": "OrbitGT Tests",
+      "presentation": {
+        "group": "0_CoreTests",
+        "order": 1
+      },
+      "cwd": "${workspaceFolder}/core/orbitgt/",
+      "type": "pwa-node",
+      "request": "launch",
+      "runtimeExecutable": "npm",
+      "runtimeArgs": ["test"],
+      "outFiles": ["${workspaceFolder}/core/orbitgt/lib/**/*.js"]
+    },
+    {
+      "name": "Common Tests",
+      "presentation": {
+        "group": "0_CoreTests",
+        "order": 1
+      },
+      "cwd": "${workspaceFolder}/core/common/",
+      "type": "pwa-node",
+      "request": "launch",
+      "runtimeExecutable": "npm",
+      "runtimeArgs": ["test"],
+      "outFiles": ["${workspaceFolder}/{core,clients}/*/lib/**/*.js"]
+    },
+    {
+      "name": "EC Tests",
+      "presentation": {
+        "group": "0_CoreTests",
+        "order": 1
+      },
+      "cwd": "${workspaceFolder}/core/ecschema-metadata",
+      "type": "pwa-node",
+      "request": "launch",
+      "runtimeExecutable": "npm",
+      "runtimeArgs": ["test"],
+      "outFiles": ["${workspaceFolder}/{core,clients}/*/lib/**/*.js"]
+    },
+    {
+      "name": "EC Schema Locater Tests",
+      "presentation": {
+        "group": "0_CoreTests",
+        "order": 1
+      },
+      "cwd": "${workspaceFolder}/core/ecschema-locaters",
+      "type": "pwa-node",
+      "request": "launch",
+      "runtimeExecutable": "npm",
+      "runtimeArgs": ["test"],
+      "outFiles": ["${workspaceFolder}/{core,clients}/*/lib/**/*.js"]
+    },
+    {
+      "name": "EC Schema Editing Tests",
+      "presentation": {
+        "group": "0_CoreTests",
+        "order": 1
+      },
+      "cwd": "${workspaceFolder}/core/ecschema-editing",
+      "type": "pwa-node",
+      "request": "launch",
+      "runtimeExecutable": "npm",
+      "runtimeArgs": ["test"],
+      "outFiles": ["${workspaceFolder}/{core,clients}/*/lib/**/*.js"]
+    },
+    {
+      /* PARTIAL */ "name": "[NODE] Certa Test Runner for Frontend Tests",
+      "presentation": {
+        "hidden": true
+      },
+      "cwd": "${workspaceFolder}/core/frontend/",
+      "type": "pwa-node",
+      "request": "launch",
+      "runtimeExecutable": "npm",
+      "runtimeArgs": ["run", "test:debug"],
+      "outFiles": [
+        "${workspaceFolder}/{core,clients}/*/lib/**/*.js",
+        "${workspaceFolder}/ui/abstract/lib/**/*.js"
+      ],
+      "outputCapture": "std",
+      "attachSimplePort": 5858, // NB: This must match ports.debugging in core/frontend/certa.json
+      "cascadeTerminateToConfigurations": ["[BROWSER] Frontend Tests"]
+    },
+    {
+      /* PARTIAL */ "name": "[BROWSER] Frontend Tests",
+      "presentation": {
+        "hidden": true
+      },
+      "type": "pwa-chrome",
+      "request": "attach",
+      "port": 9223, // NB: This must match ports.frontendDebugging in core/frontend/certa.json
+      "timeout": 20000,
+      "outFiles": [
+        "${workspaceFolder}/{core,clients}/*/lib/**/*.js",
+        "${workspaceFolder}/ui/abstract/lib/**/*.js"
+      ],
+      "cascadeTerminateToConfigurations": [
+        "[NODE] Certa Test Runner for Frontend Tests"
+      ]
+    },
+    {
+      "name": "Geometry Tests",
+      "presentation": {
+        "group": "0_CoreTests",
+        "order": 3
+      },
+      "cwd": "${workspaceFolder}/core/geometry",
+      "type": "pwa-node",
+      "request": "launch",
+      "runtimeExecutable": "npm",
+      "runtimeArgs": ["test"],
+      "outFiles": ["${workspaceFolder}/{core,clients}/*/lib/**/*.js"]
+    },
+    {
+      /* PARTIAL */ "name": "[NODE] Certa Test Runner for HyperModeling Tests",
+      "presentation": {
+        "hidden": true
+      },
+      "cwd": "${workspaceFolder}/core/hypermodeling/",
+      "type": "pwa-node",
+      "request": "launch",
+      "runtimeExecutable": "npm",
+      "runtimeArgs": ["run", "test:debug"],
+      "outFiles": [
+        "${workspaceFolder}/{core,clients}/*/lib/**/*.js",
+        "${workspaceFolder}/ui/abstract/lib/**/*.js"
+      ],
+      "outputCapture": "std",
+      "attachSimplePort": 5858, // NB: This must match ports.debugging in core/hypermodeling/certa.json
+      "cascadeTerminateToConfigurations": ["[BROWSER] HyperModeling Tests"]
+    },
+    {
+      /* PARTIAL */ "name": "[BROWSER] HyperModeling Tests",
+      "presentation": {
+        "hidden": true
+      },
+      "type": "pwa-chrome",
+      "request": "attach",
+      "port": 9223,
+      "timeout": 20000,
+      "outFiles": [
+        "${workspaceFolder}/{core,clients}/*/lib/**/*.js",
+        "${workspaceFolder}/ui/abstract/lib/**/*.js"
+      ],
+      "cascadeTerminateToConfigurations": [
+        "[NODE] Certa Test Runner for HyperModeling Tests"
+      ]
+    },
+    {
+      "name": "IModelBridgeFwk Tests (all)",
+      "presentation": {
+        "group": "0_CoreTests",
+        "order": 5
+      },
+      "cwd": "${workspaceFolder}/core/imodel-bridge",
+      "type": "pwa-node",
+      "request": "launch",
+      "runtimeExecutable": "npm",
+      "runtimeArgs": ["run", "test:all"],
+      "outFiles": ["${workspaceFolder}/{core,clients}/*/lib/**/*.js"]
+    },
+    {
+      "name": "IModelBridgeFwk Tests (standalone)",
+      "presentation": {
+        "group": "0_CoreTests",
+        "order": 5
+      },
+      "cwd": "${workspaceFolder}/core/imodel-bridge",
+      "type": "pwa-node",
+      "request": "launch",
+      "runtimeExecutable": "npm",
+      "runtimeArgs": ["run", "test:standalone"],
+      "outFiles": ["${workspaceFolder}/{core,clients}/*/lib/**/*.js"],
+      "env": {
+        "imodel_bridge_runner_test_use_2pc": "1",
+        "//test2pconnector_inline_typescript_reader": "1",
+        "//test2pconnector_server_address": "localhost:3000"
+      }
+    },
+    {
+      "name": "Test2PReader.py",
+      "presentation": {
+        "group": "0_CoreTests",
+        "order": 5
+      },
+      "type": "python",
+      "request": "launch",
+      "program": "${workspaceFolder}/core/imodel-bridge/src/test/assets/Test2pReader.py",
+      "args": ["localhost:3000"],
+      // , "${workspaceFolder}/core/imodel-bridge/src/test/assets/TestBridge.json"
+      "env": {
+        "PYTHONPATH": "${workspaceFolder}/core/imodel-bridge/src/generated"
+      },
+      "console": "integratedTerminal"
+    },
+    {
+      "name": "IModelBridgeFwk Tests (integration)",
+      "presentation": {
+        "group": "0_CoreTests",
+        "order": 6
+      },
+      "cwd": "${workspaceFolder}/core/imodel-bridge",
+      "type": "pwa-node",
+      "request": "launch",
+      "runtimeExecutable": "npm",
+      "runtimeArgs": ["run", "test:integration"],
+      "outFiles": ["${workspaceFolder}/{core,clients}/*/lib/**/*.js"],
+      "env": {
+        "imodel_bridge_runner_test_use_2pc": "1",
+        "//test2pconnector_inline_typescript_reader": "1"
+      }
+    },
+    {
+      /* PARTIAL */ "name": "[NODE] Certa Test Runner for Markup Tests",
+      "presentation": {
+        "hidden": true
+      },
+      "cwd": "${workspaceFolder}/core/markup/",
+      "type": "pwa-node",
+      "request": "launch",
+      "runtimeExecutable": "npm",
+      "runtimeArgs": ["run", "test:debug"],
+      "outFiles": [
+        "${workspaceFolder}/{core,clients}/*/lib/**/*.js",
+        "${workspaceFolder}/ui/abstract/lib/**/*.js",
+        "${workspaceFolder}/tools/certa/lib/**/*.js"
+      ],
+      "outputCapture": "std",
+      "attachSimplePort": 5858, // NB: This must match ports.debugging in core/markup/certa.json
+      "cascadeTerminateToConfigurations": ["[BROWSER] Markup Tests"]
+    },
+    {
+      /* PARTIAL */ "name": "[BROWSER] Markup Tests",
+      "presentation": {
+        "hidden": true
+      },
+      "type": "pwa-chrome",
+      "request": "attach",
+      "port": 9223, // NB: This must match ports.frontendDebugging in core/markup/certa.json
+      "timeout": 20000,
+      "outFiles": [
+        "${workspaceFolder}/{core,clients}/*/lib/**/*.js",
+        "${workspaceFolder}/ui/abstract/lib/**/*.js"
+      ],
+      "cascadeTerminateToConfigurations": [
+        "[NODE] Certa Test Runner for Markup Tests"
+      ]
+    },
+    {
+      "name": "Quantity Tests",
+      "presentation": {
+        "group": "0_CoreTests",
+        "order": 7
+      },
+      "cwd": "${workspaceFolder}/core/quantity",
+      "type": "pwa-node",
+      "request": "launch",
+      "runtimeExecutable": "npm",
+      "runtimeArgs": ["test"],
+      "outFiles": ["${workspaceFolder}/{core,clients}/*/lib/**/*.js"]
+    },
+    // CLIENTS TESTS
+    {
+      "name": "Backend iTwin Client Tests (Integration)",
+      "presentation": {
+        "group": "3_ClientsTests",
+        "order": 1
+      },
+      "cwd": "${workspaceFolder}/core/backend-itwin-client",
+      "type": "pwa-node",
+      "request": "launch",
+      "runtimeExecutable": "npm",
+      "runtimeArgs": ["run", "test:integration"],
+      "outFiles": ["${workspaceFolder}/{core,clients}/*/lib/**/*.js"]
+    },
+    {
+      /* PARTIAL */ "name": "[NODE] Certa Test Runner for Clients Tests",
+      "presentation": {
+        "hidden": true
+      },
+      "cwd": "${workspaceFolder}/clients/${input:client-lib}",
+      "type": "pwa-node",
+      "request": "launch",
+      "runtimeExecutable": "npm",
+      "runtimeArgs": [
+        "run",
+        "test:integration:${input:integrationTestEnvironment}",
+        "--",
+        "--debug"
+      ],
+      "outFiles": [
+        "${workspaceFolder}/{core,clients}/*/lib/**/*.js",
+        "${workspaceFolder}/tools/certa/lib/**/*.js"
+      ],
+      "outputCapture": "std",
+      "attachSimplePort": 5858, // NB: This must match ports.debugging in full-stack-tests/core/certa.json
+      "cascadeTerminateToConfigurations": ["[BROWSER] Clients Tests"]
+    },
+    {
+      /* PARTIAL */ "name": "[BROWSER] Clients Tests",
+      "presentation": {
+        "hidden": true
+      },
+      "type": "pwa-chrome",
+      "request": "attach",
+      "port": 9223, // NB: This must match ports.frontendDebugging in core/frontend/certa.json
+      "timeout": 20000,
+      "outFiles": [
+        "${workspaceFolder}/{core,clients}/*/lib/**/*.js",
+        "${workspaceFolder}/tools/certa/lib/**/*.js"
+      ],
+      "cascadeTerminateToConfigurations": [
+        "[NODE] Certa Test Runner for Clients Tests"
+      ]
+    },
+    {
+      /* PARTIAL */
+      "name": "[NODE] Certa Test Runner for Extension Client Tests (Integration)",
+      "presentation": {
+        "hidden": true
+      },
+      "cwd": "${workspaceFolder}/clients/extension",
+      "type": "pwa-node",
+      "request": "launch",
+      "runtimeExecutable": "npm",
+      "runtimeArgs": ["run", "test:integration:chrome -- --debug"],
+      "outFiles": ["${workspaceFolder}/{core,clients}/*/lib/**/*.js"],
+      "outputCapture": "std",
+      "attachSimplePort": 5858, // NB: This must match ports.debugging in clients/extension/certa.json
+      "cascadeTerminateToConfigurations": [
+        "[BROWSER] Extension Client Tests (Integration)"
+      ]
+    },
+    {
+      /* PARTIAL */ "name": "[BROWSER] Extension Client Tests (Integration)",
+      "presentation": {
+        "hidden": true
+      },
+      "type": "pwa-chrome",
+      "request": "attach",
+      "port": 9223, // NB: This must match ports.frontendDebugging in core/markup/certa.json
+      "timeout": 20000,
+      "outFiles": ["${workspaceFolder}/{core,clients}/*/lib/**/*.js"],
+      "cascadeTerminateToConfigurations": [
+        "[NODE] Certa Test Runner for Extension Client Tests (Integration)"
+      ]
+    },
+    {
+      "name": "iModelHub Client Tests (iModelBank)",
+      "presentation": {
+        "group": "3_ClientsTests",
+        "order": 3
+      },
+      "cwd": "${workspaceFolder}/full-stack-tests/imodelhub-client",
+      "type": "pwa-node",
+      "request": "launch",
+      "runtimeExecutable": "npm",
+      "runtimeArgs": ["run", "test:imodel-bank"],
+      "outFiles": [
+        "${workspaceFolder}/{core,clients}/*/lib/**/*.js",
+        "${workspaceFolder}/full-stack-tests/imodelhub-client/lib/**/*.js"
+      ]
+    },
+    {
+      "name": "iModelHub Client Tests (Integration)",
+      "presentation": {
+        "group": "3_ClientsTests",
+        "order": 3
+      },
+      "cwd": "${workspaceFolder}/full-stack-tests/imodelhub-client",
+      "type": "pwa-node",
+      "request": "launch",
+      "runtimeExecutable": "npm",
+      "runtimeArgs": ["run", "test:integration"],
+      "outFiles": [
+        "${workspaceFolder}/{core,clients}/*/lib/**/*.js",
+        "${workspaceFolder}/full-stack-tests/imodelhub-client/lib/**/*.js"
+      ]
+    },
+    {
+      "name": "iModelHub Client Tests (Offline)",
+      "presentation": {
+        "group": "3_ClientsTests",
+        "order": 3
+      },
+      "cwd": "${workspaceFolder}/full-stack-tests/imodelhub-client",
+      "type": "pwa-node",
+      "request": "launch",
+      "runtimeExecutable": "npm",
+      "runtimeArgs": ["test"],
+      "outFiles": [
+        "${workspaceFolder}/{core,clients}/*/lib/**/*.js",
+        "${workspaceFolder}/full-stack-tests/imodelhub-client/lib/**/*.js"
+      ]
+    },
+    {
+      "name": "iTwin Client Tests (Offline)",
+      "presentation": {
+        "group": "3_ClientsTests",
+        "order": 3
+      },
+      "cwd": "${workspaceFolder}/clients/itwin",
+      "type": "pwa-node",
+      "request": "launch",
+      "runtimeExecutable": "npm",
+      "runtimeArgs": ["test"],
+      "outFiles": ["${workspaceFolder}/{core,clients}/*/lib/**/*.js"]
+    },
+    {
+      "name": "Backend iTwin Client Tests (Offline)",
+      "presentation": {
+        "group": "3_ClientsTests",
+        "order": 3
+      },
+      "cwd": "${workspaceFolder}/core/backend-itwin-client",
+      "type": "pwa-node",
+      "request": "launch",
+      "runtimeExecutable": "npm",
+      "runtimeArgs": ["test"],
+      "outFiles": ["${workspaceFolder}/{core,clients}/*/lib/**/*.js"]
+    },
+    // UI TESTS
+    {
+      "name": "[UI] Tests: Abstract",
+      "presentation": {
+        "group": "4_UI"
+      },
+      "cwd": "${workspaceFolder}/ui/abstract",
+      "type": "pwa-node",
+      "request": "launch",
+      "program": "${workspaceFolder}/ui/abstract/node_modules/mocha/bin/_mocha",
+      "args": [
+        "--config",
+        "../.mocharc.json",
+        "--no-timeouts",
+        "lib/test/**/*.test.js"
+      ],
+      "skipFiles": ["<node_internals>/**/*.js", "node_modules/rxjs/**/*"],
+      "outFiles": ["${workspaceFolder}/{core,ui}/*/lib/**/*.js"]
+    },
+    {
+      "name": "[UI] Tests: Components",
+      "presentation": {
+        "group": "4_UI"
+      },
+      "cwd": "${workspaceFolder}/ui/components",
+      "type": "pwa-node",
+      "request": "launch",
+      "program": "${workspaceFolder}/ui/components/node_modules/mocha/bin/_mocha",
+      "args": [
+        "--config",
+        "../.mocharc.json",
+        "--no-timeouts",
+        "lib/test/**/*.test.js"
+      ],
+      "skipFiles": ["<node_internals>/**/*.js", "node_modules/rxjs/**/*"],
+      "outFiles": ["${workspaceFolder}/{core,ui}/*/lib/**/*.js"]
+    },
+    {
+      "name": "[UI] Tests: Core",
+      "presentation": {
+        "group": "4_UI"
+      },
+      "cwd": "${workspaceFolder}/ui/core",
+      "type": "pwa-node",
+      "request": "launch",
+      "program": "${workspaceFolder}/ui/core/node_modules/mocha/bin/_mocha",
+      "args": [
+        "--config",
+        "../.mocharc.json",
+        "--no-timeouts",
+        "lib/test/**/*.test.js"
+      ],
+      "outFiles": ["${workspaceFolder}/{core,ui}/*/lib/**/*.js"]
+    },
+    {
+      "name": "[UI] Tests: Framework",
+      "presentation": {
+        "group": "4_UI"
+      },
+      "cwd": "${workspaceFolder}/ui/framework",
+      "type": "pwa-node",
+      "request": "launch",
+      "program": "${workspaceFolder}/ui/framework/node_modules/mocha/bin/_mocha",
+      "args": [
+        "--config",
+        "../.mocharc.json",
+        "--no-timeouts",
+        "lib/test/**/*.test.js"
+      ],
+      "outFiles": [
+        "${workspaceFolder}/{core,clients,ui,presentation}/*/lib/**/*.js"
+      ],
+      "outputCapture": "std"
+    },
+    {
+      "name": "[UI] Tests: 9zone",
+      "presentation": {
+        "group": "4_UI"
+      },
+      "cwd": "${workspaceFolder}/ui/ninezone",
+      "type": "pwa-node",
+      "request": "launch",
+      "program": "${workspaceFolder}/ui/ninezone/node_modules/mocha/bin/_mocha",
+      "args": [
+        "--config",
+        "../.mocharc.json",
+        "--no-timeouts",
+        "lib/test/**/*.test.js"
+      ],
+      "outFiles": ["${workspaceFolder}/ui/*/lib/**/*.js"],
+      "outputCapture": "std"
+    },
+    // PRESENTATION TESTS
+    {
+      "name": "[Presentation] presentation-test-app webserver",
+      "presentation": {
+        "group": "5_Presentation"
+      },
+      "type": "pwa-chrome",
+      "request": "launch",
+      "url": "http://localhost:3000/",
+      "webRoot": "${workspaceFolder}/test-apps/presentation-test-app",
+      "sourceMapPathOverrides": {
+        // map sources from node_modules to our source directory
+        "webpack:///../frontend/*": "${workspaceFolder}test-apps/presentation-test-app/lib/frontend/*",
+        // below are default values taken from https://github.com/Microsoft/vscode-chrome-debug
+        "webpack:///./~/*": "${webRoot}/node_modules/*",
+        "webpack:///./*": "${webRoot}/*",
+        "webpack:///*": "*",
+        "webpack:///packages/*": "${webRoot}/*"
+      }
+    },
+    {
+      "name": "[Presentation] Tests: Backend",
+      "presentation": {
+        "group": "5_Presentation"
+      },
+      "cwd": "${workspaceFolder}/presentation/backend",
+      "type": "pwa-node",
+      "request": "launch",
+      "program": "${workspaceFolder}/presentation/backend/node_modules/mocha/bin/_mocha",
+      "args": [
+        "--config",
+        "../.mocharc.json",
+        "--no-timeouts",
+        "lib/test/**/*.test.js"
+      ],
+      "outFiles": ["${workspaceFolder}/{core,presentation}/*/lib/**/*.js"]
+    },
+    {
+      "name": "[Presentation] Tests: Common",
+      "presentation": {
+        "group": "5_Presentation"
+      },
+      "cwd": "${workspaceFolder}/presentation/common",
+      "type": "pwa-node",
+      "request": "launch",
+      "program": "${workspaceFolder}/presentation/common/node_modules/mocha/bin/_mocha",
+      "args": [
+        "--config",
+        "../.mocharc.json",
+        "--no-timeouts",
+        "lib/test/**/*.test.js"
+      ],
+      "outFiles": ["${workspaceFolder}/{core,presentation}/*/lib/**/*.js"]
+    },
+    {
+      "name": "[Presentation] Tests: Components",
+      "presentation": {
+        "group": "5_Presentation"
+      },
+      "cwd": "${workspaceFolder}/presentation/components",
+      "type": "pwa-node",
+      "request": "launch",
+      "program": "${workspaceFolder}/presentation/components/node_modules/mocha/bin/_mocha",
+      "args": [
+        "--config",
+        "../.mocharc.json",
+        "--no-timeouts",
+        "-r",
+        "ignore-styles",
+        "-r",
+        "jsdom-global/register",
+        "lib/test/**/*.test.js"
+      ],
+      "outFiles": ["${workspaceFolder}/{core,ui,presentation}/*/lib/**/*.js"]
+    },
+    {
+      "name": "[Presentation] Tests: Frontend",
+      "presentation": {
+        "group": "5_Presentation"
+      },
+      "cwd": "${workspaceFolder}/presentation/frontend",
+      "type": "pwa-node",
+      "request": "launch",
+      "program": "${workspaceFolder}/presentation/frontend/node_modules/mocha/bin/_mocha",
+      "args": [
+        "--config",
+        "../.mocharc.json",
+        "--no-timeouts",
+        "-r",
+        "jsdom-global/register",
+        "lib/test/**/*.test.js"
+      ],
+      "outFiles": [
+        "${workspaceFolder}/{core,clients,presentation}/*/lib/**/*.js"
+      ]
+    },
+    {
+      "name": "[Presentation] Tests: Full Stack",
+      "presentation": {
+        "group": "5_Presentation"
+      },
+      "cwd": "${workspaceFolder}/full-stack-tests/presentation",
+      "type": "pwa-node",
+      "request": "launch",
+      "program": "${workspaceFolder}/full-stack-tests/presentation/node_modules/mocha/bin/_mocha",
+      "args": [
+        "-r",
+        "jsdom-global/register",
+        "-r",
+        "ignore-styles",
+        "lib/**/*.js"
+      ],
+      "env": {
+        "NODE_ENV": "development"
+      },
+      "outFiles": [
+        "${workspaceFolder}/{core,clients,ui,presentation}/*/lib/**/*.js",
+        "${workspaceFolder}/full-stack-tests/presentation/lib/**/*.js"
+      ]
+    },
+    {
+      "name": "[Presentation] Tests: Testing",
+      "presentation": {
+        "group": "5_Presentation"
+      },
+      "cwd": "${workspaceFolder}/presentation/testing",
+      "type": "pwa-node",
+      "request": "launch",
+      "program": "${workspaceFolder}/presentation/testing/node_modules/mocha/bin/_mocha",
+      "args": [
+        "--config",
+        "../.mocharc.json",
+        "--no-timeouts",
+        "-r",
+        "ignore-styles",
+        "-r",
+        "jsdom-global/register",
+        "lib/test/**/*.test.js"
+      ],
+      "outFiles": [
+        "${workspaceFolder}/{core,clients,ui,presentation}/*/lib/**/*.js"
+      ]
+    },
+    // MISC
+    {
+      "name": "[example-code] app backend tests",
+      "presentation": {
+        "group": "6_Misc"
+      },
+      "cwd": "${workspaceFolder}/example-code/app",
+      "type": "pwa-node",
+      "request": "launch",
+      "runtimeExecutable": "npm",
+      "runtimeArgs": ["test"],
+      "outFiles": [
+        "${workspaceFolder}/{core,clients}/*/lib/**/*.js",
+        "${workspaceFolder}/example-code/app/lib/**/*.js"
+      ]
+    },
+    {
+      "name": "[example-code] backend snippet tests",
+      "presentation": {
+        "group": "6_Misc"
+      },
+      "cwd": "${workspaceFolder}/example-code/snippets",
+      "type": "pwa-node",
+      "request": "launch",
+      "runtimeExecutable": "npm",
+      "runtimeArgs": ["run", "test:backend"],
+      "outFiles": [
+        "${workspaceFolder}/{core,clients}/*/lib/**/*.js",
+        "${workspaceFolder}/example-code/snippets/lib/**/*.js"
+      ]
+    },
+    {
+      "name": "[perftests] Apply Changeset PerfTests",
+      "presentation": {
+        "group": "6_Misc"
+      },
+      "cwd": "${workspaceFolder}/core/backend",
+      "type": "pwa-node",
+      "request": "launch",
+      "runtimeExecutable": "npm",
+      "runtimeArgs": ["run", "perftest:cs"],
+      "outFiles": ["${workspaceFolder}/{core,clients}/*/lib/**/*.js"]
+    },
+    {
+      "name": "[perftests] CRUD PerfTests (Offline)",
+      "presentation": {
+        "group": "6_Misc"
+      },
+      "cwd": "${workspaceFolder}/core/backend",
+      "type": "pwa-node",
+      "request": "launch",
+      "runtimeExecutable": "npm",
+      "runtimeArgs": ["run", "perftest:crud"],
+      "outFiles": ["${workspaceFolder}/{core,clients}/*/lib/**/*.js"]
+    },
+    {
+      "name": "[perftests] SchemaDesign PerfTests (Offline)",
+      "presentation": {
+        "group": "6_Misc"
+      },
+      "cwd": "${workspaceFolder}/core/backend",
+      "type": "pwa-node",
+      "request": "launch",
+      "runtimeExecutable": "npm",
+      "runtimeArgs": ["run", "perftest:schema"],
+      "outFiles": ["${workspaceFolder}/{core,clients}/*/lib/**/*.js"]
+    },
+    {
+      "name": "Extension CLI Tests (Integration)",
+      "presentation": {
+        "group": "6_Misc"
+      },
+      "cwd": "${workspaceFolder}/tools/extension-cli",
+      "type": "pwa-node",
+      "request": "launch",
+      "runtimeExecutable": "npm",
+      "runtimeArgs": ["run", "wip-test:integration"],
+      "outFiles": ["${workspaceFolder}/{core,clients,tools}/*/lib/**/*.js"]
+    },
+    {
+      "name": "imjs-importer.   See launch.json to give command line args",
+      "presentation": {
+        "group": "6_Misc"
+      },
+      "cwd": "${workspaceFolder}/test-apps/imjs-importer",
+      "type": "pwa-node",
+      "request": "launch",
+      "program": "${workspaceFolder}/test-apps/imjs-importer/lib/byDirectory.js",
+      "args": ["--input=d:/tmp/shaunSpaces/", "--output=d:/tmp/shaun.bim"],
+      "outputCapture": "std"
+    },
+    {
+      "name": "imodel-from-geojson",
+      "presentation": {
+        "group": "6_Misc"
+      },
+      "cwd": "${workspaceFolder}/test-apps/imodel-from-geojson",
+      "type": "pwa-node",
+      "request": "launch",
+      "program": "${workspaceFolder}/test-apps/imodel-from-geojson/lib/Main.js",
+      "args": [
+        "--input=${workspaceFolder}/test-apps/imodel-from-geojson/data/Neighborhoods_Philadelphia.geojson",
+        "--output=${workspaceFolder}/test-apps/imodel-from-geojson/lib/Neighborhoods_Philadelphia.bim"
+      ],
+      "outFiles": [
+        "${workspaceFolder}/test-apps/imodel-from-geojson/lib/**/*.js"
+      ]
+    },
+    {
+      "name": "imodel-transformer (app)",
+      "presentation": {
+        "group": "6_Misc"
+      },
+      "cwd": "${workspaceFolder}/test-apps/imodel-transformer",
+      "type": "pwa-node",
+      "request": "launch",
+      "runtimeExecutable": "npm",
+      "runtimeArgs": [
+        // NOTE: edit these to specify the command line arguments for the debugging session
+        "start",
+        "--",
+        "--hub=qa",
+        "--sourceContextId='ec002f93-f0c1-4ab3-a407-351848eba233'", // iModelJsIntegrationTest
+        "--sourceIModelId='73c9d3f0-3a47-41d6-8d2a-c0b0e4099f6a'", // ReadOnlyTest
+        "--targetFile='d:/tmp/test-target.bim'",
+        "--logTransformer",
+        "--logChangesets"
+      ],
+      "outFiles": [
+        "${workspaceFolder}/test-apps/imodel-transformer/lib/**/*.js",
+        "${workspaceFolder}/{core,clients}/*/lib/**/*.js"
+      ]
+    },
+    {
+      "name": "imodel-transformer (tests)",
+      "presentation": {
+        "group": "6_Misc"
+      },
+      "cwd": "${workspaceFolder}/test-apps/imodel-transformer",
+      "type": "pwa-node",
+      "request": "launch",
+      "runtimeExecutable": "npm",
+      "runtimeArgs": ["test"],
+      "outFiles": [
+        "${workspaceFolder}/test-apps/imodel-transformer/lib/**/*.js",
+        "${workspaceFolder}/{core,clients}/*/lib/**/*.js"
+      ]
+    },
+    {
+      "name": "OIDC Signin Tool Tests (Integration)",
+      "presentation": {
+        "group": "6_Misc"
+      },
+      "cwd": "${workspaceFolder}/tools/oidc-signin-tool",
+      "type": "pwa-node",
+      "request": "launch",
+      "runtimeExecutable": "npm",
+      "runtimeArgs": ["run", "test:integration"],
+      "outFiles": ["${workspaceFolder}/{core,clients,tools}/*/lib/**/*.js"]
+    },
+    {
+      "name": "synchro-schedule-importer",
+      "presentation": {
+        "group": "6_Misc"
+      },
+      "cwd": "${workspaceFolder}/test-apps/synchro-schedule-importer/",
+      "type": "pwa-node",
+      "request": "launch",
+      "program": "${workspaceFolder}/test-apps/synchro-schedule-importer/lib/SynchroScheduleImporter.js",
+      "outFiles": ["${workspaceFolder}/lib/**/*.js"],
+      "args": [
+        "--input=${workspaceFolder}/test-apps/synchro-schedule-importer/lib/assets/proj.ibim",
+        "--script=${workspaceFolder}/test-apps/synchro-schedule-importer/lib/assets/anim.json"
+      ]
+    },
+    {
+      "name": "Webpack Plugin Tests",
+      "presentation": {
+        "group": "6_Misc"
+      },
+      "cwd": "${workspaceFolder}/tools/webpack-core",
+      "type": "pwa-node",
+      "request": "launch",
+      "runtimeExecutable": "npm",
+      "runtimeArgs": ["test"],
+      "outFiles": ["${workspaceFolder}/lib/**/*.js"]
+    },
+    // TEST APPS
+    {
+      /* PARTIAL */ "name": "[BACKEND] ui-test-app (electron)",
+      "presentation": {
+        "hidden": true
+      },
+      "cwd": "${workspaceFolder}/test-apps/ui-test-app/",
+      "type": "pwa-node",
+      "request": "launch",
+      "runtimeExecutable": "${workspaceFolder}/test-apps/ui-test-app/node_modules/.bin/electron",
+      "runtimeArgs": [
+        "${workspaceFolder}/test-apps/ui-test-app/lib/backend/main.js",
+        "--remote-debugging-port=9223"
+      ],
+      "env": {
+        "SVT_LOG_LEVEL": "TRACE",
+        "NODE_ENV": "development"
+      },
+      "outFiles": [
+        "${workspaceFolder}/test-apps/ui-test-app/lib/**/*.js",
+        "${workspaceFolder}/{core,clients,presentation}/*/lib/**/*.js"
+      ],
+      "autoAttachChildProcesses": false,
+      "attachSimplePort": 0,
+      "outputCapture": "std",
+      "cascadeTerminateToConfigurations": ["[FRONTEND] ui-test-app (electron)"]
+    },
+    {
+      /* PARTIAL */ "name": "[FRONTEND] ui-test-app (electron)",
+      "presentation": {
+        "hidden": true
+      },
+      "type": "pwa-chrome",
+      "request": "attach",
+      "port": 9223,
+      "outFiles": [
+        "${workspaceFolder}/test-apps/ui-test-app/lib/**/*.js",
+        "${workspaceFolder}/{core,clients,ui,presentation}/*/lib/**/*.js"
+      ],
+      "cascadeTerminateToConfigurations": ["[BACKEND] ui-test-app (electron)"]
+    },
+    {
+      /* PARTIAL */ "name": "[BACKEND] ui-test-app (chrome)",
+      "presentation": {
+        "hidden": true
+      },
+      "cwd": "${workspaceFolder}/test-apps/ui-test-app",
+      "type": "pwa-node",
+      "request": "launch",
+      "program": "${workspaceFolder}/test-apps/ui-test-app/lib/backend/main.js",
+      "outFiles": [
+        "${workspaceFolder}/test-apps/ui-test-app/lib/**/*.js",
+        "${workspaceFolder}/{core,clients,presentation}/*/lib/**/*.js"
+      ],
+      "cascadeTerminateToConfigurations": ["[FRONTEND] ui-test-app (chrome)"]
+    },
+    {
+      /* PARTIAL */ "name": "[FRONTEND] ui-test-app (chrome)",
+      "presentation": {
+        "hidden": true
+      },
+      "type": "pwa-chrome",
+      "request": "launch",
+      "url": "http://localhost:3000/",
+      "outFiles": [
+        "${workspaceFolder}/test-apps/ui-test-app/lib/**/*.js",
+        "${workspaceFolder}/{core,clients,ui,presentation}/*/lib/**/*.js"
+      ],
+      "cascadeTerminateToConfigurations": ["[BACKEND] ui-test-app (chrome)"]
+    },
+    {
+      /* PARTIAL */ "name": "[BACKEND] display-test-app (chrome)",
+      "presentation": {
+        "hidden": true
+      },
+      "cwd": "${workspaceFolder}/test-apps/display-test-app",
+      "type": "pwa-node",
+      "request": "launch",
+      "env": {
+        "SVT_LOG_LEVEL": "TRACE"
+      },
+      "program": "${workspaceFolder}/test-apps/display-test-app/lib/backend/WebMain.js",
+      "outFiles": [
+        "${workspaceFolder}/test-apps/display-test-app/lib/backend/**/*.js",
+        "${workspaceFolder}/{core,clients}/*/lib/**/*.js",
+        "${workspaceFolder}/ui/abstract/lib/**/*.js"
+      ],
+      "cascadeTerminateToConfigurations": [
+        "[FRONTEND] display-test-app (chrome)"
+      ]
+    },
+    {
+      /* PARTIAL */ "name": "[FRONTEND] display-test-app (chrome)",
+      "presentation": {
+        "hidden": true
+      },
+      "type": "pwa-chrome",
+      "request": "launch",
+      "url": "http://localhost:3000",
+      "outFiles": [
+        "${workspaceFolder}/test-apps/display-test-app/lib/**/*.js",
+        "${workspaceFolder}/{core,clients}/*/lib/**/*.js",
+        "${workspaceFolder}/ui/abstract/lib/**/*.js"
+      ],
+      "cascadeTerminateToConfigurations": [
+        "[BACKEND] display-test-app (chrome)"
+      ]
+    },
+    {
+      /* PARTIAL */ "name": "[BACKEND] display-test-app (electron)",
+      "presentation": {
+        "hidden": true
+      },
+      "cwd": "${workspaceFolder}/test-apps/display-test-app/",
+      "type": "pwa-node",
+      "request": "launch",
+      "runtimeExecutable": "${workspaceFolder}/test-apps/display-test-app/node_modules/.bin/electron",
+      "runtimeArgs": [
+        "${workspaceFolder}/test-apps/display-test-app/lib/backend/DtaElectronMain.js",
+        "--remote-debugging-port=9223"
+      ],
+      "env": {
+        "SVT_LOG_LEVEL": "TRACE",
+        "SVT_NO_DEV_TOOLS": "1",
+        "NODE_ENV": "development"
+      },
+      "outFiles": [
+        "${workspaceFolder}/test-apps/display-test-app/lib/backend/**/*.js",
+        "${workspaceFolder}/{core,clients}/*/lib/**/*.js",
+        "${workspaceFolder}/ui/abstract/lib/**/*.js"
+      ],
+      "cascadeTerminateToConfigurations": [
+        "[FRONTEND] display-test-app (electron)"
+      ]
+    },
+    {
+      /* PARTIAL */ "name": "[FRONTEND] display-test-app (electron)",
+      "presentation": {
+        "hidden": true
+      },
+      "type": "pwa-chrome",
+      "request": "attach",
+      "port": 9223,
+      "outFiles": [
+        "${workspaceFolder}/test-apps/display-test-app/lib/**/*.js",
+        "${workspaceFolder}/{core,clients}/*/lib/**/*.js",
+        "${workspaceFolder}/ui/abstract/lib/**/*.js"
+      ],
+      "cascadeTerminateToConfigurations": [
+        "[BACKEND] display-test-app (electron)"
+      ]
+    },
+    {
+      /* PARTIAL */ "name": "[BACKEND] display-performance-test-app (chrome)",
+      "presentation": {
+        "hidden": true
+      },
+      "cwd": "${workspaceFolder}/test-apps/display-performance-test-app",
+      "type": "pwa-node",
+      "request": "launch",
+      "program": "${workspaceFolder}/test-apps/display-performance-test-app/lib/backend/WebMain.js",
+      "outFiles": [
+        "${workspaceFolder}/test-apps/display-performance-test-app/lib/{backend}/**/*.js",
+        "${workspaceFolder}/{core,clients}/*/lib/**/*.js",
+        "${workspaceFolder}/ui/abstract/lib/**/*.js"
+      ],
+      "cascadeTerminateToConfigurations": [
+        "[FRONTEND] display-performance-test-app (chrome)"
+      ]
+    },
+    {
+      /* PARTIAL */ "name": "[FRONTEND] display-performance-test-app (chrome)",
+      "presentation": {
+        "hidden": true
+      },
+      "type": "pwa-chrome",
+      "request": "launch",
+      "url": "http://localhost:3000",
+      "outFiles": [
+        "${workspaceFolder}/test-apps/display-performance-test-app/lib/{backend}/**/*.js",
+        "${workspaceFolder}/{core,clients}/*/lib/**/*.js",
+        "${workspaceFolder}/ui/abstract/lib/**/*.js"
+      ],
+      "cascadeTerminateToConfigurations": [
+        "[BACKEND] display-performance-test-app (chrome)"
+      ]
+    },
+    {
+      /* PARTIAL */ "name": "[BACKEND] presentation-test-app (chrome)",
+      "presentation": {
+        "hidden": true
+      },
+      "cwd": "${workspaceFolder}/test-apps/presentation-test-app",
+      "type": "pwa-node",
+      "request": "launch",
+      "program": "${workspaceFolder}/test-apps/presentation-test-app/lib/backend/main.js",
+      "outFiles": [
+        "${workspaceFolder}/test-apps/presentation-test-app/lib/**/*.js",
+        "${workspaceFolder}/{core,clients,presentation}/*/lib/**/*.js"
+      ],
+      "cascadeTerminateToConfigurations": [
+        "[FRONTEND] presentation-test-app (chrome)"
+      ]
+    },
+    {
+      /* PARTIAL */ "name": "[FRONTEND] presentation-test-app (chrome)",
+      "presentation": {
+        "hidden": true
+      },
+      "type": "pwa-chrome",
+      "request": "launch",
+      "url": "http://localhost:3000/",
+      "outFiles": [
+        "${workspaceFolder}/test-apps/presentation-test-app/lib/**/*.js",
+        "${workspaceFolder}/{core,clients,ui,presentation}/*/lib/**/*.js"
+      ],
+      "cascadeTerminateToConfigurations": [
+        "[BACKEND] presentation-test-app (chrome)"
+      ]
+    },
+    {
+      /* PARTIAL */ "name": "[BACKEND] presentation-test-app (electron)",
+      "presentation": {
+        "hidden": true
+      },
+      "cwd": "${workspaceFolder}/test-apps/presentation-test-app/",
+      "type": "pwa-node",
+      "request": "launch",
+      "runtimeExecutable": "${workspaceFolder}/test-apps/presentation-test-app/node_modules/.bin/electron",
+      "runtimeArgs": [
+        "${workspaceFolder}/test-apps/presentation-test-app/lib/backend/main.js",
+        "--remote-debugging-port=9223"
+      ],
+      "env": {
+        "NODE_ENV": "development"
+      },
+      "outFiles": [
+        "${workspaceFolder}/test-apps/presentation-test-app/lib/backend/**/*.js",
+        "${workspaceFolder}/{core,clients,presentation}/*/lib/**/*.js"
+      ],
+      "cascadeTerminateToConfigurations": [
+        "[FRONTEND] presentation-test-app (electron)"
+      ]
+    },
+    {
+      /* PARTIAL */ "name": "[FRONTEND] presentation-test-app (electron)",
+      "presentation": {
+        "hidden": true
+      },
+      "type": "pwa-chrome",
+      "request": "attach",
+      "port": 9223,
+      "outFiles": [
+        "${workspaceFolder}/test-apps/presentation-test-app/lib/**/*.js",
+        "${workspaceFolder}/{core,clients,ui,presentation}/*/lib/**/*.js"
+      ],
+      "cascadeTerminateToConfigurations": [
+        "[BACKEND] presentation-test-app (electron)"
+      ]
+    },
+    // FULLSTACK TESTS
+    {
+      /* PARTIAL */ "name": "[BACKEND] Full Stack Core Tests",
+      "presentation": {
+        "hidden": true
+      },
+      "cwd": "${workspaceFolder}/full-stack-tests/core/",
+      "type": "pwa-node",
+      "request": "launch",
+      "runtimeExecutable": "npm",
+      "runtimeArgs": [
+        "run",
+        "test:${input:integrationTestEnvironment}",
+        "--",
+        "--debug"
+      ],
+      "outFiles": [
+        "${workspaceFolder}/full-stack-tests/core/lib/**/*.js",
+        "${workspaceFolder}/{core,clients}/*/lib/**/*.js",
+        "${workspaceFolder}/ui/abstract/lib/**/*.js",
+        "${workspaceFolder}/tools/certa/lib/**/*.js"
+      ],
+      "outputCapture": "std",
+      "attachSimplePort": 5858, // NB: This must match ports.debugging in full-stack-tests/core/certa.json
+      "cascadeTerminateToConfigurations": ["[FRONTEND] Full Stack Core Tests"]
+    },
+    {
+      /* PARTIAL */ "name": "[FRONTEND] Full Stack Core Tests",
+      "presentation": {
+        "hidden": true
+      },
+      "type": "pwa-chrome",
+      "request": "attach",
+      "port": 9223, // NB: This must match ports.frontendDebugging in full-stack-tests/core/certa.json
+      "timeout": 200000,
+      "outFiles": [
+        "${workspaceFolder}/full-stack-tests/core/lib/**/*.js",
+        "${workspaceFolder}/{core,clients}/*/lib/**/*.js",
+        "${workspaceFolder}/tools/certa/lib/**/*.js"
+      ],
+      "cascadeTerminateToConfigurations": ["[BACKEND] Full Stack Core Tests"]
+    },
+    {
+      /* PARTIAL */ "name": "[BACKEND] Full Stack Core Integration Tests",
+      "presentation": {
+        "hidden": true
+      },
+      "cwd": "${workspaceFolder}/full-stack-tests/core/",
+      "type": "pwa-node",
+      "request": "launch",
+      "runtimeExecutable": "npm",
+      "runtimeArgs": [
+        "run",
+        "test:integration:${input:integrationTestEnvironment}",
+        "--",
+        "--debug"
+      ],
+      "outFiles": [
+        "${workspaceFolder}/full-stack-tests/core/lib/**/*.js",
+        "${workspaceFolder}/{core,clients}/*/lib/**/*.js",
+        "${workspaceFolder}/ui/abstract/lib/**/*.js",
+        "${workspaceFolder}/tools/certa/lib/**/*.js"
+      ],
+      "outputCapture": "std",
+      "attachSimplePort": 5858, // NB: This must match ports.debugging in full-stack-tests/core/certa.json
+      "cascadeTerminateToConfigurations": [
+        "[FRONTEND] Full Stack Core Integration Tests"
+      ]
+    },
+    {
+      /* PARTIAL */
+      "name": "[FRONTEND] Full Stack IModelClient Integration Tests",
+      "presentation": {
+        "hidden": true
+      },
+      "type": "pwa-chrome",
+      "request": "attach",
+      "port": 9223, // NB: This must match ports.frontendDebugging in full-stack-tests/core/certa.json
+      "timeout": 200000,
+      "outFiles": [
+        "${workspaceFolder}/full-stack-tests/imodelhub-client/lib/**/*.js",
+        "${workspaceFolder}/{core,clients}/*/lib/**/*.js",
+        "${workspaceFolder}/tools/certa/lib/**/*.js"
+      ],
+      "cascadeTerminateToConfigurations": [
+        "[BACKEND] Full Stack IModelClient Integration Tests"
+      ]
+    },
+    {
+      /* PARTIAL */
+      "name": "[BACKEND] Full Stack IModelClient Integration Tests",
+      "presentation": {
+        "hidden": true
+      },
+      "cwd": "${workspaceFolder}/full-stack-tests/native-app/",
+      "type": "pwa-node",
+      "request": "launch",
+      "runtimeExecutable": "npm",
+      "runtimeArgs": ["run", "test:integration:electron", "--", "--debug"],
+      "outFiles": [
+        "${workspaceFolder}/full-stack-tests/imodelhub-client/lib/**/*.js",
+        "${workspaceFolder}/{core,clients}/*/lib/**/*.js",
+        "${workspaceFolder}/tools/certa/lib/**/*.js"
+      ],
+      "outputCapture": "std",
+      "attachSimplePort": 5858, // NB: This must match ports.debugging in full-stack-tests/native-app/certa.json
+      "cascadeTerminateToConfigurations": [
+        "[FRONTEND] Full Stack IModelClient Integration Tests"
+      ]
+    },
+    {
+      /* PARTIAL */ "name": "[FRONTEND] Full Stack Core Integration Tests",
+      "presentation": {
+        "hidden": true
+      },
+      "type": "pwa-chrome",
+      "request": "attach",
+      "port": 9223, // NB: This must match ports.frontendDebugging in full-stack-tests/core/certa.json
+      "timeout": 200000,
+      "outFiles": [
+        "${workspaceFolder}/full-stack-tests/core/lib/**/*.js",
+        "${workspaceFolder}/{core,clients}/*/lib/**/*.js",
+        "${workspaceFolder}/ui/abstract/lib/**/*.js",
+        "${workspaceFolder}/tools/certa/lib/**/*.js"
+      ],
+      "cascadeTerminateToConfigurations": [
+        "[BACKEND] Full Stack Core Integration Tests"
+      ]
+    },
+    {
+      /* PARTIAL */ "name": "[BACKEND] Full Stack NativeApp Integration Tests",
+      "presentation": {
+        "hidden": true
+      },
+      "cwd": "${workspaceFolder}/full-stack-tests/native-app/",
+      "type": "pwa-node",
+      "request": "launch",
+      "runtimeExecutable": "npm",
+      "runtimeArgs": ["run", "test:integration:electron", "--", "--debug"],
+      "outFiles": [
+        "${workspaceFolder}/full-stack-tests/native-app/lib/**/*.js",
+        "${workspaceFolder}/{core,clients}/*/lib/**/*.js",
+        "${workspaceFolder}/ui/abstract/lib/**/*.js",
+        "${workspaceFolder}/tools/certa/lib/**/*.js"
+      ],
+      "outputCapture": "std",
+      "attachSimplePort": 5858, // NB: This must match ports.debugging in full-stack-tests/native-app/certa.json
+      "cascadeTerminateToConfigurations": [
+        "[FRONTEND] Full Stack NativeApp Integration Tests"
+      ]
+    },
+    {
+      /* PARTIAL */ "name": "[FRONTEND] Full Stack NativeApp Integration Tests",
+      "presentation": {
+        "hidden": true
+      },
+      "type": "pwa-chrome",
+      "request": "attach",
+      "port": 9223, // NB: This must match ports.frontendDebugging in full-stack-tests/native-app/certa.json
+      "timeout": 200000,
+      "outFiles": [
+        "${workspaceFolder}/full-stack-tests/native-app/lib/**/*.js",
+        "${workspaceFolder}/{core,clients}/*/lib/**/*.js",
+        "${workspaceFolder}/ui/abstract/lib/**/*.js",
+        "${workspaceFolder}/tools/certa/lib/**/*.js"
+      ],
+      "cascadeTerminateToConfigurations": [
+        "[BACKEND] Full Stack NativeApp Integration Tests"
+      ]
+    },
+    {
+      /* PARTIAL */ "name": "[BACKEND] Full Stack NativeApp Tests",
+      "presentation": {
+        "hidden": true
+      },
+      "cwd": "${workspaceFolder}/full-stack-tests/native-app/",
+      "type": "pwa-node",
+      "request": "launch",
+      "runtimeExecutable": "npm",
+      "runtimeArgs": ["run", "test:electron", "--", "--debug"],
+      "outFiles": [
+        "${workspaceFolder}/full-stack-tests/native-app/lib/**/*.js",
+        "${workspaceFolder}/{core,clients}/*/lib/**/*.js",
+        "${workspaceFolder}/ui/abstract/lib/**/*.js",
+        "${workspaceFolder}/tools/certa/lib/**/*.js"
+      ],
+      "outputCapture": "std",
+      "attachSimplePort": 5858, // NB: This must match ports.debugging in full-stack-tests/native-app/certa.json
+      "cascadeTerminateToConfigurations": [
+        "[FRONTEND] Full Stack NativeApp Tests"
+      ]
+    },
+    {
+      /* PARTIAL */ "name": "[FRONTEND] Full Stack NativeApp Tests",
+      "presentation": {
+        "hidden": true
+      },
+      "type": "pwa-chrome",
+      "request": "attach",
+      "port": 9223, // NB: This must match ports.frontendDebugging in full-stack-tests/native-app/certa.json
+      "timeout": 200000,
+      "outFiles": [
+        "${workspaceFolder}/full-stack-tests/native-app/lib/**/*.js",
+        "${workspaceFolder}/{core,clients}/*/lib/**/*.js",
+        "${workspaceFolder}/ui/abstract/lib/**/*.js",
+        "${workspaceFolder}/tools/certa/lib/**/*.js"
+      ],
+      "cascadeTerminateToConfigurations": [
+        "[BACKEND] Full Stack NativeApp Tests"
+      ]
+    },
+    {
+      /* PARTIAL */ "name": "[BACKEND] Full Stack RPC Tests",
+      "presentation": {
+        "hidden": true
+      },
+      "cwd": "${workspaceFolder}/full-stack-tests/rpc/",
+      "type": "pwa-node",
+      "request": "launch",
+      "runtimeExecutable": "npm",
+      "runtimeArgs": [
+        "run",
+        "test:${input:rpcTestEnvironment}",
+        "--",
+        "--debug"
+      ],
+      "outFiles": [
+        "${workspaceFolder}/full-stack-tests/rpc/lib/**/*.js",
+        "${workspaceFolder}/core/*/lib/**/*.js",
+        "${workspaceFolder}/tools/certa/lib/**/*.js"
+      ],
+      "outputCapture": "std",
+      "attachSimplePort": 5858, // NB: This must match ports.debugging in full-stack-tests/rpc/certa.json
+      "cascadeTerminateToConfigurations": ["[FRONTEND] Full Stack RPC Tests"]
+    },
+    {
+      /* PARTIAL */ "name": "[FRONTEND] Full Stack RPC Tests",
+      "presentation": {
+        "hidden": true
+      },
+      "type": "pwa-chrome",
+      "request": "attach",
+      "port": 9223, // NB: This must match ports.frontendDebugging in full-stack-tests/rpc/certa.json
+      "timeout": 200000,
+      "outFiles": [
+        "${workspaceFolder}/full-stack-tests/rpc/lib/**/*.js",
+        "${workspaceFolder}/core/*/lib/**/*.js",
+        "${workspaceFolder}/tools/certa/lib/**/*.js"
+      ],
+      "cascadeTerminateToConfigurations": ["[BACKEND] Full Stack RPC Tests"]
+    },
+    {
+      /* PARTIAL */
+      "name": "[NODE] Certa Test Runner for Full Stack RPC Interface Tests",
+      "presentation": {
+        "hidden": true
+      },
+      "cwd": "${workspaceFolder}/full-stack-tests/rpc-interface/",
+      "type": "pwa-node",
+      "request": "launch",
+      "runtimeExecutable": "npm",
+      "runtimeArgs": ["run", "test:integration:chrome", "--", "--debug"],
+      "outFiles": [
+        "${workspaceFolder}/full-stack-tests/rpc-interface/lib/**/*.js",
+        "${workspaceFolder}/{core,clients}/*/lib/**/*.js",
+        "${workspaceFolder}/tools/certa/lib/**/*.js"
+      ],
+      "outputCapture": "std",
+      "attachSimplePort": 5858, // NB: This must match ports.debugging in full-stack-tests/rpc-interface/certa.json
+      "cascadeTerminateToConfigurations": [
+        "[BACKEND] Local Backend for Full Stack RPC Interface Tests",
+        "[FRONTEND] Full Stack RPC Interface Tests"
+      ]
+    },
+    {
+      /* PARTIAL */
+      "name": "[BACKEND] Local Backend for Full Stack RPC Interface Tests",
+      "presentation": {
+        "hidden": true
+      },
+      "cwd": "${workspaceFolder}/full-stack-tests/rpc-interface/",
+      "type": "pwa-node",
+      "request": "launch",
+      "program": "${workspaceFolder}/full-stack-tests/rpc-interface/lib/test/backend.js",
+      "outFiles": [
+        "${workspaceFolder}/full-stack-tests/rpc-interface/lib/**/*.js",
+        "${workspaceFolder}/{core,clients}/*/lib/**/*.js",
+        "${workspaceFolder}/tools/certa/lib/**/*.js"
+      ],
+      "cascadeTerminateToConfigurations": [
+        "[NODE] Certa Test Runner for Full Stack RPC Interface Tests",
+        "[FRONTEND] Full Stack RPC Interface Tests"
+      ]
+    },
+    {
+      /* PARTIAL */ "name": "[FRONTEND] Full Stack RPC Interface Tests",
+      "presentation": {
+        "hidden": true
+      },
+      "type": "pwa-chrome",
+      "request": "attach",
+      "port": 9223, // NB: This must match ports.frontendDebugging in full-stack-tests/rpc-interface/certa.json
+      "timeout": 200000,
+      "outFiles": [
+        "${workspaceFolder}/full-stack-tests/rpc-interface/lib/**/*.js",
+        "${workspaceFolder}/{core,clients}/*/lib/**/*.js",
+        "${workspaceFolder}/tools/certa/lib/**/*.js"
+      ],
+      "cascadeTerminateToConfigurations": [
+        "[NODE] Certa Test Runner for Full Stack RPC Interface Tests",
+        "[BACKEND] Local Backend for Full Stack RPC Interface Tests"
+      ]
+    },
+    {
+      "name": "eslint rule test @bentley/no-internal-barrel-imports",
+      "presentation": {
+        "group": "6_Misc"
+      },
+      "cwd": "${workspaceFolder}/tools/eslint-plugin",
+      "type": "pwa-node",
+      "request": "launch",
+      "program": "${workspaceFolder}/tools/eslint-plugin/node_modules/mocha/bin/_mocha",
+      "args": [
+        "${workspaceFolder}/tools/eslint-plugin/tests/no-internal-barrel-imports.js",
+        "--timeout 50000" // for easier debugging
+      ],
+      "console": "integratedTerminal"
+    }
+  ],
+  "compounds": [
+    {
+      "name": "Frontend Tests",
+      "presentation": {
+        "group": "0_CoreTests",
+        "order": 2
+      },
+      "configurations": [
+        "[BROWSER] Frontend Tests",
+        "[NODE] Certa Test Runner for Frontend Tests"
+      ]
+    },
+    {
+      "name": "HyperModeling Tests",
+      "presentation": {
+        "group": "0_CoreTests",
+        "order": 4
+      },
+      "configurations": [
+        "[BROWSER] HyperModeling Tests",
+        "[NODE] Certa Test Runner for HyperModeling Tests"
+      ]
+    },
+    {
+      "name": "Markup Tests",
+      "presentation": {
+        "group": "0_CoreTests",
+        "order": 6
+      },
+      "configurations": [
+        "[BROWSER] Markup Tests",
+        "[NODE] Certa Test Runner for Markup Tests"
+      ]
+    },
+    {
+      "name": "display-test-app (chrome)",
+      "presentation": {
+        "group": "1_TestApps",
+        "order": 1
+      },
+      "configurations": [
+        "[BACKEND] display-test-app (chrome)",
+        "[FRONTEND] display-test-app (chrome)"
+      ]
+    },
+    {
+      "name": "display-test-app (electron)",
+      "presentation": {
+        "group": "1_TestApps",
+        "order": 1
+      },
+      "configurations": [
+        "[BACKEND] display-test-app (electron)",
+        "[FRONTEND] display-test-app (electron)"
+      ]
+    },
+    {
+      "name": "display-performance-test-app (chrome)",
+      "presentation": {
+        "group": "1_TestApps",
+        "order": 1
+      },
+      "configurations": [
+        "[BACKEND] display-performance-test-app (chrome)",
+        "[FRONTEND] display-performance-test-app (chrome)"
+      ]
+    },
+    {
+      "name": "ui-test-app (chrome)",
+      "presentation": {
+        "group": "1_TestApps",
+        "order": 1
+      },
+      "configurations": [
+        "[BACKEND] ui-test-app (chrome)",
+        "[FRONTEND] ui-test-app (chrome)"
+      ]
+    },
+    {
+      "name": "ui-test-app (electron)",
+      "presentation": {
+        "group": "1_TestApps",
+        "order": 1
+      },
+      "configurations": [
+        "[BACKEND] ui-test-app (electron)",
+        "[FRONTEND] ui-test-app (electron)"
+      ]
+    },
+    {
+      "name": "presentation-test-app (chrome)",
+      "presentation": {
+        "group": "1_TestApps",
+        "order": 1
+      },
+      "configurations": [
+        "[BACKEND] presentation-test-app (chrome)",
+        "[FRONTEND] presentation-test-app (chrome)"
+      ]
+    },
+    {
+      "name": "presentation-test-app (electron)",
+      "presentation": {
+        "group": "1_TestApps",
+        "order": 1
+      },
+      "configurations": [
+        "[BACKEND] presentation-test-app (electron)",
+        "[FRONTEND] presentation-test-app (electron)"
+      ]
+    },
+    {
+      "name": "Full Stack Core Tests",
+      "presentation": {
+        "group": "2_FullStackTests",
+        "order": 1
+      },
+      "configurations": [
+        "[FRONTEND] Full Stack Core Tests",
+        "[BACKEND] Full Stack Core Tests"
+      ]
+    },
+    {
+      "name": "Full Stack Core Integration Tests",
+      "presentation": {
+        "group": "2_FullStackTests",
+        "order": 1
+      },
+      "configurations": [
+        "[FRONTEND] Full Stack Core Integration Tests",
+        "[BACKEND] Full Stack Core Integration Tests"
+      ]
+    },
+    {
+      "name": "Full Stack IModelClient Integration Tests",
+      "presentation": {
+        "group": "2_FullStackTests",
+        "order": 1
+      },
+      "configurations": [
+        "[BACKEND] Full Stack IModelClient Integration Tests",
+        "[FRONTEND] Full Stack IModelClient Integration Tests"
+      ]
+    },
+    {
+      "name": "Full Stack NativeApp Integration Tests",
+      "presentation": {
+        "group": "2_FullStackTests",
+        "order": 1
+      },
+      "configurations": [
+        "[BACKEND] Full Stack NativeApp Integration Tests",
+        "[FRONTEND] Full Stack NativeApp Integration Tests"
+      ]
+    },
+    {
+      "name": "Full Stack NativeApp Tests",
+      "presentation": {
+        "group": "2_FullStackTests",
+        "order": 1
+      },
+      "configurations": [
+        "[BACKEND] Full Stack NativeApp Tests",
+        "[FRONTEND] Full Stack NativeApp Tests"
+      ]
+    },
+    {
+      "name": "Full Stack RPC Tests",
+      "presentation": {
+        "group": "2_FullStackTests",
+        "order": 1
+      },
+      "configurations": [
+        "[FRONTEND] Full Stack RPC Tests",
+        "[BACKEND] Full Stack RPC Tests"
+      ]
+    },
+    {
+      "name": "Full Stack RPC Interface Tests",
+      "presentation": {
+        "group": "2_FullStackTests",
+        "order": 1
+      },
+      "configurations": [
+        "[NODE] Certa Test Runner for Full Stack RPC Interface Tests",
+        "[BACKEND] Local Backend for Full Stack RPC Interface Tests",
+        "[FRONTEND] Full Stack RPC Interface Tests"
+      ]
+    },
+    {
+      "name": "Clients Tests (Integration)",
+      "presentation": {
+        "group": "3_ClientsTests",
+        "order": 2
+      },
+      "configurations": [
+        "[NODE] Certa Test Runner for Clients Tests",
+        "[BROWSER] Clients Tests"
+      ]
+    },
+    {
+      "name": "Extension Client Tests (Integration)",
+      "presentation": {
+        "group": "3_ClientsTests",
+        "order": 2
+      },
+      "configurations": [
+        "[BROWSER] Extension Client Tests (Integration)",
+        "[NODE] Certa Test Runner for Extension Client Tests (Integration)"
+      ]
+    }
+  ],
+  "inputs": [
+    {
+      "id": "integrationTestEnvironment",
+      "description": "Select test frontend environment",
+      "type": "pickString",
+      "default": "chrome",
+      "options": ["chrome", "electron"]
+    },
+    {
+      "id": "rpcTestEnvironment",
+      "description": "Select RPC integration test environment",
+      "type": "pickString",
+      "default": "chrome",
+      "options": ["chrome", "electron", "direct"]
+    },
+    {
+      "id": "client-lib",
+      "description": "Select client library to debug",
+      "type": "pickString",
+      "options": [
+        "product-settings"
+      ]
+    }
+  ]
+}