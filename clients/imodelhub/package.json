--- conflicted
+++ resolved
@@ -1,10 +1,6 @@
 {
   "name": "@bentley/imodelhub-client",
-<<<<<<< HEAD
   "version": "3.0.0-extension.0",
-=======
-  "version": "3.0.0-dev.100",
->>>>>>> 9694a5a6
   "description": "iModel.js iModelHub Client",
   "main": "lib/cjs/imodelhub-client.js",
   "modules": "lib/esm/imodelhub-client.js",
@@ -50,13 +46,8 @@
     "semver": "^5.5.0"
   },
   "peerDependencies": {
-<<<<<<< HEAD
     "@bentley/itwin-client": "workspace:^3.0.0-extension.0",
     "@itwin/core-bentley": "workspace:^3.0.0-extension.0"
-=======
-    "@bentley/itwin-client": "workspace:^3.0.0-dev.100",
-    "@itwin/core-bentley": "workspace:^3.0.0-dev.100"
->>>>>>> 9694a5a6
   },
   "devDependencies": {
     "@bentley/itwin-client": "workspace:*",
