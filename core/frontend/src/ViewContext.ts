/*---------------------------------------------------------------------------------------------
| $Copyright: (c) 2018 Bentley Systems, Incorporated. All rights reserved. $
 *--------------------------------------------------------------------------------------------*/
/** @module Rendering */

import { Viewport } from "./Viewport";
import { Sprite } from "./Sprites";
import { Point3d, Vector3d, Point2d, RotMatrix, Transform, Vector2d, LineSegment3d, CurveLocationDetail, XAndY, Geometry, ConvexClipPlaneSet } from "@bentley/geometry-core";
import { Plane3dByOriginAndUnitNormal } from "@bentley/geometry-core/lib/AnalyticGeometry";
import { GraphicType, GraphicBuilder, GraphicBuilderCreateParams } from "./render/GraphicBuilder";
import { ViewFlags, Npc, Frustum, FrustumPlanes, LinePixels, ColorDef } from "@bentley/imodeljs-common";
import { TileRequests } from "./tile/TileTree";
import { DecorationList, Decorations, RenderGraphic, RenderTarget, GraphicBranch, RenderClipVolume } from "./render/System";
import { FeatureSymbology } from "./render/FeatureSymbology";
import { ViewState3d } from "./ViewState";
import { Id64 } from "@bentley/bentleyjs-core";

const gridConstants = { maxGridPoints: 50, maxGridRefs: 25, maxGridDotsInRow: 250, maxHorizonGrids: 500, gridDotTransparency: 100, gridLineTransparency: 200, gridPlaneTransparency: 225 };

export class ViewContext {
  public readonly viewFlags: ViewFlags;
  public readonly viewport: Viewport;
  public readonly frustum: Frustum;
  public readonly frustumPlanes: FrustumPlanes;

  constructor(vp: Viewport) {
    this.viewport = vp;
    this.viewFlags = vp.viewFlags.clone(); // viewFlags can diverge from viewport after attachment
    this.frustum = vp.getFrustum();
    this.frustumPlanes = new FrustumPlanes(this.frustum);
  }

  public getPixelSizeAtPoint(inPoint?: Point3d): number {
    return this.viewport.viewFrustum.getPixelSizeAtPoint(inPoint);
  }
}

export class NullContext extends ViewContext {
}

export class DynamicsContext extends ViewContext {
}

export class RenderContext extends ViewContext {
  constructor(vp: Viewport) { super(vp); }

  public get target(): RenderTarget { return this.viewport.target; }

  public createGraphic(tf: Transform, type: GraphicType): GraphicBuilder {
    return this.target.createGraphic(GraphicBuilderCreateParams.create(type, this.viewport, tf));
  }
  public createBranch(branch: GraphicBranch, location: Transform, clip?: RenderClipVolume): RenderGraphic {
    return this.target.renderSystem.createBranch(branch, location, clip);
  }
  protected createPickableGraphic(tf: Transform, id: Id64, isOverlay: boolean): GraphicBuilder {
    return this.target.createGraphic(GraphicBuilderCreateParams.pickableDecoration(this.viewport, id, isOverlay, tf));
  }
}

export class DecorateContext extends RenderContext {
<<<<<<< HEAD
  private readonly _decorations: Decorations;
  constructor(vp: Viewport, decorations: Decorations = new Decorations()) {
    super(vp);
    this._decorations = decorations;
  }
=======
  constructor(vp: Viewport, private readonly decorations: Decorations) { super(vp); }
>>>>>>> fd38f30d

  /** wrapped nRepetitions and min in object to preserve changes */
  public static getGridDimension(props: { nRepetitions: number, min: number }, gridSize: number, org: Point3d, dir: Point3d, points: Point3d[]): boolean {
    // initialized only to avoid warning.
    let distLow = 0.0;
    let distHigh = 0.0;

    for (let i = 0, n = points.length; i < n; ++i) {
      const distance = org.vectorTo(points[i]).dotProduct(dir);
      if (i) {
        if (distance < distLow)
          distLow = distance;
        if (distance > distHigh)
          distHigh = distance;
      } else {
        distLow = distHigh = distance;
      }
    }

    if (distHigh <= distLow)
      return false;

    props.min = Math.floor(distLow / gridSize); // NOTE: Should be ok to let grid extend outside project extents since view extends padded for ground plane...
    const max = Math.ceil(distHigh / gridSize);
    props.nRepetitions = max - props.min;
    props.min *= gridSize;

    return true;
  }

  public static getGridPlaneViewIntersections(planePoint: Point3d, planeNormal: Vector3d, vp: Viewport, useProjectExtents: boolean): Point3d[] {
    const plane = Plane3dByOriginAndUnitNormal.create(planePoint, planeNormal);
    if (undefined === plane)
      return [];

    const frust = vp.getFrustum();
    const limitRange = useProjectExtents && vp.view.isSpatialView();

    // Limit non-view aligned grid to project extents in spatial views...
    if (limitRange) {
      const range = vp.view.iModel.projectExtents.clone();
      if (range.isNull)
        return [];
      range.intersect(frust.toRange(), range);
      if (range.isNull)
        return [];
      frust.initFromRange(range);
    }

    const index = new Array<[number, number]>(
      // lines connecting front to back
      [Npc._000, Npc._001],
      [Npc._100, Npc._101],
      [Npc._010, Npc._011],
      [Npc._110, Npc._111],
      // around front face
      [Npc._000, Npc._100],
      [Npc._100, Npc._110],
      [Npc._110, Npc._010],
      [Npc._010, Npc._000],
      // around back face.
      [Npc._001, Npc._101],
      [Npc._101, Npc._111],
      [Npc._111, Npc._011],
      [Npc._011, Npc._001]);

    const intersections: CurveLocationDetail[] = [];
    for (let i = 0, n = index.length; i < n; ++i) {
      const corner1 = frust.getCorner(index[i][0]),
        corner2 = frust.getCorner(index[i][1]);
      const lineSegment = LineSegment3d.create(corner1, corner2);
      lineSegment.appendPlaneIntersectionPoints(plane, intersections);
    }

    return intersections.map((cld: CurveLocationDetail) => cld.point.clone());
  }

  public addNormal(graphic: RenderGraphic) {
    if (undefined === this._decorations.normal)
      this._decorations.normal = [];

    this._decorations.normal.push(graphic);
  }

  /** Display world coordinate graphic with smooth shading, default lighting, and z testing enabled. */
  public addWorldDecoration(graphic: RenderGraphic, ovr?: FeatureSymbology.Appearance) {
    if (!this._decorations.world)
      this._decorations.world = new DecorationList();
    this._decorations.world.add(graphic, ovr);
  }

  /** Display world coordinate graphic with smooth shading, default lighting, and z testing disabled. */
  public addWorldOverlay(graphic: RenderGraphic, ovr?: FeatureSymbology.Appearance) {
    if (!this._decorations.worldOverlay)
      this._decorations.worldOverlay = new DecorationList();
    this._decorations.worldOverlay.add(graphic, ovr);
  }

  /** Display view coordinate graphic with smooth shading, default lighting, and z testing disabled. */
  public addViewOverlay(graphic: RenderGraphic, ovr?: FeatureSymbology.Appearance) {
    if (!this._decorations.viewOverlay)
      this._decorations.viewOverlay = new DecorationList();
    this._decorations.viewOverlay.add(graphic, ovr);
  }

  /**
   * Display a sprite as view overlay graphic.
   * @param sprite The sprite to draw
   * @param location The location of the sprite, in view coordinates
   * @param xVec The orientation of the sprite, in view coordinates
   * @param transparency The transparency of the sprite (0-255, 0 == fully opaque)
   */
  public addSprite(sprite: Sprite, location: XAndY, xVec: XAndY, transparency: number) {
    if (!sprite.texture)
      return; // sprite not loaded

    const xVector = new Vector3d(xVec.x, xVec.y, 0);
    const yVector = xVector.rotate90CCWXY();
    xVector.scaleToLength(sprite.size.x, xVector);
    yVector.scaleToLength(sprite.size.y, yVector);

    const org = new Point3d(location.x - (sprite.size.x * 0.5), location.y - (sprite.size.y * 0.5), 0.0);
    const xCorn = org.plus(xVector);

    let ovr: FeatureSymbology.Appearance | undefined;
    if (transparency > 0)
      ovr = FeatureSymbology.Appearance.fromJSON({ alpha: 255 - transparency });

    this.addViewOverlay(this.target.renderSystem.createTile(sprite.texture, [org, xCorn, org.plus(yVector), xCorn.plus(yVector)])!, ovr);
  }

  private _pickableGrid: boolean = false; // ###TODO: Remove - testing only...

  /** @private */
  public drawStandardGrid(gridOrigin: Point3d, rMatrix: RotMatrix, spacing: XAndY, gridsPerRef: number, isoGrid: boolean = false, fixedRepetitions?: Point2d): void {
    const vp = this.viewport;

    // rotMatrix returns new Vectors instead of references
    const xVec = rMatrix.rowX(),
      yVec = rMatrix.rowY(),
      zVec = rMatrix.rowZ(),
      viewZ = vp.rotMatrix.getRow(2);

    if (!vp.isCameraOn && Math.abs(viewZ.dotProduct(zVec)) < 0.005)
      return;

    const refScale = (0 === gridsPerRef) ? 1.0 : gridsPerRef;
    const refSpacing = Vector2d.create(spacing.x, spacing.y).scale(refScale);

    let gridOrg = new Point3d();
    let repetitions = new Point2d();

    if (undefined === fixedRepetitions || 0 === fixedRepetitions.x || 0 === fixedRepetitions.y) {
      // expect gridOrigin and zVec to be modified from this call
      const intersections = DecorateContext.getGridPlaneViewIntersections(gridOrigin, zVec, vp, undefined !== fixedRepetitions);

      if (intersections.length < 3)
        return;

      const min = new Point2d(),
        xProps = { nRepetitions: repetitions.x, min: min.x },
        yProps = { nRepetitions: repetitions.y, min: min.y };
      if (!DecorateContext.getGridDimension(xProps, refSpacing.x, gridOrigin, Point3d.createFrom(xVec), intersections) ||
        !DecorateContext.getGridDimension(yProps, refSpacing.y, gridOrigin, Point3d.createFrom(yVec), intersections))
        return;

      // update vectors. (workaround for native passing primitives by reference)
      repetitions.x = xProps.nRepetitions; min.x = xProps.min;
      repetitions.y = yProps.nRepetitions; min.y = yProps.min;

      gridOrg.plus3Scaled(gridOrigin, 1, xVec, min.x, yVec, min.y, gridOrg);
    } else {
      gridOrg = gridOrigin;
      repetitions = fixedRepetitions;
    }

    if (0 === repetitions.x || 0 === repetitions.y)
      return;

    const gridX = xVec.scale(refSpacing.x),
      gridY = yVec.scale(refSpacing.y);

    const testPt = gridOrg.plus2Scaled(gridX, repetitions.x / 2.0, gridY, repetitions.y / 2.0);

    let maxGridPts = gridConstants.maxGridPoints;
    let maxGridRefs = gridConstants.maxGridRefs;

    if (maxGridPts < 10)
      maxGridPts = 10;
    if (maxGridRefs < 10)
      maxGridRefs = 10;

    // values are "per 1000 pixels"
    const minGridSeparationPixels = 1000 / maxGridPts,
      minRefSeparation = 1000 / maxGridRefs;
    let uorPerPixel = vp.getPixelSizeAtPoint(testPt);

    if ((refSpacing.x / uorPerPixel) < minRefSeparation || (refSpacing.y / uorPerPixel) < minRefSeparation)
      gridsPerRef = 0;

    // Avoid z fighting with coincident geometry
    gridOrg.plusScaled(viewZ, uorPerPixel, gridOrg); // was SumOf(DPoint2dCR point, DPoint2dCR vector, double s)
    uorPerPixel *= refScale;

    const drawDots = ((refSpacing.x / uorPerPixel) > minGridSeparationPixels) && ((refSpacing.y / uorPerPixel) > minGridSeparationPixels);
    const graphic = this._pickableGrid ? this.createPickableDecoration(new Id64("0xffffff0000000002")) : this.createWorldDecoration();

    DecorateContext.drawGrid(graphic, isoGrid, drawDots, gridOrg, gridX, gridY, gridsPerRef, repetitions, vp);
    this.addWorldDecoration(graphic.finish()!);
  }

  public static drawGrid(graphic: GraphicBuilder, doIsogrid: boolean, drawDots: boolean, gridOrigin: Point3d, xVec: Vector3d, yVec: Vector3d, gridsPerRef: number, repetitions: Point2d, vp: Viewport) {
    const eyePoint = vp.worldToViewMap.transform1.columnZ();
    const viewZ = Vector3d.createFrom(eyePoint);

    const aa = Geometry.conditionalDivideFraction(1, eyePoint.w);
    if (aa !== undefined) {
      const xyzEye = viewZ.scale(aa);
      viewZ.setFrom(gridOrigin.vectorTo(xyzEye));
    }

    let normResult = viewZ.normalize(viewZ);
    if (!normResult)
      return;
    const zVec = xVec.crossProduct(yVec);
    normResult = zVec.normalize(zVec);
    if (!normResult)
      return;

    const color = vp.getContrastToBackgroundColor();
    const lineColor = color.clone();
    const dotColor = color.clone();
    const planeColor = color.clone();
    lineColor.setTransparency(gridConstants.gridLineTransparency);
    dotColor.setTransparency(gridConstants.gridDotTransparency);
    planeColor.setTransparency(gridConstants.gridPlaneTransparency);
    let linePat = LinePixels.Solid;

    if (viewZ.dotProduct(zVec) < 0.0) {   // Provide visual indication that grid is being viewed from the back (grid z not towards eye)...
      planeColor.setFrom(ColorDef.red);
      planeColor.setTransparency(gridConstants.gridPlaneTransparency);
      linePat = LinePixels.Code2;
    }

    const gpr = gridsPerRef > 0 ? gridsPerRef : 1;
    const rpg = 1 / gpr;

    if (doIsogrid)
      gridsPerRef = 0;  // turn off reference grid for iso

    if (drawDots) {
      const dotXVec = Vector3d.createFrom(xVec);
      const dotYVec = Vector3d.createFrom(yVec);

      dotXVec.scale(rpg, dotXVec);
      dotYVec.scale(rpg, dotYVec);

      graphic.setSymbology(dotColor, planeColor, 1);
      DecorateContext.drawGridDots(graphic, doIsogrid, gridOrigin, dotYVec, repetitions.y * gpr, dotXVec, repetitions.x * gpr, gridsPerRef, vp);
    }

    if (0 < gridsPerRef) {
      graphic.setSymbology(lineColor, planeColor, 1, linePat);
      DecorateContext.drawGridRefs(graphic, gridOrigin, xVec, yVec, repetitions.x, repetitions.y);
      DecorateContext.drawGridRefs(graphic, gridOrigin, yVec, xVec, repetitions.y, repetitions.x);
    }

    // don't draw grid plane if perpendicular to view
    if (viewZ.isPerpendicularTo(xVec))
      return;

    // grid refs or points will give visual indication of grid plane...
    // note: references to same points here are okay
    const shapePoints: Point3d[] = [
      gridOrigin,
      gridOrigin.plusScaled(xVec, repetitions.x),
      gridOrigin.plus2Scaled(xVec, repetitions.x, yVec, repetitions.y),
      gridOrigin.plusScaled(yVec, repetitions.y),
      gridOrigin,
    ];

    if (0 === gridsPerRef) {
      graphic.setSymbology(lineColor, planeColor, 1, linePat);
      graphic.addLineString(shapePoints);
    }

    graphic.setBlankingFill(planeColor);
    graphic.addShape(shapePoints);
  }

  /** Private grid-specific function for computing intersections of a ray with a convex set of clipping planes. */
  private static getClipPlaneIntersection(clipDistance: { min: number, max: number }, origin: Point3d, direction: Vector3d, convexSet: ConvexClipPlaneSet): boolean {
    clipDistance.min = -Number.MAX_VALUE;
    clipDistance.max = Number.MAX_VALUE;

    for (let i = 0; i < 6; i++) {
      const plane = convexSet.planes[i];
      const vD = plane.dotProductVector(direction);
      const vN = plane.evaluatePoint(origin);

      const testValue = -vN / vD;
      if (vD > 0.0) {
        if (testValue > clipDistance.min)
          clipDistance.min = testValue;
      } else if (vD < 0.0) {
        if (testValue < clipDistance.max)
          clipDistance.max = testValue;
      }
    }

    return clipDistance.min < clipDistance.max;
  }

  private static drawGridDots(graphic: GraphicBuilder, doIsoGrid: boolean, origin: Point3d, rowVec: Vector3d, rowRepetitions: number, colVec: Vector3d, colRepetitions: number, refSpacing: number, vp: Viewport) {
    const colSpacing = colVec.magnitude();
    const colNormal = colVec.normalize();
    if (!colNormal)
      return;

    const points: Point3d[] = [];

    const cameraOn = vp.isCameraOn;
    let zCamera = 0.0;
    let zCameraLimit = 0.0;
    const viewZ = Vector3d.create();

    if (cameraOn) {
      const view = vp.view as ViewState3d;
      const camera = view.camera;
      const sizeLimit = gridConstants.maxHorizonGrids * colSpacing / vp.viewDelta.x;

      vp.rotMatrix.rowZ(viewZ);
      zCamera = viewZ.dotProduct(camera.getEyePoint());
      zCameraLimit = zCamera - camera.focusDist * sizeLimit;
    }

    const corners = vp.getFrustum();
    const clipPlanes: ConvexClipPlaneSet = corners.getRangePlanes(true, true, 0);
    const clipDistance = { min: 0, max: 0 };
    for (let i = 0; i < rowRepetitions; i++) {
      if (0 !== refSpacing && 0 === (i % refSpacing))
        continue;

      const dotOrigin = origin.plusScaled(rowVec, i);
      if (DecorateContext.getClipPlaneIntersection(clipDistance, dotOrigin, colNormal, clipPlanes)) {
        if (cameraOn) {
          const startPoint = dotOrigin.plusScaled(colNormal, clipDistance.min);
          const endPoint = dotOrigin.plusScaled(colNormal, clipDistance.max);
          if (viewZ.dotProduct(startPoint) < zCameraLimit && viewZ.dotProduct(endPoint) < zCameraLimit)
            continue;
        }

        let nToDisplay = 0;
        let jMin = Math.floor(clipDistance.min / colSpacing);
        let jMax = Math.ceil(clipDistance.max / colSpacing);

        // Choose values that result in the least amount of dots between jMin-jMax and 0-colRepetitions...
        jMin = jMin < 0 ? 0 : jMin;
        jMax = jMax > colRepetitions ? colRepetitions : jMax;

        const isoOffset = doIsoGrid && (i & 1) ? 0.5 : 0.0;
        for (let j = jMin; j <= jMax && nToDisplay < gridConstants.maxGridDotsInRow; j++) {
          if (0 !== refSpacing && 0 === (j % refSpacing))
            continue;
          const point = dotOrigin.plusScaled(colVec, j + isoOffset);
          if (cameraOn) {
            const pointZ = viewZ.dotProduct(point);
            if (pointZ < zCamera && pointZ > zCameraLimit)
              points.push(point);
          } else {
            points.push(point);
          }
          nToDisplay++;
        }
      }
    }
    if (points.length !== 0)
      graphic.addPointString(points);
  }

  private static drawGridRefs(graphic: GraphicBuilder, org: Point3d, rowVec: Vector3d, colVec: Vector3d, rowRepetitions: number, colRepetitions: number) {
    const gridEnd = org.plusScaled(colVec, colRepetitions);

    for (let i = 0; i <= rowRepetitions; i += 1) {
      const linePoints: Point3d[] = [
        org.plusScaled(rowVec, i),
        gridEnd.plusScaled(rowVec, i),
      ];
      graphic.addLineString(linePoints);
    }
  }

<<<<<<< HEAD
  /** Display skyBox (cube) graphic which encompasses entire scene and rotates with camera.  See RenderSystem.createSkyBox(). */
  public setSkyBox(graphic: RenderGraphic) { this._decorations.skyBox = graphic; }
=======
  /** Display skyBox (cube) graphic which encompasses entire scene and rotates with camera. See RenderSystem.createSkyBox(). */
  public setSkyBox(graphic: RenderGraphic) { this.decorations.skyBox = graphic; }
>>>>>>> fd38f30d

  /** Display view coordinate graphic as background with smooth shading, default lighting, and z testing disabled. e.g., a sky box. */
  public setViewBackground(graphic: RenderGraphic) { this._decorations.viewBackground = graphic; }

  public createViewBackground(tf = Transform.createIdentity()): GraphicBuilder { return this.createGraphic(tf, GraphicType.ViewBackground)!; }
  public createWorldDecoration(tf = Transform.createIdentity()): GraphicBuilder { return this.createGraphic(tf, GraphicType.WorldDecoration)!; }
  public createWorldOverlay(tf = Transform.createIdentity()): GraphicBuilder { return this.createGraphic(tf, GraphicType.WorldOverlay)!; }
  public createViewOverlay(tf = Transform.createIdentity()): GraphicBuilder { return this.createGraphic(tf, GraphicType.ViewOverlay)!; }
  public createPickableDecoration(id: Id64, tf = Transform.createIdentity()): GraphicBuilder { return this.createPickableGraphic(tf, id, false); }
  public createPickableOverlay(id: Id64, tf = Transform.createIdentity()): GraphicBuilder { return this.createPickableGraphic(tf, id, true); }
}

export class SceneContext extends RenderContext {
  public readonly graphics: RenderGraphic[] = [];
  public readonly backgroundMap: RenderGraphic[] = [];
  public readonly requests: TileRequests;
  public backgroundMapPlane: Plane3dByOriginAndUnitNormal | undefined = undefined;

  public constructor(vp: Viewport, requests: TileRequests) {
    super(vp);
    this.requests = requests;
  }

  public setBackgroundMapPlane(plane: Plane3dByOriginAndUnitNormal): void { this.backgroundMapPlane = plane; }
  public outputGraphic(graphic: RenderGraphic): void { undefined !== this.backgroundMapPlane ? this.backgroundMap.push(graphic) : this.graphics.push(graphic); }
}<|MERGE_RESOLUTION|>--- conflicted
+++ resolved
@@ -58,15 +58,7 @@
 }
 
 export class DecorateContext extends RenderContext {
-<<<<<<< HEAD
-  private readonly _decorations: Decorations;
-  constructor(vp: Viewport, decorations: Decorations = new Decorations()) {
-    super(vp);
-    this._decorations = decorations;
-  }
-=======
-  constructor(vp: Viewport, private readonly decorations: Decorations) { super(vp); }
->>>>>>> fd38f30d
+  constructor(vp: Viewport, private readonly _decorations: Decorations) { super(vp); }
 
   /** wrapped nRepetitions and min in object to preserve changes */
   public static getGridDimension(props: { nRepetitions: number, min: number }, gridSize: number, org: Point3d, dir: Point3d, points: Point3d[]): boolean {
@@ -459,13 +451,8 @@
     }
   }
 
-<<<<<<< HEAD
-  /** Display skyBox (cube) graphic which encompasses entire scene and rotates with camera.  See RenderSystem.createSkyBox(). */
+  /** Display skyBox (cube) graphic which encompasses entire scene and rotates with camera. See RenderSystem.createSkyBox(). */
   public setSkyBox(graphic: RenderGraphic) { this._decorations.skyBox = graphic; }
-=======
-  /** Display skyBox (cube) graphic which encompasses entire scene and rotates with camera. See RenderSystem.createSkyBox(). */
-  public setSkyBox(graphic: RenderGraphic) { this.decorations.skyBox = graphic; }
->>>>>>> fd38f30d
 
   /** Display view coordinate graphic as background with smooth shading, default lighting, and z testing disabled. e.g., a sky box. */
   public setViewBackground(graphic: RenderGraphic) { this._decorations.viewBackground = graphic; }
