--- conflicted
+++ resolved
@@ -1,1778 +1,1762 @@
-/*---------------------------------------------------------------------------------------------
-* Copyright (c) 2019 Bentley Systems, Incorporated. All rights reserved.
-* Licensed under the MIT License. See LICENSE.md in the project root for license terms.
-*--------------------------------------------------------------------------------------------*/
-/** @module iModels */
-
-import {
-  Briefcase as HubBriefcase, IModelHubClient, ConnectClient, ChangeSet,
-  ChangesType, Briefcase, HubCode, IModelHubError, AuthorizedClientRequestContext, CheckpointQuery, Checkpoint,
-  BriefcaseQuery, ChangeSetQuery, IModelQuery, ConflictingCodesError, IModelClient, HubIModel,
-} from "@bentley/imodeljs-clients";
-import { IModelBankClient } from "@bentley/imodeljs-clients/lib/imodelbank/IModelBankClient";
-import { AzureFileHandler, IOSAzureFileHandler } from "@bentley/imodeljs-clients-backend";
-import {
-  ChangeSetApplyOption, BeEvent, DbResult, OpenMode, assert, Logger, ChangeSetStatus,
-  BentleyStatus, IModelHubStatus, PerfLogger, GuidString, Id64, IModelStatus, AsyncMutex, BeDuration,
-} from "@bentley/bentleyjs-core";
-import { BriefcaseStatus, IModelError, IModelVersion, IModelToken, CreateIModelProps } from "@bentley/imodeljs-common";
-import { IModelJsNative } from "./IModelJsNative";
-import { IModelDb, OpenParams, SyncMode } from "./IModelDb";
-import { IModelHost, Platform } from "./IModelHost";
-import { IModelJsFs } from "./IModelJsFs";
-import { BackendLoggerCategory } from "./BackendLoggerCategory";
-import * as path from "path";
-import * as glob from "glob";
-
-const loggerCategory: string = BackendLoggerCategory.IModelDb;
-
-/** The Id assigned to a briefcase by iModelHub, or one of the special values that identify special kinds of iModels
- * @public
- */
-export class BriefcaseId {
-  private _value: number;
-  public static get Illegal(): number { return 0xffffffff; }
-  /** @internal */
-  public static get Master(): number { return 0; }
-  /** @internal */
-  public static get Standalone(): number { return 1; }
-  /** @beta */
-  public static get Snapshot(): number { return 1; }
-  constructor(value?: number) { this._value = value === undefined ? BriefcaseId.Illegal : value; }
-  public get value(): number { return this._value; }
-  public toString(): string { return this._value.toString(); }
-}
-
-/** Option to keep briefcase when the imodel is closed
- * @public
- */
-export enum KeepBriefcase {
-  No = 0,
-  Yes = 1,
-}
-
-/** A token that represents a ChangeSet
- * @internal
- */
-export class ChangeSetToken {
-  constructor(public id: string, public parentId: string, public index: number, public pathname: string, public containsSchemaChanges: boolean, public pushDate?: string) { }
-}
-
-/** Entry in the briefcase cache
- * @internal
- */
-export class BriefcaseEntry {
-
-  /** Constructor */
-  public constructor(contextId: GuidString, iModelId: GuidString, targetChangeSetId: GuidString, pathname: string, openParams: OpenParams, briefcaseId: number) {
-    this.contextId = contextId;
-    this.iModelId = iModelId;
-    this.targetChangeSetId = targetChangeSetId;
-    this.pathname = pathname;
-    this.openParams = openParams;
-    this.briefcaseId = briefcaseId;
-  }
-
-  /** Id of the iModel - set to the DbGuid field in the briefcase, it corresponds to the Guid used to track the iModel in iModelHub */
-  public iModelId: GuidString;
-
-  /** Absolute path where the briefcase is cached/stored */
-  public pathname: string;
-
-  /** Id of the last change set that was applied to the briefcase.
-   * Set to an empty string if it is the initial version, or a standalone briefcase
-   */
-  public parentChangeSetId!: GuidString;
-
-  /** Index of the last change set that was applied to the briefcase.
-   * Only specified if the briefcase was acquired from the Hub.
-   * Set to 0 if it is the initial version.
-   */
-  public parentChangeSetIndex?: number;
-
-  /** Briefcase Id  */
-  public briefcaseId: number;
-
-  /** Flag to indicate if the briefcase is currently open */
-  public isOpen!: boolean;
-
-  /** Promise that if specified, resolves when the briefcase is ready for use */
-  public isPending: Promise<void> = Promise.resolve();
-
-  /** In-memory handle of the native Db */
-  private _nativeDb!: IModelJsNative.DgnDb;
-  public get nativeDb(): IModelJsNative.DgnDb { return this._nativeDb; }
-
-  /** Params used to open the briefcase */
-  public openParams: OpenParams;
-
-  /** Id of the last change set that was applied to the briefcase after it was reversed.
-   * Undefined if no change sets have been reversed.
-   * Set to empty string if reversed to the first version.
-   */
-  public reversedChangeSetId?: GuidString;
-
-  /** Index of the last change set that was applied to the briefcase after it was reversed.
-   * Undefined if no change sets have been reversed
-   * Set to 0 if the briefcase has been reversed to the first version
-   */
-  public reversedChangeSetIndex?: number;
-
-  /** ChangeSet id that the briefcase eventually needs to be set to
-   * currentChangeSetId may not match this if the briefcase is being prepared for use
-   */
-  public targetChangeSetId: string;
-
-  /** Change set index that the briefcase needs to be set to
-   * currentChangeSetIndex may not match this if the briefcase is being prepared for use
-   */
-  public targetChangeSetIndex?: number;
-
-  /** The IModelDb for this briefcase. */
-  private _iModelDb?: IModelDb;
-  public get iModelDb(): IModelDb | undefined { return this._iModelDb; }
-  public set iModelDb(iModelDb: IModelDb | undefined) {
-    this.nativeDb.setIModelDb(iModelDb); // store a pointer to this IModelDb on the native object so we can send it callbacks
-    this._iModelDb = iModelDb;
-  }
-
-  /** File Id used to upload change sets for this briefcase (only setup in Read-Write cases) */
-  public fileId?: string;
-
-  /** Error set if push has succeeded, but updating codes has failed with conflicts */
-  public conflictError?: ConflictingCodesError;
-
-  /** Identifies the IModelClient to use when accessing this briefcase. If not defined, this may be a standalone briefcase, or it may be
-   * a briefcase downloaded from iModelHub. Only iModelBank briefcases use custom contexts.
-   */
-  public contextId: string;
-
-  /** Event called after a changeset is applied to a briefcase.
-   * @internal
-   */
-  public readonly onChangesetApplied = new BeEvent<() => void>();
-
-  /** Event called right before the briefcase is about to be closed
-   * @internal
-   */
-  public readonly onBeforeClose = new BeEvent<() => void>();
-
-  /** Event called right before the briefcase is about to be opened
-   * @internal
-   */
-  public readonly onBeforeOpen = new BeEvent<(_requestContext: AuthorizedClientRequestContext) => void>();
-
-  /** Event called after the briefcase was opened
-   * @internal
-   */
-  public readonly onAfterOpen = new BeEvent<(_requestContext: AuthorizedClientRequestContext) => void>();
-
-  /** Event called when the version of the briefcase has been updated
-   * @internal
-   */
-  public readonly onBeforeVersionUpdate = new BeEvent<() => void>();
-
-  /** Gets the path key to be used in the cache and iModelToken */
-  public getKey(): string {
-    if (this.openParams.isStandalone)
-      return this.pathname;
-
-    if (this.openParams.syncMode === SyncMode.FixedVersion)
-      return `${this.iModelId}:${this.targetChangeSetId}`;
-
-    return `${this.iModelId}:${this.briefcaseId}`;
-  }
-
-  /** Gets the current changeSetId of the briefcase
-   * @note This may not be the changeSetId if the briefcase has reversed changes
-   * @internal
-   */
-  public get currentChangeSetId(): GuidString {
-    return (typeof this.reversedChangeSetId !== "undefined") ? this.reversedChangeSetId : this.parentChangeSetId;
-  }
-
-  /** Gets the current changeSetIndex of the briefcase
-   * @note This may not be the changeSetIndex if the briefcase has reversed changes
-   * @internal
-   */
-  public get currentChangeSetIndex(): number {
-    return (typeof this.reversedChangeSetIndex !== "undefined") ? this.reversedChangeSetIndex! : this.parentChangeSetIndex!;
-  }
-
-  /** Returns true if the briefcase has reversed changes
-   * @internal
-   */
-  public get hasReversedChanges(): boolean {
-    return typeof this.reversedChangeSetId !== "undefined";
-  }
-
-  /** Get debug information on this briefcase
-   * @internal
-   */
-  public getDebugInfo(): any {
-    return {
-      key: this.getKey(),
-      contextId: this.contextId,
-      iModelId: this.iModelId,
-      pathname: this.pathname.replace(/\\/g, "/"),
-      isOpen: this.isOpen,
-      targetChangeSetId: this.targetChangeSetId,
-      targetChangeSetIndex: this.targetChangeSetIndex,
-      parentChangeSetId: this.parentChangeSetId,
-      parentChangeSetIndex: this.parentChangeSetIndex,
-      reversedChangeSetId: this.reversedChangeSetId,
-      reversedChangeSetIndex: this.reversedChangeSetIndex,
-      currentChangeSetId: this.currentChangeSetId,
-      currentChangeSetIndex: this.currentChangeSetIndex,
-    };
-  }
-
-  /** Set the native db */
-  public setNativeDb(nativeDb: IModelJsNative.DgnDb) {
-    this._nativeDb = nativeDb;
-    this.parentChangeSetId = nativeDb.getParentChangeSetId();
-    this.reversedChangeSetId = nativeDb.getReversedChangeSetId();
-    this.briefcaseId = nativeDb.getBriefcaseId();
-    this.isOpen = nativeDb.isOpen();
-  }
-
-}
-
-/** In-memory cache of briefcases
- * @internal
- */
-class BriefcaseCache {
-  private readonly _briefcases = new Map<string, BriefcaseEntry>();
-
-  /** Find a briefcase in the cache by token */
-  public findBriefcaseByToken({ key }: IModelToken): BriefcaseEntry | undefined {
-    assert(!!key);
-    return this.findBriefcaseByKey(key!);
-  }
-
-  /** Find a briefcase in the cache by key */
-  public findBriefcaseByKey(key: string): BriefcaseEntry | undefined {
-    return this._briefcases.get(key);
-  }
-
-  /** Find a briefcase in the cache */
-  public findBriefcase(briefcase: BriefcaseEntry): BriefcaseEntry | undefined {
-    return this._briefcases.get(briefcase.getKey());
-  }
-
-  /** Find read only briefcase */
-  public findFixedVersionBriefcase(iModelId: GuidString, changeSetId: GuidString): BriefcaseEntry | undefined {
-    for (const entry of this._briefcases.values()) {
-      if (entry.iModelId === iModelId && entry.targetChangeSetId === changeSetId && entry.openParams.syncMode === SyncMode.FixedVersion)
-        return entry;
-    }
-    return undefined;
-  }
-
-  /** Find read only briefcase */
-  public findPullAndPushBriefcase(iModelId: GuidString, briefcaseId: number): BriefcaseEntry | undefined {
-    for (const entry of this._briefcases.values()) {
-      if (entry.iModelId === iModelId && entry.briefcaseId === briefcaseId && entry.openParams.syncMode === SyncMode.PullAndPush)
-        return entry;
-    }
-    return undefined;
-  }
-
-  /** Add a briefcase to the cache */
-  public addBriefcase(briefcase: BriefcaseEntry) {
-    const key = briefcase.getKey();
-
-    if (this._briefcases.get(key))
-      throw new IModelError(DbResult.BE_SQLITE_ERROR, `Briefcase ${key} already exists in the cache.`, Logger.logError, loggerCategory, () => briefcase.getDebugInfo());
-
-    Logger.logTrace(loggerCategory, "Added briefcase to the cache", () => briefcase.getDebugInfo());
-    this._briefcases.set(key, briefcase);
-  }
-
-  /** Delete a briefcase from the cache */
-  public deleteBriefcase(briefcase: BriefcaseEntry) { this.deleteBriefcaseByKey(briefcase.getKey()); }
-
-  /** Delete a briefcase from the cache by key */
-  public deleteBriefcaseByKey(key: string) {
-    const briefcase = this._briefcases.get(key);
-    if (!briefcase)
-      throw new IModelError(DbResult.BE_SQLITE_ERROR, "Briefcase not found in cache", Logger.logError, loggerCategory, () => ({ key }));
-
-    this._briefcases.delete(key);
-    Logger.logTrace(loggerCategory, "Deleted briefcase from the cache", () => briefcase.getDebugInfo());
-  }
-
-  /** Get a subset of entries in the cache */
-  public getFilteredBriefcases(filterFn: (value: BriefcaseEntry) => boolean): BriefcaseEntry[] {
-    const filteredBriefcases = new Array<BriefcaseEntry>();
-    this._briefcases.forEach((value: BriefcaseEntry) => {
-      if (filterFn(value))
-        filteredBriefcases.push(value);
-    });
-    return filteredBriefcases;
-  }
-
-  /** Checks if the cache is empty */
-  public get isEmpty(): boolean { return this._briefcases.size === 0; }
-
-  /** Clears all entries in the cache */
-  public clear() { this._briefcases.clear(); }
-}
-
-/** Utility to manage briefcases
- * @internal
- */
-export class BriefcaseManager {
-  private static _cache: BriefcaseCache = new BriefcaseCache();
-  private static _imodelClient?: IModelClient;
-
-  /** IModel Server Client to be used for all briefcase operations */
-  public static get imodelClient(): IModelClient {
-    if (!this._imodelClient) {
-      // The server handler defaults to iModelHub handler and the file handler defaults to AzureFileHandler
-      if (Platform.isMobile) {
-        this._imodelClient = new IModelHubClient(new IOSAzureFileHandler());
-      } else {
-        this._imodelClient = new IModelHubClient(new AzureFileHandler());
-      }
-    }
-    return this._imodelClient;
-  }
-
-  public static set imodelClient(cli: IModelClient) { this._imodelClient = cli; }
-
-  private static _connectClient?: ConnectClient;
-  private static _firstChangeSetDir: string = "first";
-
-  /** Connect client to be used for all briefcase operations */
-  public static get connectClient(): ConnectClient {
-    if (!BriefcaseManager._connectClient) {
-      if (!IModelHost.configuration)
-        throw new Error("IModelHost.startup() should be called before any backend operations");
-      BriefcaseManager._connectClient = new ConnectClient();
-    }
-    return BriefcaseManager._connectClient;
-  }
-
-  /** Get the local path of the root folder storing the imodel seed file, change sets and briefcases */
-  private static getIModelPath(iModelId: GuidString): string {
-    const pathname = path.join(BriefcaseManager.cacheDir, iModelId, "/");
-    return path.normalize(pathname);
-  }
-
-  public static getChangeSetsPath(iModelId: GuidString): string { return path.join(BriefcaseManager.getIModelPath(iModelId), "csets"); }
-  public static getChangeCachePathName(iModelId: GuidString): string { return path.join(BriefcaseManager.getIModelPath(iModelId), iModelId.concat(".bim.ecchanges")); }
-  public static getChangedElementsPathName(iModelId: GuidString): string { return path.join(BriefcaseManager.getIModelPath(iModelId), iModelId.concat(".bim.elems")); }
-
-  private static getFixedVersionBriefcasePath(iModelId: GuidString) {
-    return path.join(BriefcaseManager.getIModelPath(iModelId), "bc", "FixedVersion");
-  }
-
-  private static getPullAndPushBriefcasePath(iModelId: GuidString) {
-    return path.join(BriefcaseManager.getIModelPath(iModelId), "bc", "PullAndPush");
-  }
-
-  private static buildFixedVersionBriefcasePath(iModelId: GuidString, changeSetId: GuidString, iModelName: string): string {
-
-    const pathBaseName: string = BriefcaseManager.getFixedVersionBriefcasePath(iModelId);
-    return path.join(pathBaseName, changeSetId || this._firstChangeSetDir, iModelName.concat(".bim"));
-  }
-
-  private static buildPullAndPushBriefcasePath(iModelId: GuidString, briefcaseId: number, iModelName: string): string {
-    const pathBaseName: string = BriefcaseManager.getPullAndPushBriefcasePath(iModelId);
-    return path.join(pathBaseName, briefcaseId.toString(), iModelName.concat(".bim"));
-  }
-
-  private static async getIModelName(requestContext: AuthorizedClientRequestContext, contextId: GuidString, iModelId: GuidString): Promise<string> {
-    const iModels: HubIModel[] = await BriefcaseManager.imodelClient.iModels.get(requestContext, contextId, new IModelQuery().byId(iModelId));
-    if (iModels.length === 0)
-      throw new IModelError(IModelStatus.NotFound, "iModel with specified id was not found", Logger.logError, loggerCategory, () => ({ contextId, iModelId }));
-    return iModels[0].name!;
-  }
-
-  private static findFixedVersionBriefcaseInCache(iModelId: GuidString, changeSetId: string): BriefcaseEntry | undefined {
-    return this._cache.findFixedVersionBriefcase(iModelId, changeSetId);
-  }
-
-  private static openFixedVersionBriefcaseOnDisk(requestContext: AuthorizedClientRequestContext, contextId: GuidString, iModelId: GuidString, changeSetId: GuidString, iModelName: string): BriefcaseEntry | undefined {
-    const pathname = this.buildFixedVersionBriefcasePath(iModelId, changeSetId, iModelName);
-    if (!IModelJsFs.existsSync(pathname))
-      return;
-    const briefcase = this.openBriefcase(requestContext, contextId, iModelId, changeSetId, pathname, OpenParams.fixedVersion(), BriefcaseId.Standalone);
-    return briefcase;
-  }
-
-  private static openPullAndPushBriefcaseOnDisk(requestContext: AuthorizedClientRequestContext, contextId: GuidString, iModelId: GuidString, changeSetId: GuidString, hubBriefcases: HubBriefcase[], iModelName: string): BriefcaseEntry | undefined {
-    for (const hubBriefcase of hubBriefcases) {
-      const pathname = this.buildPullAndPushBriefcasePath(iModelId, hubBriefcase.briefcaseId!, iModelName);
-      if (!IModelJsFs.existsSync(pathname))
-        continue;
-      const briefcase = this.openBriefcase(requestContext, contextId, iModelId, changeSetId, pathname, OpenParams.pullAndPush(), hubBriefcase.briefcaseId!);
-      return briefcase;
-    }
-    return undefined;
-  }
-
-  private static findPullAndPushBriefcaseInCache(iModelId: GuidString, hubBriefcases: HubBriefcase[]): BriefcaseEntry | undefined {
-    for (const hubBriefcase of hubBriefcases) {
-      const briefcase = this._cache.findPullAndPushBriefcase(iModelId, hubBriefcase.briefcaseId!);
-      if (briefcase)
-        return briefcase;
-    }
-    return undefined;
-  }
-
-  /** Clear the briefcase manager cache */
-  private static clearCache() {
-    BriefcaseManager._cache.clear();
-  }
-
-  private static closeAllBriefcases() {
-    const briefcases = BriefcaseManager._cache.getFilteredBriefcases((briefcase: BriefcaseEntry) => briefcase.isOpen);
-    for (const briefcase of briefcases) {
-      BriefcaseManager.closeBriefcase(briefcase, true);
-    }
-  }
-
-  private static onIModelHostShutdown() {
-    BriefcaseManager.closeAllBriefcases();
-    BriefcaseManager.clearCache();
-    BriefcaseManager._imodelClient = undefined;
-    BriefcaseManager._connectClient = undefined;
-    BriefcaseManager._cacheDir = undefined;
-    IModelHost.onBeforeShutdown.removeListener(BriefcaseManager.onIModelHostShutdown);
-  }
-
-  /** Create a directory, recursively setting up the path as necessary */
-  private static makeDirectoryRecursive(dirPath: string) {
-    if (IModelJsFs.existsSync(dirPath))
-      return;
-    const parentPath = path.dirname(dirPath);
-    if (parentPath !== dirPath)
-      BriefcaseManager.makeDirectoryRecursive(parentPath);
-    IModelJsFs.mkdirSync(dirPath);
-  }
-
-  private static readonly _cacheMajorVersion: number = 2;
-  private static readonly _cacheMinorVersion: number = 0;
-
-  private static buildCacheSubDir(): string {
-    return `v${BriefcaseManager._cacheMajorVersion}_${BriefcaseManager._cacheMinorVersion}`;
-  }
-
-  private static findCacheSubDir(): string | undefined {
-    if (!IModelHost.configuration || !IModelHost.configuration.briefcaseCacheDir) {
-      assert(false, "Cache directory undefined");
-      return undefined;
-    }
-    const cacheRootDir = IModelHost.configuration.briefcaseCacheDir;
-    let dirs: string[] | undefined;
-    try {
-      dirs = glob.sync(`v${BriefcaseManager._cacheMajorVersion}_*`, { cwd: cacheRootDir });
-      assert(dirs.length === 1, "Expected *only* a single directory for a major version");
-    } catch (error) {
-    }
-    if (!dirs || dirs.length === 0)
-      return undefined;
-    return dirs[0];
-  }
-
-  private static _cacheDir?: string;
-  public static get cacheDir(): string {
-    if (!BriefcaseManager._cacheDir)
-      BriefcaseManager.setupCacheDir();
-    return BriefcaseManager._cacheDir!;
-  }
-
-  private static setupCacheDir() {
-    const cacheSubDirOnDisk = BriefcaseManager.findCacheSubDir();
-    const cacheSubDir = BriefcaseManager.buildCacheSubDir();
-    const cacheDir = path.join(IModelHost.configuration!.briefcaseCacheDir, cacheSubDir);
-
-    if (!cacheSubDirOnDisk) {
-      // For now, just recreate the entire cache if the directory for the major version is not found
-      BriefcaseManager.deleteFolderRecursive(IModelHost.configuration!.briefcaseCacheDir!);
-    } else if (cacheSubDirOnDisk !== cacheSubDir) {
-      const cacheDirOnDisk = path.join(IModelHost.configuration!.briefcaseCacheDir!, cacheSubDirOnDisk);
-      BriefcaseManager.deleteFolderRecursive(cacheDirOnDisk);
-    }
-
-    if (!IModelJsFs.existsSync(cacheDir))
-      BriefcaseManager.makeDirectoryRecursive(cacheDir);
-
-    BriefcaseManager._cacheDir = cacheDir;
-  }
-
-  /** Get the index of the change set from its id */
-  private static async getChangeSetIndexFromId(requestContext: AuthorizedClientRequestContext, iModelId: GuidString, changeSetId: GuidString): Promise<number> {
-    requestContext.enter();
-    if (changeSetId === "")
-      return 0; // the first version
-
-    const changeSet: ChangeSet = (await BriefcaseManager.imodelClient.changeSets.get(requestContext, iModelId, new ChangeSetQuery().byId(changeSetId)))[0];
-    requestContext.enter();
-
-    return +changeSet.index!;
-  }
-
-  private static _asyncMutex = new AsyncMutex();
-
-  /** Open a briefcase */
-  public static async open(requestContext: AuthorizedClientRequestContext, contextId: GuidString, iModelId: GuidString, openParams: OpenParams, version: IModelVersion): Promise<BriefcaseEntry> {
-    requestContext.enter();
-
-    const changeSetId: string = await version.evaluateChangeSet(requestContext, iModelId, BriefcaseManager.imodelClient);
-    requestContext.enter();
-
-    if (openParams.openMode === OpenMode.Readonly)
-      return this.openFixedVersion(requestContext, contextId, iModelId, changeSetId);
-
-    const unlock = await this._asyncMutex.lock();
-    try {
-      // Note: It's important that the code below is called only once at a time - see docs with the method for more info
-      return await this.openPullAndPush(requestContext, contextId, iModelId, changeSetId);
-    } finally {
-      unlock();
-    }
-  }
-
-  private static async openFixedVersion(requestContext: AuthorizedClientRequestContext, contextId: GuidString, iModelId: GuidString, changeSetId: GuidString): Promise<BriefcaseEntry> {
-    requestContext.enter();
-
-    // Get the name of the iModel (briefcase) to be able to locate or create it on local disk
-    const iModelName = await BriefcaseManager.getIModelName(requestContext, contextId, iModelId);
-    requestContext.enter();
-
-    /*
-     * Note: It's important that there are no await-s between cache lookup and cache update!!
-     *                 -- so the calls below should be kept synchronous --
-     */
-
-    // Find briefcase in cache, or add a new entry
-    const cachedBriefcase = this.findFixedVersionBriefcaseInCache(iModelId, changeSetId);
-    if (cachedBriefcase) {
-      Logger.logTrace(loggerCategory, "BriefcaseManager.openFixedVersion - found briefcase in cache", () => cachedBriefcase.getDebugInfo());
-      return cachedBriefcase;
-    }
-
-    // Find matching briefcase on disk if available (and add it to the cache)
-    const diskBriefcase = this.openFixedVersionBriefcaseOnDisk(requestContext, contextId, iModelId, changeSetId, iModelName);
-    if (diskBriefcase) {
-      Logger.logTrace(loggerCategory, "BriefcaseManager.openFixedVersion - opening briefcase from disk", () => diskBriefcase.getDebugInfo());
-      return diskBriefcase;
-    }
-
-    // Create a new briefcase (and it to the cache)
-    const newBriefcase = this.createFixedVersionBriefcase(requestContext, contextId, iModelId, changeSetId, iModelName);
-    Logger.logTrace(loggerCategory, "BriefcaseManager.openFixedVersion - creating a new briefcase", () => newBriefcase.getDebugInfo());
-    return newBriefcase;
-  }
-
-  /** Open (or create) a briefcase for pull and push workflows
-   * Note: It's important that this method ibe made atomic - i.e., there should never be a case where there are two asynchronous calls to this method
-   * being processed at the same time. Otherwise there may be multiple briefcases that are acquired and downloaded for the same user.
-   */
-  private static async openPullAndPush(requestContext: AuthorizedClientRequestContext, contextId: GuidString, iModelId: GuidString, changeSetId: GuidString): Promise<BriefcaseEntry> {
-    requestContext.enter();
-
-    const hubBriefcases: HubBriefcase[] = await BriefcaseManager.imodelClient.briefcases.get(requestContext, iModelId, new BriefcaseQuery().ownedByMe().selectDownloadUrl());
-    requestContext.enter();
-
-    // Get the name of the iModel (briefcase) to be able to locate or create it on local disk
-    const iModelName = await BriefcaseManager.getIModelName(requestContext, contextId, iModelId);
-    requestContext.enter();
-
-    if (hubBriefcases.length > 0) {
-      /** Find any of the briefcases in cache */
-      const cachedBriefcase = this.findPullAndPushBriefcaseInCache(iModelId, hubBriefcases);
-      if (cachedBriefcase) {
-        Logger.logTrace(loggerCategory, "BriefcaseManager.openPullAndPush - found briefcase in cache", () => cachedBriefcase.getDebugInfo());
-        return cachedBriefcase;
-      }
-
-      /** Find matching briefcase on disk if available(and add it to the cache) */
-      const diskBriefcase = this.openPullAndPushBriefcaseOnDisk(requestContext, contextId, iModelId, changeSetId, hubBriefcases, iModelName);
-      if (diskBriefcase) {
-        Logger.logTrace(loggerCategory, "BriefcaseManager.openPullAndPush - opening briefcase from disk", () => diskBriefcase.getDebugInfo());
-        return diskBriefcase;
-      }
-    }
-
-    /** Create a new briefcase(and add it to the cache) */
-    // Acquire a briefcase if necessary
-    const hubBriefcase = hubBriefcases.length > 0 ? hubBriefcases[0] : await BriefcaseManager.acquireBriefcase(requestContext, iModelId);
-    requestContext.enter();
-
-    // Set up the briefcase and add it to the cache
-    const newBriefcase = this.createPullAndPushBriefcase(requestContext, contextId, iModelId, changeSetId, iModelName, hubBriefcase.briefcaseId!);
-    Logger.logTrace(loggerCategory, "BriefcaseManager.openPullAndPush - creating a new briefcase", () => newBriefcase.getDebugInfo());
-    return newBriefcase;
-  }
-
-  private static openBriefcase(requestContext: AuthorizedClientRequestContext, contextId: GuidString, iModelId: GuidString, changeSetId: GuidString, pathname: string, openParams: OpenParams, briefcaseId: number): BriefcaseEntry | undefined {
-    const nativeDb = new IModelHost.platform.DgnDb();
-    const res = nativeDb.openIModel(pathname, openParams.openMode);
-    if (DbResult.BE_SQLITE_OK !== res)
-      throw new IModelError(res, `Cannot open briefcase at ${pathname}`, Logger.logError, loggerCategory, () => ({ iModelId, pathname, openParams }));
-
-    const briefcase = new BriefcaseEntry(contextId, iModelId, changeSetId, pathname, openParams, briefcaseId);
-    briefcase.setNativeDb(nativeDb); // Note: Sets briefcaseId, currentChangeSetId in BriefcaseEntry by reading the values from nativeDb
-    assert(briefcase.isOpen);
-
-    // Validate the briefcase
-    let isValidBriefcase: boolean = true;
-    if (briefcase.currentChangeSetId !== briefcase.targetChangeSetId) {
-      if (openParams.syncMode === SyncMode.FixedVersion) {
-        Logger.logError(loggerCategory, "Briefcase found is invalid (is not of required version). Deleting it to allow retries", () => briefcase.getDebugInfo());
-        isValidBriefcase = false;
-      } else {
-        if (nativeDb.hasUnsavedChanges() || nativeDb.hasSavedChanges())
-          Logger.logWarning(loggerCategory, "Briefcase found with local changes, but is not of required version. Ignoring required version", () => briefcase.getDebugInfo());
-        else
-          isValidBriefcase = false; // Invalidate the briefcase to refetch it
-      }
-    }
-    if (briefcase.briefcaseId !== briefcaseId) {
-      Logger.logError(loggerCategory, "Briefcase found is invalid (does not have the expected briefcase id). Deleting it to allow retries", () => ({ expectedBriefcaseId: briefcaseId, ...briefcase.getDebugInfo() }));
-      isValidBriefcase = false;
-    }
-    if (!isValidBriefcase) {
-      BriefcaseManager.closeBriefcase(briefcase, false);
-      BriefcaseManager.deleteBriefcaseFromLocalDisk(briefcase);
-      return undefined;
-    }
-
-    const cachedBriefcase = this._cache.findBriefcase(briefcase);
-    if (cachedBriefcase) {
-      // TODO: Turn this into an assertion, after ensuring this doesn't happen in deployments
-      Logger.logError(loggerCategory, "Attempting to open and/or create briefcase twice", () => briefcase.getDebugInfo());
-      return cachedBriefcase;
-    }
-    BriefcaseManager._cache.addBriefcase(briefcase);
-    briefcase.isPending = this.finishOpenBriefcase(requestContext, briefcase);
-    return briefcase;
-  }
-
-  private static async finishOpenBriefcase(requestContext: AuthorizedClientRequestContext, briefcase: BriefcaseEntry) {
-    requestContext.enter();
-    try {
-      await this.initBriefcaseChangeSetIndexes(requestContext, briefcase);
-      requestContext.enter();
-      await this.initBriefcaseFileId(requestContext, briefcase);
-      requestContext.enter();
-    } catch (error) {
-      Logger.logError(loggerCategory, "Opening up a briefcase fails. Deleting it to allow retries", () => briefcase.getDebugInfo());
-      await BriefcaseManager.deleteBriefcase(requestContext, briefcase);
-      requestContext.enter();
-    }
-  }
-
-  private static async initBriefcaseChangeSetIndexes(requestContext: AuthorizedClientRequestContext, briefcase: BriefcaseEntry) {
-    requestContext.enter();
-    briefcase.targetChangeSetIndex = await BriefcaseManager.getChangeSetIndexFromId(requestContext, briefcase.iModelId, briefcase.targetChangeSetId);
-    requestContext.enter();
-    briefcase.parentChangeSetIndex = await BriefcaseManager.getChangeSetIndexFromId(requestContext, briefcase.iModelId, briefcase.parentChangeSetId);
-    requestContext.enter();
-    if (typeof briefcase.reversedChangeSetId !== "undefined") {
-      briefcase.reversedChangeSetIndex = await BriefcaseManager.getChangeSetIndexFromId(requestContext, briefcase.iModelId, briefcase.reversedChangeSetId);
-      requestContext.enter();
-    } else
-      briefcase.reversedChangeSetIndex = undefined;
-  }
-
-  private static async initBriefcaseFileId(requestContext: AuthorizedClientRequestContext, briefcase: BriefcaseEntry) {
-    if (briefcase.briefcaseId === BriefcaseId.Standalone)
-      return;
-
-    const hubBriefcases: HubBriefcase[] = await BriefcaseManager.imodelClient.briefcases.get(requestContext, briefcase.iModelId, new BriefcaseQuery().byId(briefcase.briefcaseId));
-    requestContext.enter();
-    if (hubBriefcases.length === 0)
-      throw new IModelError(DbResult.BE_SQLITE_ERROR, `Unable to find briefcase on the Hub (for the current user)`, Logger.logError, loggerCategory, () => briefcase.getDebugInfo());
-    briefcase.fileId = hubBriefcases[0].fileId!.toString();
-  }
-
-  private static createFixedVersionBriefcase(requestContext: AuthorizedClientRequestContext, contextId: GuidString, iModelId: GuidString, changeSetId: GuidString, iModelName: string): BriefcaseEntry {
-    const pathname = this.buildFixedVersionBriefcasePath(iModelId, changeSetId, iModelName);
-    const briefcase = new BriefcaseEntry(contextId, iModelId, changeSetId, pathname, OpenParams.fixedVersion(), BriefcaseId.Standalone);
-
-    briefcase.isPending = this.finishCreateBriefcase(requestContext, briefcase);
-
-    const cachedBriefcase = this._cache.findBriefcase(briefcase);
-    if (cachedBriefcase) {
-      // TODO: Turn this into an assertion, after ensuring this doesn't happen in deployments
-      Logger.logError(loggerCategory, "Attempting to open and/or create briefcase twice", () => briefcase.getDebugInfo());
-      return cachedBriefcase;
-    }
-    BriefcaseManager._cache.addBriefcase(briefcase);
-
-    return briefcase;
-  }
-
-  private static createPullAndPushBriefcase(requestContext: AuthorizedClientRequestContext, contextId: GuidString, iModelId: GuidString, changeSetId: GuidString, iModelName: string, briefcaseId: number): BriefcaseEntry {
-    const pathname = this.buildPullAndPushBriefcasePath(iModelId, briefcaseId, iModelName);
-    const briefcase = new BriefcaseEntry(contextId, iModelId, changeSetId, pathname, OpenParams.pullAndPush(), briefcaseId);
-
-    briefcase.isPending = this.finishCreateBriefcase(requestContext, briefcase);
-
-    assert(!this._cache.findBriefcase(briefcase), "Attempting to open or create briefcase twice");
-    BriefcaseManager._cache.addBriefcase(briefcase);
-
-    return briefcase;
-  }
-
-  private static async finishCreateBriefcase(requestContext: AuthorizedClientRequestContext, briefcase: BriefcaseEntry): Promise<void> {
-    requestContext.enter();
-
-    try {
-      // Download checkpoint
-      let checkpointQuery = new CheckpointQuery().selectDownloadUrl();
-      checkpointQuery = checkpointQuery.precedingCheckpoint(briefcase.targetChangeSetId);
-      const checkpoints: Checkpoint[] = await BriefcaseManager.imodelClient.checkpoints.get(requestContext, briefcase.iModelId, checkpointQuery);
-      requestContext.enter();
-      if (checkpoints.length === 0)
-        throw new IModelError(BriefcaseStatus.VersionNotFound, "Checkpoint not found", Logger.logError, loggerCategory, () => briefcase.getDebugInfo());
-      const checkpoint = checkpoints[0];
-      if (checkpoint.fileId)
-        briefcase.fileId = checkpoint.fileId.toString();
-      await BriefcaseManager.downloadCheckpoint(requestContext, checkpoint, briefcase.pathname);
-      requestContext.enter();
-
-      const perfLogger = new PerfLogger("Opening iModel - setting up context/iModel/briefcase ids", () => briefcase.getDebugInfo());
-      // Setup briefcase
-      // TODO: Only need to setup briefcase id for the ReadWrite case after the hub properly sets up these checkpoints
-      // The following function set the briefcaseId with  sync=off which should be safe for this case. It make open faster.
-      let res: DbResult = IModelHost.platform.DgnDb.unsafeSetBriefcaseId(briefcase.pathname, briefcase.briefcaseId, briefcase.iModelId, briefcase.contextId);
-      if (DbResult.BE_SQLITE_OK !== res)
-        throw new IModelError(res, "Unable setup briefcase id", Logger.logError, loggerCategory, () => ({ ...briefcase.getDebugInfo(), result: res }));
-      perfLogger.dispose();
-
-      // Open checkpoint
-      const nativeDb = new IModelHost.platform.DgnDb();
-      res = nativeDb.openIModel(briefcase.pathname, OpenMode.ReadWrite);
-      if (DbResult.BE_SQLITE_OK !== res)
-        throw new IModelError(res, "Unable to open Db", Logger.logError, loggerCategory, () => ({ ...briefcase.getDebugInfo(), result: res }));
-      assert(nativeDb.getParentChangeSetId() === checkpoint.mergedChangeSetId);
-
-<<<<<<< HEAD
-      // Setup briefcase
-      // TODO: Only need to setup briefcase id for the ReadWrite case after the hub properly sets up these checkpoints
-      const perfLogger = new PerfLogger("Opening iModel - setting up context/iModel/briefcase ids", () => briefcase.getDebugInfo());
-      res = nativeDb.saveProjectGuid(briefcase.contextId);
-      if (DbResult.BE_SQLITE_OK !== res)
-        throw new IModelError(res, "Unable to save context id", Logger.logError, loggerCategory, () => ({ ...briefcase.getDebugInfo(), result: res }));
-      res = nativeDb.setDbGuid(briefcase.iModelId);
-      if (DbResult.BE_SQLITE_OK !== res)
-        throw new IModelError(res, "Unable to setup iModel id", Logger.logError, loggerCategory, () => ({ ...briefcase.getDebugInfo(), result: res }));
-      res = nativeDb.setBriefcaseId(briefcase.briefcaseId);
-      if (DbResult.BE_SQLITE_OK !== res)
-        throw new IModelError(res, "Unable to setup briefcase id", Logger.logError, loggerCategory, () => ({ ...briefcase.getDebugInfo(), result: res }));
-      perfLogger.dispose();
-=======
-      // verify that all following values were set correctly by unsafeSetBriefcaseId()
-      assert(nativeDb.getBriefcaseId() === briefcase.briefcaseId);
-      assert(nativeDb.getDbGuid() === briefcase.iModelId);
-      assert(nativeDb.queryProjectGuid() === briefcase.contextId);
->>>>>>> 0956779f
-
-      briefcase.setNativeDb(nativeDb);
-      await this.initBriefcaseChangeSetIndexes(requestContext, briefcase);
-      requestContext.enter();
-
-      // Apply change sets if necessary
-      if (briefcase.currentChangeSetId !== briefcase.targetChangeSetId) {
-        const backupOpenParams = briefcase.openParams;
-        if (briefcase.openParams.openMode !== OpenMode.ReadWrite)
-          briefcase.openParams = new OpenParams(OpenMode.ReadWrite, backupOpenParams.syncMode); // Set briefcase to rewrite to be able to process change sets
-        await BriefcaseManager.processChangeSets(requestContext, briefcase, briefcase.targetChangeSetId, briefcase.targetChangeSetIndex!);
-        requestContext.enter();
-        briefcase.openParams = backupOpenParams;
-      }
-
-      // Reopen the iModel file if the briefcase hasn't been opened with the required OpenMode
-      if (briefcase.openParams.openMode !== OpenMode.ReadWrite) {
-        briefcase.nativeDb!.closeIModel();
-        res = briefcase.nativeDb!.openIModel(briefcase.pathname, briefcase.openParams.openMode);
-        if (DbResult.BE_SQLITE_OK !== res)
-          throw new IModelError(res, `Unable to reopen briefcase at ${briefcase.pathname}`, Logger.logError, loggerCategory, () => briefcase.getDebugInfo());
-      }
-    } catch (error) {
-      Logger.logError(loggerCategory, "Setting up a briefcase fails. Deleting it to allow retries", () => briefcase.getDebugInfo());
-      await BriefcaseManager.deleteBriefcase(requestContext, briefcase);
-      requestContext.enter();
-
-      if (error.errorNumber === ChangeSetStatus.CorruptedChangeStream || error.errorNumber === ChangeSetStatus.InvalidId || error.errorNumber === ChangeSetStatus.InvalidVersion) {
-        Logger.logError(loggerCategory, "Detected potential corruption of change sets. Deleting them to enable retries", () => briefcase.getDebugInfo());
-        BriefcaseManager.deleteChangeSetsFromLocalDisk(briefcase.iModelId);
-      }
-      throw error;
-    }
-  }
-
-  /** Close a briefcase, and delete from the hub if necessary */
-  public static async close(requestContext: AuthorizedClientRequestContext, briefcase: BriefcaseEntry, keepBriefcase: KeepBriefcase): Promise<void> {
-    requestContext.enter();
-    assert(!briefcase.openParams.isStandalone, "Cannot use IModelDb.close() to close a standalone iModel. Use IModelDb.closeStandalone() instead");
-    BriefcaseManager.closeBriefcase(briefcase, true);
-    if (keepBriefcase === KeepBriefcase.No) {
-      await BriefcaseManager.deleteBriefcase(requestContext, briefcase);
-      requestContext.enter();
-    }
-  }
-
-  /** Acquire a briefcase */
-  private static async acquireBriefcase(requestContext: AuthorizedClientRequestContext, iModelId: GuidString): Promise<HubBriefcase> {
-    requestContext.enter();
-
-    const briefcase: HubBriefcase = await BriefcaseManager.imodelClient.briefcases.create(requestContext, iModelId);
-    requestContext.enter();
-
-    if (!briefcase) {
-      // Could well be that the current user does not have the appropriate access
-      return Promise.reject(new IModelError(BriefcaseStatus.CannotAcquire, "Could not acquire briefcase", Logger.logError, loggerCategory));
-    }
-    return briefcase;
-  }
-
-  /** Downloads the checkpoint file */
-  private static async downloadCheckpoint(requestContext: AuthorizedClientRequestContext, checkpoint: Checkpoint, seedPathname: string): Promise<void> {
-    requestContext.enter();
-    if (IModelJsFs.existsSync(seedPathname))
-      return;
-    return BriefcaseManager.imodelClient.checkpoints.download(requestContext, checkpoint, seedPathname)
-      .catch(async () => {
-        requestContext.enter();
-        throw new IModelError(BriefcaseStatus.CannotDownload, "Could not download checkpoint", Logger.logError, loggerCategory);
-      });
-  }
-
-  /** Deletes a briefcase from the local disk (if it exists) */
-  private static deleteBriefcaseFromLocalDisk(briefcase: BriefcaseEntry) {
-    if (briefcase.isOpen) {
-      Logger.logError(loggerCategory, "Cannot delete an open briefcase from local disk", () => briefcase.getDebugInfo());
-      return;
-    }
-    const dirName = path.dirname(briefcase.pathname);
-    if (BriefcaseManager.deleteFolderRecursive(dirName))
-      Logger.logTrace(loggerCategory, "Deleted briefcase from local disk", () => briefcase.getDebugInfo());
-  }
-
-  /** Deletes change sets of an iModel from local disk */
-  private static deleteChangeSetsFromLocalDisk(iModelId: string) {
-    const changeSetsPath: string = BriefcaseManager.getChangeSetsPath(iModelId);
-    if (BriefcaseManager.deleteFolderRecursive(changeSetsPath))
-      Logger.logTrace(loggerCategory, "Deleted change sets from local disk", () => ({ iModelId, changeSetsPath }));
-  }
-
-  /** Deletes a briefcase from the IModelServer (if it exists) */
-  private static async deleteBriefcaseFromServer(requestContext: AuthorizedClientRequestContext, briefcase: BriefcaseEntry): Promise<void> {
-    requestContext.enter();
-    if (!briefcase.iModelId) {
-      Logger.logError(loggerCategory, "Briefcase with invalid iModelId detected", () => briefcase.getDebugInfo());
-      return;
-    }
-
-    try {
-      await BriefcaseManager.imodelClient.briefcases.get(requestContext, briefcase.iModelId, new BriefcaseQuery().byId(briefcase.briefcaseId));
-      requestContext.enter();
-    } catch (err) {
-      requestContext.enter();
-      return; // Briefcase does not exist on the hub, or cannot be accessed
-    }
-
-    try {
-      await BriefcaseManager.imodelClient.briefcases.delete(requestContext, briefcase.iModelId, briefcase.briefcaseId);
-      requestContext.enter();
-      Logger.logTrace(loggerCategory, "Deleted briefcase from the server", () => briefcase.getDebugInfo());
-    } catch (err) {
-      requestContext.enter();
-      Logger.logError(loggerCategory, "Could not delete the acquired briefcase", () => briefcase.getDebugInfo()); // Could well be that the current user does not have the appropriate access
-    }
-  }
-
-  /** Deletes a briefcase from the cache (if it exists) */
-  private static deleteBriefcaseFromCache(briefcase: BriefcaseEntry) {
-    if (!BriefcaseManager._cache.findBriefcase(briefcase))
-      return;
-
-    BriefcaseManager._cache.deleteBriefcase(briefcase);
-  }
-
-  /** Deletes a briefcase, and releases its references in iModelHub if necessary */
-  private static async deleteBriefcase(requestContext: AuthorizedClientRequestContext, briefcase: BriefcaseEntry): Promise<void> {
-    requestContext.enter();
-    Logger.logTrace(loggerCategory, "Started deleting briefcase", () => briefcase.getDebugInfo());
-    BriefcaseManager.closeBriefcase(briefcase, false);
-    BriefcaseManager.deleteBriefcaseFromCache(briefcase);
-    await BriefcaseManager.deleteBriefcaseFromServer(requestContext, briefcase);
-    requestContext.enter();
-    BriefcaseManager.deleteBriefcaseFromLocalDisk(briefcase);
-    Logger.logTrace(loggerCategory, "Finished deleting briefcase", () => briefcase.getDebugInfo());
-  }
-
-  /** Get change sets in the specified range
-   *  * Gets change sets *after* the specified fromChangeSetId, up to and including the toChangeSetId
-   *  * If the ids are the same returns an empty array
-   */
-  private static async getChangeSets(requestContext: AuthorizedClientRequestContext, iModelId: GuidString, includeDownloadLink: boolean, fromChangeSetId: string, toChangeSetId: string): Promise<ChangeSet[]> {
-    requestContext.enter();
-    if (toChangeSetId === "" /* first version */ || fromChangeSetId === toChangeSetId)
-      return new Array<ChangeSet>();
-
-    const query = new ChangeSetQuery();
-    if (fromChangeSetId)
-      query.fromId(fromChangeSetId);
-    if (includeDownloadLink)
-      query.selectDownloadUrl();
-    const allChangeSets: ChangeSet[] = await BriefcaseManager.imodelClient.changeSets.get(requestContext, iModelId, query);
-    requestContext.enter();
-
-    const changeSets = new Array<ChangeSet>();
-    for (const changeSet of allChangeSets) {
-      changeSets.push(changeSet);
-      if (changeSet.wsgId === toChangeSetId)
-        return changeSets;
-    }
-
-    return Promise.reject(new IModelError(BriefcaseStatus.VersionNotFound, "Version not found", Logger.logWarning, loggerCategory));
-  }
-
-  private static wasChangeSetDownloaded(changeSet: ChangeSet, changeSetsPath: string): boolean {
-    const pathname = path.join(changeSetsPath, changeSet.fileName!);
-
-    // Was the file downloaded?
-    if (!IModelJsFs.existsSync(pathname))
-      return false;
-
-    // Was the download complete?
-    const actualFileSize: number = IModelJsFs.lstatSync(pathname)!.size;
-    const expectedFileSize: number = +changeSet.fileSize!;
-    if (actualFileSize === expectedFileSize)
-      return true;
-
-    Logger.logError(loggerCategory, `ChangeSet size ${actualFileSize} does not match the expected size ${expectedFileSize}. Deleting it so that it can be refetched`, () => (changeSet));
-    try {
-      IModelJsFs.unlinkSync(pathname);
-    } catch (error) {
-      Logger.logError(loggerCategory, `Cannot delete ChangeSet file at ${pathname}`);
-    }
-    return false;
-  }
-
-  private static async downloadChangeSetsInternal(requestContext: AuthorizedClientRequestContext, iModelId: GuidString, changeSets: ChangeSet[]): Promise<void> {
-    requestContext.enter();
-    const changeSetsPath: string = BriefcaseManager.getChangeSetsPath(iModelId);
-
-    const perfLogger = new PerfLogger("BriefcaseManager.downloadChangeSets", () => ({ iModelId, count: changeSets.length }));
-    for (const changeSet of changeSets) {
-      if (BriefcaseManager.wasChangeSetDownloaded(changeSet, changeSetsPath))
-        continue;
-      try {
-        const changeSetsToDownload = new Array<ChangeSet>(changeSet);
-        await BriefcaseManager.imodelClient.changeSets.download(requestContext, changeSetsToDownload, changeSetsPath);
-        requestContext.enter();
-      } catch {
-        requestContext.enter();
-        // Note: If the cache was shared across processes, it's possible that the download was completed by another process
-        if (BriefcaseManager.wasChangeSetDownloaded(changeSet, changeSetsPath))
-          continue;
-        return Promise.reject(new IModelError(BriefcaseStatus.CannotDownload, "Could not download changesets", Logger.logError, loggerCategory));
-      }
-    }
-    perfLogger.dispose();
-  }
-
-  /** Downloads change sets in the specified range.
-   *  * Downloads change sets *after* the specified fromChangeSetId, up to and including the toChangeSetId
-   *  * If the ids are the same returns an empty array.
-   */
-  public static async downloadChangeSets(requestContext: AuthorizedClientRequestContext, iModelId: GuidString, fromChangeSetId: string, toChangeSetId: string): Promise<ChangeSet[]> {
-    requestContext.enter();
-
-    const changeSets = await BriefcaseManager.getChangeSets(requestContext, iModelId, true /*includeDownloadLink*/, fromChangeSetId, toChangeSetId);
-    requestContext.enter();
-    if (changeSets.length === 0)
-      return new Array<ChangeSet>();
-
-    await BriefcaseManager.downloadChangeSetsInternal(requestContext, iModelId, changeSets);
-    requestContext.enter();
-
-    return changeSets;
-  }
-
-  /** Open a standalone iModel from the local disk */
-  public static openStandalone(pathname: string, openMode: OpenMode, enableTransactions: boolean): BriefcaseEntry {
-    if (BriefcaseManager._cache.findBriefcaseByToken(new IModelToken(pathname, undefined, undefined, undefined, openMode)))
-      throw new IModelError(DbResult.BE_SQLITE_CANTOPEN, `Cannot open standalone iModel at ${pathname} again - it has already been opened once`, Logger.logError, loggerCategory);
-
-    const nativeDb = new IModelHost.platform.DgnDb();
-
-    const res = nativeDb.openIModel(pathname, openMode);
-    if (DbResult.BE_SQLITE_OK !== res)
-      throw new IModelError(res, "Could not open standalone iModel", Logger.logError, loggerCategory, () => ({ pathname }));
-
-    let briefcaseId: number = nativeDb.getBriefcaseId();
-    if (enableTransactions) {
-      if (briefcaseId === BriefcaseId.Illegal || briefcaseId === BriefcaseId.Master) {
-        briefcaseId = BriefcaseId.Standalone;
-        nativeDb.setBriefcaseId(briefcaseId);
-      }
-      assert(nativeDb.getBriefcaseId() !== BriefcaseId.Illegal || nativeDb.getBriefcaseId() !== BriefcaseId.Master);
-    }
-
-    const briefcase = new BriefcaseEntry("", nativeDb.getDbGuid(), nativeDb.getParentChangeSetId(), pathname, OpenParams.standalone(openMode), briefcaseId);
-    briefcase.setNativeDb(nativeDb);
-
-    BriefcaseManager._cache.addBriefcase(briefcase);
-    return briefcase;
-  }
-
-  /** Create a standalone iModel from the local disk */
-  public static createStandalone(fileName: string, args: CreateIModelProps): BriefcaseEntry {
-    if (BriefcaseManager._cache.findBriefcaseByToken(new IModelToken(fileName, undefined, undefined, undefined, OpenMode.ReadWrite)))
-      throw new IModelError(DbResult.BE_SQLITE_ERROR_FileExists, "Could not create standalone iModel. File already exists", Logger.logError, loggerCategory, () => ({ fileName }));
-
-    const nativeDb = new IModelHost.platform.DgnDb();
-
-    let res: DbResult = nativeDb.createIModel(fileName, JSON.stringify(args));
-    if (DbResult.BE_SQLITE_OK !== res)
-      throw new IModelError(res, "Could not create standalone iModel", Logger.logError, loggerCategory, () => ({ fileName }));
-
-    res = nativeDb.setBriefcaseId(BriefcaseId.Standalone);
-    if (DbResult.BE_SQLITE_OK !== res)
-      throw new IModelError(res, "Could not set briefcaseId for standalone iModel", Logger.logError, loggerCategory, () => ({ fileName }));
-
-    const briefcase = new BriefcaseEntry("", nativeDb.getDbGuid(), "", fileName, OpenParams.standalone(OpenMode.ReadWrite), BriefcaseId.Standalone);
-    briefcase.setNativeDb(nativeDb);
-    BriefcaseManager._cache.addBriefcase(briefcase);
-    return briefcase;
-  }
-
-  /** Close the standalone briefcase */
-  public static closeStandalone(briefcase: BriefcaseEntry) {
-    assert(briefcase.openParams.isStandalone, "Can use IModelDb.closeStandalone() only to close a standalone iModel. Use IModelDb.close() instead");
-    BriefcaseManager.closeBriefcase(briefcase, true);
-    if (BriefcaseManager._cache.findBriefcase(briefcase))
-      BriefcaseManager._cache.deleteBriefcase(briefcase);
-  }
-
-  /** Deletes a folder on disk. Does not throw any errors, but returns true
-   * if the delete was successful.
-   */
-  private static deleteFolderRecursive(folderPath: string): boolean {
-    if (!IModelJsFs.existsSync(folderPath))
-      return true;
-
-    try {
-      const files = IModelJsFs.readdirSync(folderPath);
-      for (const file of files) {
-        const curPath = path.join(folderPath, file);
-        if (IModelJsFs.lstatSync(curPath)!.isDirectory) {
-          BriefcaseManager.deleteFolderRecursive(curPath);
-        } else {
-          try {
-            IModelJsFs.unlinkSync(curPath);
-          } catch (error) {
-            Logger.logError(loggerCategory, `Cannot delete file ${curPath}`);
-            throw error;
-          }
-        }
-      }
-      try {
-        IModelJsFs.rmdirSync(folderPath);
-      } catch (error) {
-        Logger.logError(loggerCategory, `Cannot delete folder: ${folderPath}`);
-        throw error;
-      }
-    } catch (error) {
-    }
-
-    return !IModelJsFs.existsSync(folderPath);
-  }
-
-  /** Purges the in-memory and disk caches -
-   * * Closes any open briefcases.
-   * * Deletes all briefcases (ignores ones that are locked by other processes).
-   * * Releases any deleted briefcases acquired from the hub (by the supplied user).
-   * * Removes the iModelDirectory if the aren't any briefcases left.
-   */
-  public static async purgeCache(requestContext: AuthorizedClientRequestContext) {
-    await this.purgeInMemoryCache(requestContext);
-    await this.purgeDiskCache(requestContext);
-  }
-
-  /** Purges the disk cache for a specific iModel starting with the briefcases.
-   * Returns true if successful in deleting the entire folder, and false otherwise
-   */
-  private static async purgeDiskCacheForIModel(requestContext: AuthorizedClientRequestContext, iModelId: GuidString): Promise<boolean> {
-    requestContext.enter();
-
-    const fixedVersionPath = this.getFixedVersionBriefcasePath(iModelId);
-    let deletedFixedVersionBriefcases = true;
-    if (IModelJsFs.existsSync(fixedVersionPath)) {
-      for (const csetId of IModelJsFs.readdirSync(fixedVersionPath)) {
-        const briefcaseDir = path.join(fixedVersionPath, csetId);
-        try {
-          this.deleteFolderRecursive(briefcaseDir);
-        } catch (_error) {
-          deletedFixedVersionBriefcases = false;
-          continue;
-        }
-      }
-      if (deletedFixedVersionBriefcases)
-        this.deleteFolderRecursive(fixedVersionPath);
-    }
-
-    const pullAndPushPath = this.getPullAndPushBriefcasePath(iModelId);
-    let deletedPullAndPushBriefcases = true;
-    if (IModelJsFs.existsSync(pullAndPushPath)) {
-      for (const bIdString of IModelJsFs.readdirSync(pullAndPushPath)) {
-        const briefcaseId = +bIdString;
-        try {
-          await BriefcaseManager.imodelClient.briefcases.get(requestContext, iModelId, new BriefcaseQuery().byId(briefcaseId));
-          requestContext.enter();
-          await BriefcaseManager.imodelClient.briefcases.delete(requestContext, iModelId, briefcaseId);
-          requestContext.enter();
-        } catch (error) {
-          deletedPullAndPushBriefcases = false;
-          continue;
-        }
-      }
-      if (deletedPullAndPushBriefcases)
-        this.deleteFolderRecursive(pullAndPushPath);
-    }
-
-    if (!deletedFixedVersionBriefcases || !deletedPullAndPushBriefcases)
-      return false; // Don't do additional deletes - the folders are being used
-
-    const iModelPath = this.getIModelPath(iModelId);
-    try {
-      this.deleteFolderRecursive(iModelPath);
-    } catch (error) {
-      return false;
-    }
-
-    return true;
-  }
-
-  /** Purges the cached briefcase, changeset and other files on disk */
-  private static async purgeDiskCache(requestContext: AuthorizedClientRequestContext): Promise<boolean> {
-    let deletedAllCacheDirs = true;
-    for (const iModelId of IModelJsFs.readdirSync(BriefcaseManager.cacheDir)) {
-      const deleted = await this.purgeDiskCacheForIModel(requestContext, iModelId);
-      if (!deleted)
-        deletedAllCacheDirs = false;
-    }
-    if (deletedAllCacheDirs) {
-      this.deleteFolderRecursive(IModelHost.configuration!.briefcaseCacheDir);
-    }
-    return deletedAllCacheDirs;
-  }
-
-  /** Purge in-memory cache of briefcases */
-  private static async purgeInMemoryCache(requestContext: AuthorizedClientRequestContext) {
-    this.closeAllBriefcases();
-    await this.deleteClosed(requestContext);
-    requestContext.enter();
-    this.clearCache();
-  }
-
-  /** Delete closed briefcases */
-  private static async deleteClosed(requestContext: AuthorizedClientRequestContext) {
-    requestContext.enter();
-    const briefcases = this._cache.getFilteredBriefcases((briefcase: BriefcaseEntry) => !briefcase.isOpen);
-    for (const briefcase of briefcases) {
-      await this.deleteBriefcase(requestContext, briefcase);
-      requestContext.enter();
-    }
-  }
-
-  /** Find the existing briefcase */
-  public static findBriefcaseByToken(iModelToken: IModelToken): BriefcaseEntry | undefined {
-    return this._cache.findBriefcaseByToken(iModelToken);
-  }
-
-  private static closeBriefcase(briefcase: BriefcaseEntry, raiseOnCloseEvent: boolean) {
-    if (!briefcase.isOpen) {
-      Logger.logTrace(loggerCategory, "Briefcase already closed", () => briefcase.getDebugInfo());
-      return;
-    }
-    if (raiseOnCloseEvent)
-      briefcase.onBeforeClose.raiseEvent();
-    briefcase.nativeDb.closeIModel();
-    briefcase.isOpen = false;
-    if (BriefcaseManager._cache.findBriefcase(briefcase))
-      BriefcaseManager._cache.deleteBriefcase(briefcase);
-    Logger.logTrace(loggerCategory, "Closed briefcase ", () => briefcase.getDebugInfo());
-  }
-
-  private static async evaluateVersion(requestContext: AuthorizedClientRequestContext, version: IModelVersion, iModelId: string): Promise<{ changeSetId: string, changeSetIndex: number }> {
-    requestContext.enter();
-
-    const changeSetId: string = await version.evaluateChangeSet(requestContext, iModelId, BriefcaseManager.imodelClient);
-    requestContext.enter();
-
-    const changeSetIndex: number = await BriefcaseManager.getChangeSetIndexFromId(requestContext, iModelId, changeSetId);
-    return { changeSetId, changeSetIndex };
-  }
-
-  /** Processes (merges, reverses, reinstates) change sets to get the briefcase to the specified target version.
-   * Note: The briefcase must have been opened ReadWrite, and the method keeps it in the same state.
-   */
-  private static async processChangeSets(requestContext: AuthorizedClientRequestContext, briefcase: BriefcaseEntry, targetChangeSetId: string, targetChangeSetIndex: number): Promise<void> {
-    requestContext.enter();
-    if (!briefcase.nativeDb || !briefcase.isOpen)
-      return Promise.reject(new IModelError(ChangeSetStatus.ApplyError, "Briefcase must be open to process change sets", Logger.logError, loggerCategory, () => briefcase.getDebugInfo()));
-    if (briefcase.openParams.openMode !== OpenMode.ReadWrite)
-      return Promise.reject(new IModelError(ChangeSetStatus.ApplyError, "Briefcase must be open ReadWrite to process change sets", Logger.logError, loggerCategory, () => briefcase.getDebugInfo()));
-    if (briefcase.openParams.isStandalone)
-      return Promise.reject(new IModelError(ChangeSetStatus.ApplyError, "Cannot apply changes to a standalone file", Logger.logError, loggerCategory, () => briefcase.getDebugInfo()));
-    assert(briefcase.nativeDb.getParentChangeSetId() === briefcase.parentChangeSetId, "Mismatch between briefcase and the native Db");
-
-    // Determine the reinstates, reversals or merges required
-    let reverseToId: string | undefined, reinstateToId: string | undefined, mergeToId: string | undefined;
-    let reverseToIndex: number | undefined, reinstateToIndex: number | undefined, mergeToIndex: number | undefined;
-    if (briefcase.hasReversedChanges) {
-      if (targetChangeSetIndex < briefcase.reversedChangeSetIndex!) {
-        reverseToId = targetChangeSetId;
-        reverseToIndex = targetChangeSetIndex;
-      } else if (targetChangeSetIndex > briefcase.reversedChangeSetIndex!) {
-        reinstateToId = targetChangeSetId;
-        reinstateToIndex = targetChangeSetIndex;
-        if (targetChangeSetIndex > briefcase.parentChangeSetIndex!) {
-          reinstateToId = briefcase.parentChangeSetId;
-          reinstateToIndex = briefcase.parentChangeSetIndex;
-          mergeToId = targetChangeSetId;
-          mergeToIndex = targetChangeSetIndex;
-        }
-      }
-    } else {
-      if (targetChangeSetIndex < briefcase.parentChangeSetIndex!) {
-        reverseToId = targetChangeSetId;
-        reverseToIndex = targetChangeSetIndex;
-      } else if (targetChangeSetIndex > briefcase.parentChangeSetIndex!) {
-        mergeToId = targetChangeSetId;
-        mergeToIndex = targetChangeSetIndex;
-      }
-    }
-    if (typeof reverseToId === "undefined" && typeof reinstateToId === "undefined" && typeof mergeToId === "undefined")
-      return;
-
-    // Reverse, reinstate and merge as necessary
-    const perfLogger = new PerfLogger("Processing change sets", () => ({ ...briefcase.getDebugInfo(), targetChangeSetId, targetChangeSetIndex }));
-    try {
-      if (typeof reverseToId !== "undefined") {
-        Logger.logTrace(loggerCategory, "Started reversing changes to the briefcase", () => ({ reverseToId, ...briefcase.getDebugInfo() }));
-        await BriefcaseManager.applyChangeSets(requestContext, briefcase, reverseToId, reverseToIndex!, ChangeSetApplyOption.Reverse);
-        requestContext.enter();
-        Logger.logTrace(loggerCategory, "Finished reversing changes to the briefcase", () => ({ reverseToId, ...briefcase.getDebugInfo() }));
-      }
-      if (typeof reinstateToId !== "undefined") {
-        Logger.logTrace(loggerCategory, "Started reinstating changes to the briefcase", () => ({ reinstateToId, ...briefcase.getDebugInfo() }));
-        await BriefcaseManager.applyChangeSets(requestContext, briefcase, reinstateToId, reinstateToIndex!, ChangeSetApplyOption.Reinstate);
-        requestContext.enter();
-        Logger.logTrace(loggerCategory, "Finished reinstating changes to the briefcase", () => ({ reinstateToId, ...briefcase.getDebugInfo() }));
-      }
-      if (typeof mergeToId !== "undefined") {
-        Logger.logTrace(loggerCategory, "Started merging changes to the briefcase", () => ({ mergeToId, ...briefcase.getDebugInfo() }));
-        await BriefcaseManager.applyChangeSets(requestContext, briefcase, mergeToId, mergeToIndex!, ChangeSetApplyOption.Merge);
-        requestContext.enter();
-        Logger.logTrace(loggerCategory, "Finished merging changes to the briefcase", () => ({ mergeToId, ...briefcase.getDebugInfo() }));
-      }
-    } finally {
-      perfLogger.dispose();
-
-      // Setup all change set ids and indexes
-      briefcase.parentChangeSetId = briefcase.nativeDb.getParentChangeSetId();
-      briefcase.reversedChangeSetId = briefcase.nativeDb.getReversedChangeSetId();
-      await this.initBriefcaseChangeSetIndexes(requestContext, briefcase);
-      requestContext.enter();
-    }
-  }
-
-  private static async applyChangeSets(requestContext: AuthorizedClientRequestContext, briefcase: BriefcaseEntry, targetChangeSetId: string, targetChangeSetIndex: number, processOption: ChangeSetApplyOption): Promise<void> {
-    requestContext.enter();
-
-    const currentChangeSetId: string = briefcase.currentChangeSetId;
-    const currentChangeSetIndex: number = briefcase.currentChangeSetIndex;
-    if (targetChangeSetIndex === currentChangeSetIndex)
-      return Promise.resolve(); // nothing to apply
-
-    // Download change sets
-    const reverse: boolean = (targetChangeSetIndex < currentChangeSetIndex);
-    let perfLogger = new PerfLogger("Processing change sets - downloading change sets", () => ({ ...briefcase.getDebugInfo(), targetChangeSetId, targetChangeSetIndex }));
-    const changeSets: ChangeSet[] = await BriefcaseManager.downloadChangeSets(requestContext, briefcase.iModelId, reverse ? targetChangeSetId : currentChangeSetId, reverse ? currentChangeSetId : targetChangeSetId);
-    requestContext.enter();
-    perfLogger.dispose();
-    assert(changeSets.length <= Math.abs(targetChangeSetIndex - currentChangeSetIndex));
-    if (reverse)
-      changeSets.reverse();
-
-    // Gather the changeset tokens
-    const changeSetTokens = new Array<ChangeSetToken>();
-    const changeSetsPath = BriefcaseManager.getChangeSetsPath(briefcase.iModelId);
-    let maxFileSize: number = 0;
-    let containsSchemaChanges: boolean = false;
-    changeSets.forEach((changeSet: ChangeSet) => {
-      const changeSetPathname = path.join(changeSetsPath, changeSet.fileName!);
-      assert(IModelJsFs.existsSync(changeSetPathname), `Change set file ${changeSetPathname} does not exist`);
-      const changeSetToken = new ChangeSetToken(changeSet.wsgId, changeSet.parentId!, +changeSet.index!, changeSetPathname, changeSet.changesType === ChangesType.Schema);
-      changeSetTokens.push(changeSetToken);
-      if (+changeSet.fileSize! > maxFileSize)
-        maxFileSize = +changeSet.fileSize!;
-      if (changeSet.changesType === ChangesType.Schema)
-        containsSchemaChanges = true;
-    });
-
-    /* Apply change sets
-     * If any of the change sets contain schema changes, or are otherwise too large, we process them asynchrnously
-     * to avoid blocking the main-thread/event-loop and keep the backend responsive. However, this will be an invasive
-     * operation that will force the Db to be closed and reopenend.
-     * If the change sets are processed synchronously, they are applied one-by-one to avoid blocking the main
-     * thread and the event loop. Even so, if any single change set too long to process that will again cause the
-     * cause the event loop to be blocked. Also if any of the change sets contain schema changes, that will cause
-     * the Db to be closed and reopened.
-     */
-    perfLogger = new PerfLogger("Processing change sets - applying change sets", () => ({ ...briefcase.getDebugInfo() }));
-    let status: ChangeSetStatus;
-    if (containsSchemaChanges || maxFileSize > 1024 * 1024) {
-      status = await this.applyChangeSetsToNativeDbAsync(requestContext, briefcase, changeSetTokens, processOption);
-      requestContext.enter();
-    } else {
-      status = await this.applyChangeSetsToNativeDbSync(briefcase, changeSetTokens, processOption);
-    }
-    perfLogger.dispose();
-
-    if (ChangeSetStatus.Success !== status)
-      throw new IModelError(status, "Error applying changesets", Logger.logError, loggerCategory, () => ({ ...briefcase.getDebugInfo(), targetChangeSetId, targetChangeSetIndex }));
-    briefcase.onChangesetApplied.raiseEvent();
-  }
-
-  /** Apply change sets synchronously
-   * - change sets are applied one-by-one to avoid blocking the main thread
-   * - must NOT be called if some of the change sets are too large since that will also block the main thread and leave the backend unresponsive
-   * - may cause the Db to close and reopen *if* the change sets contain schema changes
-   */
-  private static async applyChangeSetsToNativeDbSync(briefcase: BriefcaseEntry, changeSetTokens: ChangeSetToken[], processOption: ChangeSetApplyOption): Promise<ChangeSetStatus> {
-    // Apply the changes (one by one to avoid blocking the event loop)
-    for (const changeSetToken of changeSetTokens) {
-      const tempChangeSetTokens = new Array<ChangeSetToken>(changeSetToken);
-      const status = IModelHost.platform.ApplyChangeSetsRequest.doApplySync(briefcase.nativeDb, JSON.stringify(tempChangeSetTokens), processOption);
-      if (ChangeSetStatus.Success !== status)
-        return status;
-      await BeDuration.wait(0); // Just turns this operation asynchronous to avoid blocking the event loop
-    }
-    return ChangeSetStatus.Success;
-  }
-
-  /** Apply change sets asynchronously
-   * - invasive operation that closes/reopens the Db
-   * - must be called if some of the change sets are too large and the synchronous call will leave the backend unresponsive
-   */
-  private static async applyChangeSetsToNativeDbAsync(requestContext: AuthorizedClientRequestContext, briefcase: BriefcaseEntry, changeSetTokens: ChangeSetToken[], processOption: ChangeSetApplyOption): Promise<ChangeSetStatus> {
-    requestContext.enter();
-
-    const applyRequest = new IModelHost.platform.ApplyChangeSetsRequest(briefcase.nativeDb);
-
-    let status: ChangeSetStatus = applyRequest.readChangeSets(JSON.stringify(changeSetTokens));
-    if (status !== ChangeSetStatus.Success)
-      return status;
-
-    briefcase.onBeforeClose.raiseEvent();
-    applyRequest.closeBriefcase();
-
-    const doApply = new Promise<ChangeSetStatus>((resolve, _reject) => {
-      applyRequest.doApplyAsync(resolve, processOption);
-    });
-    status = await doApply;
-    requestContext.enter();
-
-    briefcase.onBeforeOpen.raiseEvent(requestContext);
-    const result = applyRequest.reopenBriefcase(briefcase.openParams.openMode);
-    if (result !== DbResult.BE_SQLITE_OK)
-      status = ChangeSetStatus.ApplyError;
-    else
-      briefcase.onAfterOpen.raiseEvent(requestContext);
-
-    return status;
-  }
-
-  public static async reverseChanges(requestContext: AuthorizedClientRequestContext, briefcase: BriefcaseEntry, reverseToVersion: IModelVersion): Promise<void> {
-    requestContext.enter();
-    if (briefcase.openParams.openMode === OpenMode.Readonly)
-      throw new IModelError(ChangeSetStatus.ApplyError, "Cannot reverse changes in a ReadOnly briefcase", Logger.logError, loggerCategory, () => briefcase.getDebugInfo());
-
-    const { changeSetId: targetChangeSetId, changeSetIndex: targetChangeSetIndex } = await BriefcaseManager.evaluateVersion(requestContext, reverseToVersion, briefcase.iModelId);
-    requestContext.enter();
-    if (targetChangeSetIndex > briefcase.currentChangeSetIndex)
-      throw new IModelError(ChangeSetStatus.ApplyError, "Cannot reverse to a later version", Logger.logError, loggerCategory, () => ({ ...briefcase.getDebugInfo(), targetChangeSetId, targetChangeSetIndex }));
-
-    return BriefcaseManager.processChangeSets(requestContext, briefcase, targetChangeSetId, targetChangeSetIndex);
-  }
-
-  public static async reinstateChanges(requestContext: AuthorizedClientRequestContext, briefcase: BriefcaseEntry, reinstateToVersion?: IModelVersion): Promise<void> {
-    requestContext.enter();
-    if (briefcase.openParams.openMode === OpenMode.Readonly)
-      throw new IModelError(ChangeSetStatus.ApplyError, "Cannot reinstate (or reverse) changes in a ReadOnly briefcase", Logger.logError, loggerCategory, () => briefcase.getDebugInfo());
-
-    const targetVersion: IModelVersion = reinstateToVersion || IModelVersion.asOfChangeSet(briefcase.parentChangeSetId);
-
-    const { changeSetId: targetChangeSetId, changeSetIndex: targetChangeSetIndex } = await BriefcaseManager.evaluateVersion(requestContext, targetVersion, briefcase.iModelId);
-    requestContext.enter();
-    if (targetChangeSetIndex < briefcase.currentChangeSetIndex)
-      return Promise.reject(new IModelError(ChangeSetStatus.ApplyError, "Can reinstate only to a later version", Logger.logError, loggerCategory, () => ({ ...briefcase.getDebugInfo(), targetChangeSetId, targetChangeSetIndex })));
-
-    return BriefcaseManager.processChangeSets(requestContext, briefcase, targetChangeSetId, targetChangeSetIndex);
-  }
-
-  /** Pull and merge changes from the hub
-   * @param requestContext The client request context
-   * @param briefcase Local briefcase
-   * @param mergeToVersion Version of the iModel to merge until.
-   * @internal
-   */
-  public static async pullAndMergeChanges(requestContext: AuthorizedClientRequestContext, briefcase: BriefcaseEntry, mergeToVersion: IModelVersion = IModelVersion.latest()): Promise<void> {
-    requestContext.enter();
-
-    const { changeSetId: targetChangeSetId, changeSetIndex: targetChangeSetIndex } = await BriefcaseManager.evaluateVersion(requestContext, mergeToVersion, briefcase.iModelId);
-    requestContext.enter();
-    if (targetChangeSetIndex < briefcase.currentChangeSetIndex)
-      return Promise.reject(new IModelError(ChangeSetStatus.NothingToMerge, "Nothing to merge", Logger.logError, loggerCategory, () => ({ ...briefcase.getDebugInfo(), targetChangeSetId, targetChangeSetIndex })));
-
-    await BriefcaseManager.updatePendingChangeSets(requestContext, briefcase);
-    requestContext.enter();
-
-    return BriefcaseManager.processChangeSets(requestContext, briefcase, targetChangeSetId, targetChangeSetIndex);
-  }
-
-  private static startCreateChangeSet(briefcase: BriefcaseEntry): ChangeSetToken {
-    const res: IModelJsNative.ErrorStatusOrResult<ChangeSetStatus, string> = briefcase.nativeDb!.startCreateChangeSet();
-    if (res.error)
-      throw new IModelError(res.error.status, "Error in startCreateChangeSet", Logger.logError, loggerCategory, () => briefcase.getDebugInfo());
-    return JSON.parse(res.result!);
-  }
-
-  private static finishCreateChangeSet(briefcase: BriefcaseEntry) {
-    const status = briefcase.nativeDb!.finishCreateChangeSet();
-    if (ChangeSetStatus.Success !== status)
-      throw new IModelError(status, "Error in finishCreateChangeSet", Logger.logError, loggerCategory, () => briefcase.getDebugInfo());
-  }
-
-  private static abandonCreateChangeSet(briefcase: BriefcaseEntry) {
-    briefcase.nativeDb!.abandonCreateChangeSet();
-  }
-
-  /** Get array of pending ChangeSet ids that need to have their codes updated */
-  private static getPendingChangeSets(briefcase: BriefcaseEntry): string[] {
-    const res: IModelJsNative.ErrorStatusOrResult<DbResult, string> = briefcase.nativeDb!.getPendingChangeSets();
-    if (res.error)
-      throw new IModelError(res.error.status, "Error in getPendingChangeSets", Logger.logWarning, loggerCategory, () => briefcase.getDebugInfo());
-    return JSON.parse(res.result!) as string[];
-  }
-
-  /** Add a pending ChangeSet before updating its codes */
-  private static addPendingChangeSet(briefcase: BriefcaseEntry, changeSetId: string): void {
-    const result = briefcase.nativeDb!.addPendingChangeSet(changeSetId);
-    if (DbResult.BE_SQLITE_OK !== result)
-      throw new IModelError(result, "Error in addPendingChangeSet", Logger.logError, loggerCategory, () => briefcase.getDebugInfo());
-  }
-
-  /** Remove a pending ChangeSet after its codes have been updated */
-  private static removePendingChangeSet(briefcase: BriefcaseEntry, changeSetId: string): void {
-    const result = briefcase.nativeDb!.removePendingChangeSet(changeSetId);
-    if (DbResult.BE_SQLITE_OK !== result)
-      throw new IModelError(result, "Error in removePendingChangeSet", Logger.logError, loggerCategory, () => briefcase.getDebugInfo());
-  }
-
-  /** Update codes for all pending ChangeSets */
-  private static async updatePendingChangeSets(requestContext: AuthorizedClientRequestContext, briefcase: BriefcaseEntry): Promise<void> {
-    requestContext.enter();
-
-    let pendingChangeSets = BriefcaseManager.getPendingChangeSets(briefcase);
-    if (pendingChangeSets.length === 0)
-      return;
-
-    pendingChangeSets = pendingChangeSets.slice(0, 100);
-
-    const query = new ChangeSetQuery().filter(`$id+in+[${pendingChangeSets.map((value: string) => `'${value}'`).join(",")}]`).selectDownloadUrl();
-    const changeSets: ChangeSet[] = await BriefcaseManager.imodelClient.changeSets.get(requestContext, briefcase.iModelId, query);
-    requestContext.enter();
-
-    await BriefcaseManager.downloadChangeSetsInternal(requestContext, briefcase.iModelId, changeSets);
-    requestContext.enter();
-
-    const changeSetsPath = BriefcaseManager.getChangeSetsPath(briefcase.iModelId);
-
-    for (const changeSet of changeSets) {
-      const changeSetPathname = path.join(changeSetsPath, changeSet.fileName!);
-      const token = new ChangeSetToken(changeSet.wsgId, changeSet.parentId!, +changeSet.index!, changeSetPathname, changeSet.changesType === ChangesType.Schema);
-      try {
-        const codes = BriefcaseManager.extractCodesFromFile(briefcase, [token]);
-        await BriefcaseManager.imodelClient.codes.update(requestContext, briefcase.iModelId, codes, { deniedCodes: true, continueOnConflict: true });
-        requestContext.enter();
-        BriefcaseManager.removePendingChangeSet(briefcase, token.id);
-      } catch (error) {
-        if (error instanceof ConflictingCodesError) {
-          briefcase.conflictError = error;
-          BriefcaseManager.removePendingChangeSet(briefcase, token.id);
-        }
-      }
-    }
-  }
-
-  /** Parse Code array from json */
-  private static parseCodesFromJson(briefcase: BriefcaseEntry, json: string): HubCode[] {
-    return JSON.parse(json, (key: any, value: any) => {
-      if (key === "state") {
-        return (value as number);
-      }
-      // If the key is a number, it is an array member.
-      if (!Number.isNaN(Number.parseInt(key, 10))) {
-        const code = new HubCode();
-        Object.assign(code, value);
-        code.codeSpecId = Id64.fromJSON(value.codeSpecId);
-        code.briefcaseId = briefcase.briefcaseId;
-        return code;
-      }
-      return value;
-    }) as HubCode[];
-  }
-
-  /** Extracts codes from current ChangeSet */
-  private static extractCodes(briefcase: BriefcaseEntry): HubCode[] {
-    const res: IModelJsNative.ErrorStatusOrResult<DbResult, string> = briefcase.nativeDb!.extractCodes();
-    if (res.error)
-      throw new IModelError(res.error.status, "Error in extractCodes", Logger.logError, loggerCategory, () => briefcase.getDebugInfo());
-    return BriefcaseManager.parseCodesFromJson(briefcase, res.result!);
-  }
-
-  /** Extracts codes from ChangeSet file */
-  private static extractCodesFromFile(briefcase: BriefcaseEntry, changeSetTokens: ChangeSetToken[]): HubCode[] {
-    const res: IModelJsNative.ErrorStatusOrResult<DbResult, string> = briefcase.nativeDb!.extractCodesFromFile(JSON.stringify(changeSetTokens));
-    if (res.error)
-      throw new IModelError(res.error.status, "Error in extractCodesFromFile", Logger.logError, loggerCategory, () => briefcase.getDebugInfo());
-    return BriefcaseManager.parseCodesFromJson(briefcase, res.result!);
-  }
-
-  /** Attempt to update codes without rejecting so pull wouldn't fail */
-  private static async tryUpdatingCodes(requestContext: AuthorizedClientRequestContext, briefcase: BriefcaseEntry, changeSet: ChangeSet, relinquishCodesLocks: boolean): Promise<void> {
-    requestContext.enter();
-
-    // Add ChangeSet id, in case updating failed due to something else than conflicts
-    BriefcaseManager.addPendingChangeSet(briefcase, changeSet.id!);
-
-    let failedUpdating = false;
-    try {
-      await BriefcaseManager.imodelClient.codes.update(requestContext, briefcase.iModelId, BriefcaseManager.extractCodes(briefcase), { deniedCodes: true, continueOnConflict: true });
-      requestContext.enter();
-    } catch (error) {
-      requestContext.enter();
-      if (error instanceof ConflictingCodesError) {
-        Logger.logError(loggerCategory, "Found conflicting codes when pushing briefcase changes", () => briefcase.getDebugInfo());
-        briefcase.conflictError = error;
-      } else {
-        failedUpdating = true;
-      }
-    }
-
-    // Cannot retry relinquishing later, ignore error
-    try {
-      if (relinquishCodesLocks) {
-        await BriefcaseManager.imodelClient.codes.deleteAll(requestContext, briefcase.iModelId, briefcase.briefcaseId);
-        requestContext.enter();
-
-        await BriefcaseManager.imodelClient.locks.deleteAll(requestContext, briefcase.iModelId, briefcase.briefcaseId);
-        requestContext.enter();
-      }
-    } catch (error) {
-      requestContext.enter();
-      Logger.logError(loggerCategory, "`Relinquishing codes or locks has failed with: ${ error } `", () => briefcase.getDebugInfo());
-    }
-
-    // Remove ChangeSet id if it succeeded or failed with conflicts
-    if (!failedUpdating)
-      BriefcaseManager.removePendingChangeSet(briefcase, changeSet.id!);
-  }
-
-  /** Creates a change set file from the changes in a standalone iModel
-   * @return Path to the standalone change set file
-   * @internal
-   */
-  public static createStandaloneChangeSet(briefcase: BriefcaseEntry): ChangeSetToken {
-    if (!briefcase.openParams.isStandalone)
-      throw new IModelError(BentleyStatus.ERROR, "Cannot call createStandaloneChangeSet() when the briefcase is not standalone", Logger.logError, loggerCategory, () => briefcase.getDebugInfo());
-
-    const changeSetToken: ChangeSetToken = BriefcaseManager.startCreateChangeSet(briefcase);
-    BriefcaseManager.finishCreateChangeSet(briefcase);
-
-    return changeSetToken;
-  }
-
-  /** Applies a change set to a standalone iModel
-   * @internal
-   */
-  public static applyStandaloneChangeSets(briefcase: BriefcaseEntry, changeSetTokens: ChangeSetToken[], processOption: ChangeSetApplyOption): ChangeSetStatus {
-    if (!briefcase.openParams.isStandalone)
-      throw new IModelError(BentleyStatus.ERROR, "Cannot call applyStandaloneChangeSets() when the briefcase is not standalone", Logger.logError, loggerCategory, () => briefcase.getDebugInfo());
-
-    // Apply the changes one by one for debugging
-    for (const changeSetToken of changeSetTokens) {
-      const tempChangeSetTokens = new Array<ChangeSetToken>(changeSetToken);
-      const status = IModelHost.platform.ApplyChangeSetsRequest.doApplySync(briefcase.nativeDb, JSON.stringify(tempChangeSetTokens), processOption);
-      if (ChangeSetStatus.Success !== status)
-        return status;
-    }
-    return ChangeSetStatus.Success;
-  }
-
-  /** Dumps a change set */
-  public static dumpChangeSet(briefcase: BriefcaseEntry, changeSetToken: ChangeSetToken) {
-    briefcase.nativeDb!.dumpChangeSet(JSON.stringify(changeSetToken));
-  }
-
-  /** Attempt to push a ChangeSet to iModel Hub */
-  private static async pushChangeSet(requestContext: AuthorizedClientRequestContext, briefcase: BriefcaseEntry, description: string, relinquishCodesLocks: boolean): Promise<void> {
-    requestContext.enter();
-    if (briefcase.openParams.openMode !== OpenMode.ReadWrite) {
-      throw new IModelError(BriefcaseStatus.CannotUpload, "Cannot push from an IModelDb that's opened ReadOnly", Logger.logError, loggerCategory, () => briefcase.getDebugInfo());
-    }
-
-    const changeSetToken: ChangeSetToken = BriefcaseManager.startCreateChangeSet(briefcase);
-    const changeSet = new ChangeSet();
-    changeSet.briefcaseId = briefcase.briefcaseId;
-    changeSet.id = changeSetToken.id;
-    changeSet.parentId = changeSetToken.parentId;
-    changeSet.changesType = changeSetToken.containsSchemaChanges ? ChangesType.Schema : ChangesType.Regular;
-    changeSet.seedFileId = briefcase.fileId!;
-    changeSet.fileSize = IModelJsFs.lstatSync(changeSetToken.pathname)!.size.toString();
-    changeSet.description = description;
-    if (changeSet.description.length >= 255) {
-      Logger.logWarning(loggerCategory, "pushChanges - Truncating description to 255 characters. " + changeSet.description, () => briefcase.getDebugInfo());
-      changeSet.description = changeSet.description.slice(0, 254);
-    }
-
-    let postedChangeSet: ChangeSet | undefined;
-    try {
-      postedChangeSet = await BriefcaseManager.imodelClient.changeSets.create(requestContext, briefcase.iModelId, changeSet, changeSetToken.pathname);
-      requestContext.enter();
-    } catch (error) {
-      requestContext.enter();
-      // If ChangeSet already exists, updating codes and locks might have timed out.
-      if (!(error instanceof IModelHubError) || error.errorNumber !== IModelHubStatus.ChangeSetAlreadyExists) {
-        return Promise.reject(error);
-      }
-    }
-
-    await BriefcaseManager.tryUpdatingCodes(requestContext, briefcase, changeSet, relinquishCodesLocks);
-    requestContext.enter();
-
-    BriefcaseManager.finishCreateChangeSet(briefcase);
-
-    const oldKey = briefcase.getKey();
-    briefcase.parentChangeSetId = postedChangeSet!.wsgId;
-    briefcase.parentChangeSetIndex = +postedChangeSet!.index!;
-
-    // Update cache if necessary
-    if (BriefcaseManager._cache.findBriefcaseByKey(oldKey)) {
-      BriefcaseManager._cache.deleteBriefcaseByKey(oldKey);
-      BriefcaseManager._cache.addBriefcase(briefcase);
-    }
-  }
-
-  /** Attempt to pull merge and push once */
-  private static async pushChangesOnce(requestContext: AuthorizedClientRequestContext, briefcase: BriefcaseEntry, description: string, relinquishCodesLocks: boolean): Promise<void> {
-    await BriefcaseManager.pullAndMergeChanges(requestContext, briefcase, IModelVersion.latest());
-    requestContext.enter();
-
-    try {
-      await BriefcaseManager.pushChangeSet(requestContext, briefcase, description, relinquishCodesLocks);
-      requestContext.enter();
-    } catch (err) {
-      requestContext.enter();
-      BriefcaseManager.abandonCreateChangeSet(briefcase);
-      return Promise.reject(err);
-    }
-  }
-
-  /** Return true if should attempt pushing again. */
-  private static shouldRetryPush(error: any): boolean {
-    if (error instanceof IModelHubError && error.errorNumber) {
-      switch (error.errorNumber!) {
-        case IModelHubStatus.AnotherUserPushing:
-        case IModelHubStatus.PullIsRequired:
-        case IModelHubStatus.DatabaseTemporarilyLocked:
-        case IModelHubStatus.OperationFailed:
-          return true;
-      }
-    }
-    return false;
-  }
-
-  /** Push local changes to the hub
-   * @param requestContext The client request context
-   * @param briefcase Identifies the IModelDb that contains the pending changes.
-   * @param description a description of the changeset that is to be pushed.
-   * @param relinquishCodesLocks release locks held and codes reserved (but not used) after pushing?
-   */
-  public static async pushChanges(requestContext: AuthorizedClientRequestContext, briefcase: BriefcaseEntry, description: string, relinquishCodesLocks: boolean = true): Promise<void> {
-    requestContext.enter();
-    for (let i = 0; i < 5; ++i) {
-      let pushed: boolean = false;
-      let error: any;
-      try {
-        await BriefcaseManager.pushChangesOnce(requestContext, briefcase, description, relinquishCodesLocks || false);
-        requestContext.enter();
-        pushed = true;
-      } catch (err) {
-        requestContext.enter();
-        error = err;
-      }
-      if (pushed) {
-        return Promise.resolve();
-      }
-      if (!BriefcaseManager.shouldRetryPush(error)) {
-        return Promise.reject(error);
-      }
-      const delay: number = Math.floor(Math.random() * 4800) + 200;
-      await new Promise((resolve: any) => setTimeout(resolve, delay));
-    }
-  }
-
-  private static isUsingIModelBankClient(): boolean {
-    return (this.imodelClient === undefined) || (this._imodelClient instanceof IModelBankClient);
-  }
-
-  /** Create an iModel on iModelHub
-   * @internal
-   */
-  public static async create(requestContext: AuthorizedClientRequestContext, contextId: string, iModelName: string, args: CreateIModelProps): Promise<string> {
-    requestContext.enter();
-    if (this.isUsingIModelBankClient()) {
-      throw new IModelError(IModelStatus.BadRequest, "Cannot create an iModel in iModelBank. This is a iModelHub only operation", Logger.logError, loggerCategory, () => ({ contextId, iModelName }));
-    }
-
-    const hubIModel: HubIModel = await BriefcaseManager.imodelClient.iModels.create(requestContext, contextId, iModelName, undefined, args.rootSubject.description, undefined, 2 * 60 * 1000);
-    requestContext.enter();
-
-    return hubIModel.wsgId;
-  }
-
-  /** @internal */
-  // TODO: This should take contextId as an argument, so that we know which server (iModelHub or iModelBank) to use.
-  public static async deleteAllBriefcases(requestContext: AuthorizedClientRequestContext, iModelId: GuidString) {
-    requestContext.enter();
-    if (BriefcaseManager.imodelClient === undefined)
-      return;
-
-    const promises = new Array<Promise<void>>();
-    const briefcases = await BriefcaseManager.imodelClient.briefcases.get(requestContext, iModelId);
-    requestContext.enter();
-
-    briefcases.forEach((briefcase: Briefcase) => {
-      promises.push(BriefcaseManager.imodelClient.briefcases.delete(requestContext, iModelId, briefcase.briefcaseId!).then(() => {
-        requestContext.enter();
-      }));
-    });
-    return Promise.all(promises);
-  }
-
-}
+/*---------------------------------------------------------------------------------------------
+* Copyright (c) 2019 Bentley Systems, Incorporated. All rights reserved.
+* Licensed under the MIT License. See LICENSE.md in the project root for license terms.
+*--------------------------------------------------------------------------------------------*/
+/** @module iModels */
+
+import {
+  Briefcase as HubBriefcase, IModelHubClient, ConnectClient, ChangeSet,
+  ChangesType, Briefcase, HubCode, IModelHubError, AuthorizedClientRequestContext, CheckpointQuery, Checkpoint,
+  BriefcaseQuery, ChangeSetQuery, IModelQuery, ConflictingCodesError, IModelClient, HubIModel,
+} from "@bentley/imodeljs-clients";
+import { IModelBankClient } from "@bentley/imodeljs-clients/lib/imodelbank/IModelBankClient";
+import { AzureFileHandler, IOSAzureFileHandler } from "@bentley/imodeljs-clients-backend";
+import {
+  ChangeSetApplyOption, BeEvent, DbResult, OpenMode, assert, Logger, ChangeSetStatus,
+  BentleyStatus, IModelHubStatus, PerfLogger, GuidString, Id64, IModelStatus, AsyncMutex, BeDuration,
+} from "@bentley/bentleyjs-core";
+import { BriefcaseStatus, IModelError, IModelVersion, IModelToken, CreateIModelProps } from "@bentley/imodeljs-common";
+import { IModelJsNative } from "./IModelJsNative";
+import { IModelDb, OpenParams, SyncMode } from "./IModelDb";
+import { IModelHost, Platform } from "./IModelHost";
+import { IModelJsFs } from "./IModelJsFs";
+import { BackendLoggerCategory } from "./BackendLoggerCategory";
+import * as path from "path";
+import * as glob from "glob";
+
+const loggerCategory: string = BackendLoggerCategory.IModelDb;
+
+/** The Id assigned to a briefcase by iModelHub, or one of the special values that identify special kinds of iModels
+ * @public
+ */
+export class BriefcaseId {
+  private _value: number;
+  public static get Illegal(): number { return 0xffffffff; }
+  /** @internal */
+  public static get Master(): number { return 0; }
+  /** @internal */
+  public static get Standalone(): number { return 1; }
+  /** @beta */
+  public static get Snapshot(): number { return 1; }
+  constructor(value?: number) { this._value = value === undefined ? BriefcaseId.Illegal : value; }
+  public get value(): number { return this._value; }
+  public toString(): string { return this._value.toString(); }
+}
+
+/** Option to keep briefcase when the imodel is closed
+ * @public
+ */
+export enum KeepBriefcase {
+  No = 0,
+  Yes = 1,
+}
+
+/** A token that represents a ChangeSet
+ * @internal
+ */
+export class ChangeSetToken {
+  constructor(public id: string, public parentId: string, public index: number, public pathname: string, public containsSchemaChanges: boolean, public pushDate?: string) { }
+}
+
+/** Entry in the briefcase cache
+ * @internal
+ */
+export class BriefcaseEntry {
+
+  /** Constructor */
+  public constructor(contextId: GuidString, iModelId: GuidString, targetChangeSetId: GuidString, pathname: string, openParams: OpenParams, briefcaseId: number) {
+    this.contextId = contextId;
+    this.iModelId = iModelId;
+    this.targetChangeSetId = targetChangeSetId;
+    this.pathname = pathname;
+    this.openParams = openParams;
+    this.briefcaseId = briefcaseId;
+  }
+
+  /** Id of the iModel - set to the DbGuid field in the briefcase, it corresponds to the Guid used to track the iModel in iModelHub */
+  public iModelId: GuidString;
+
+  /** Absolute path where the briefcase is cached/stored */
+  public pathname: string;
+
+  /** Id of the last change set that was applied to the briefcase.
+   * Set to an empty string if it is the initial version, or a standalone briefcase
+   */
+  public parentChangeSetId!: GuidString;
+
+  /** Index of the last change set that was applied to the briefcase.
+   * Only specified if the briefcase was acquired from the Hub.
+   * Set to 0 if it is the initial version.
+   */
+  public parentChangeSetIndex?: number;
+
+  /** Briefcase Id  */
+  public briefcaseId: number;
+
+  /** Flag to indicate if the briefcase is currently open */
+  public isOpen!: boolean;
+
+  /** Promise that if specified, resolves when the briefcase is ready for use */
+  public isPending: Promise<void> = Promise.resolve();
+
+  /** In-memory handle of the native Db */
+  private _nativeDb!: IModelJsNative.DgnDb;
+  public get nativeDb(): IModelJsNative.DgnDb { return this._nativeDb; }
+
+  /** Params used to open the briefcase */
+  public openParams: OpenParams;
+
+  /** Id of the last change set that was applied to the briefcase after it was reversed.
+   * Undefined if no change sets have been reversed.
+   * Set to empty string if reversed to the first version.
+   */
+  public reversedChangeSetId?: GuidString;
+
+  /** Index of the last change set that was applied to the briefcase after it was reversed.
+   * Undefined if no change sets have been reversed
+   * Set to 0 if the briefcase has been reversed to the first version
+   */
+  public reversedChangeSetIndex?: number;
+
+  /** ChangeSet id that the briefcase eventually needs to be set to
+   * currentChangeSetId may not match this if the briefcase is being prepared for use
+   */
+  public targetChangeSetId: string;
+
+  /** Change set index that the briefcase needs to be set to
+   * currentChangeSetIndex may not match this if the briefcase is being prepared for use
+   */
+  public targetChangeSetIndex?: number;
+
+  /** The IModelDb for this briefcase. */
+  private _iModelDb?: IModelDb;
+  public get iModelDb(): IModelDb | undefined { return this._iModelDb; }
+  public set iModelDb(iModelDb: IModelDb | undefined) {
+    this.nativeDb.setIModelDb(iModelDb); // store a pointer to this IModelDb on the native object so we can send it callbacks
+    this._iModelDb = iModelDb;
+  }
+
+  /** File Id used to upload change sets for this briefcase (only setup in Read-Write cases) */
+  public fileId?: string;
+
+  /** Error set if push has succeeded, but updating codes has failed with conflicts */
+  public conflictError?: ConflictingCodesError;
+
+  /** Identifies the IModelClient to use when accessing this briefcase. If not defined, this may be a standalone briefcase, or it may be
+   * a briefcase downloaded from iModelHub. Only iModelBank briefcases use custom contexts.
+   */
+  public contextId: string;
+
+  /** Event called after a changeset is applied to a briefcase.
+   * @internal
+   */
+  public readonly onChangesetApplied = new BeEvent<() => void>();
+
+  /** Event called right before the briefcase is about to be closed
+   * @internal
+   */
+  public readonly onBeforeClose = new BeEvent<() => void>();
+
+  /** Event called right before the briefcase is about to be opened
+   * @internal
+   */
+  public readonly onBeforeOpen = new BeEvent<(_requestContext: AuthorizedClientRequestContext) => void>();
+
+  /** Event called after the briefcase was opened
+   * @internal
+   */
+  public readonly onAfterOpen = new BeEvent<(_requestContext: AuthorizedClientRequestContext) => void>();
+
+  /** Event called when the version of the briefcase has been updated
+   * @internal
+   */
+  public readonly onBeforeVersionUpdate = new BeEvent<() => void>();
+
+  /** Gets the path key to be used in the cache and iModelToken */
+  public getKey(): string {
+    if (this.openParams.isStandalone)
+      return this.pathname;
+
+    if (this.openParams.syncMode === SyncMode.FixedVersion)
+      return `${this.iModelId}:${this.targetChangeSetId}`;
+
+    return `${this.iModelId}:${this.briefcaseId}`;
+  }
+
+  /** Gets the current changeSetId of the briefcase
+   * @note This may not be the changeSetId if the briefcase has reversed changes
+   * @internal
+   */
+  public get currentChangeSetId(): GuidString {
+    return (typeof this.reversedChangeSetId !== "undefined") ? this.reversedChangeSetId : this.parentChangeSetId;
+  }
+
+  /** Gets the current changeSetIndex of the briefcase
+   * @note This may not be the changeSetIndex if the briefcase has reversed changes
+   * @internal
+   */
+  public get currentChangeSetIndex(): number {
+    return (typeof this.reversedChangeSetIndex !== "undefined") ? this.reversedChangeSetIndex! : this.parentChangeSetIndex!;
+  }
+
+  /** Returns true if the briefcase has reversed changes
+   * @internal
+   */
+  public get hasReversedChanges(): boolean {
+    return typeof this.reversedChangeSetId !== "undefined";
+  }
+
+  /** Get debug information on this briefcase
+   * @internal
+   */
+  public getDebugInfo(): any {
+    return {
+      key: this.getKey(),
+      contextId: this.contextId,
+      iModelId: this.iModelId,
+      pathname: this.pathname.replace(/\\/g, "/"),
+      isOpen: this.isOpen,
+      targetChangeSetId: this.targetChangeSetId,
+      targetChangeSetIndex: this.targetChangeSetIndex,
+      parentChangeSetId: this.parentChangeSetId,
+      parentChangeSetIndex: this.parentChangeSetIndex,
+      reversedChangeSetId: this.reversedChangeSetId,
+      reversedChangeSetIndex: this.reversedChangeSetIndex,
+      currentChangeSetId: this.currentChangeSetId,
+      currentChangeSetIndex: this.currentChangeSetIndex,
+    };
+  }
+
+  /** Set the native db */
+  public setNativeDb(nativeDb: IModelJsNative.DgnDb) {
+    this._nativeDb = nativeDb;
+    this.parentChangeSetId = nativeDb.getParentChangeSetId();
+    this.reversedChangeSetId = nativeDb.getReversedChangeSetId();
+    this.briefcaseId = nativeDb.getBriefcaseId();
+    this.isOpen = nativeDb.isOpen();
+  }
+
+}
+
+/** In-memory cache of briefcases
+ * @internal
+ */
+class BriefcaseCache {
+  private readonly _briefcases = new Map<string, BriefcaseEntry>();
+
+  /** Find a briefcase in the cache by token */
+  public findBriefcaseByToken({ key }: IModelToken): BriefcaseEntry | undefined {
+    assert(!!key);
+    return this.findBriefcaseByKey(key!);
+  }
+
+  /** Find a briefcase in the cache by key */
+  public findBriefcaseByKey(key: string): BriefcaseEntry | undefined {
+    return this._briefcases.get(key);
+  }
+
+  /** Find a briefcase in the cache */
+  public findBriefcase(briefcase: BriefcaseEntry): BriefcaseEntry | undefined {
+    return this._briefcases.get(briefcase.getKey());
+  }
+
+  /** Find read only briefcase */
+  public findFixedVersionBriefcase(iModelId: GuidString, changeSetId: GuidString): BriefcaseEntry | undefined {
+    for (const entry of this._briefcases.values()) {
+      if (entry.iModelId === iModelId && entry.targetChangeSetId === changeSetId && entry.openParams.syncMode === SyncMode.FixedVersion)
+        return entry;
+    }
+    return undefined;
+  }
+
+  /** Find read only briefcase */
+  public findPullAndPushBriefcase(iModelId: GuidString, briefcaseId: number): BriefcaseEntry | undefined {
+    for (const entry of this._briefcases.values()) {
+      if (entry.iModelId === iModelId && entry.briefcaseId === briefcaseId && entry.openParams.syncMode === SyncMode.PullAndPush)
+        return entry;
+    }
+    return undefined;
+  }
+
+  /** Add a briefcase to the cache */
+  public addBriefcase(briefcase: BriefcaseEntry) {
+    const key = briefcase.getKey();
+
+    if (this._briefcases.get(key))
+      throw new IModelError(DbResult.BE_SQLITE_ERROR, `Briefcase ${key} already exists in the cache.`, Logger.logError, loggerCategory, () => briefcase.getDebugInfo());
+
+    Logger.logTrace(loggerCategory, "Added briefcase to the cache", () => briefcase.getDebugInfo());
+    this._briefcases.set(key, briefcase);
+  }
+
+  /** Delete a briefcase from the cache */
+  public deleteBriefcase(briefcase: BriefcaseEntry) { this.deleteBriefcaseByKey(briefcase.getKey()); }
+
+  /** Delete a briefcase from the cache by key */
+  public deleteBriefcaseByKey(key: string) {
+    const briefcase = this._briefcases.get(key);
+    if (!briefcase)
+      throw new IModelError(DbResult.BE_SQLITE_ERROR, "Briefcase not found in cache", Logger.logError, loggerCategory, () => ({ key }));
+
+    this._briefcases.delete(key);
+    Logger.logTrace(loggerCategory, "Deleted briefcase from the cache", () => briefcase.getDebugInfo());
+  }
+
+  /** Get a subset of entries in the cache */
+  public getFilteredBriefcases(filterFn: (value: BriefcaseEntry) => boolean): BriefcaseEntry[] {
+    const filteredBriefcases = new Array<BriefcaseEntry>();
+    this._briefcases.forEach((value: BriefcaseEntry) => {
+      if (filterFn(value))
+        filteredBriefcases.push(value);
+    });
+    return filteredBriefcases;
+  }
+
+  /** Checks if the cache is empty */
+  public get isEmpty(): boolean { return this._briefcases.size === 0; }
+
+  /** Clears all entries in the cache */
+  public clear() { this._briefcases.clear(); }
+}
+
+/** Utility to manage briefcases
+ * @internal
+ */
+export class BriefcaseManager {
+  private static _cache: BriefcaseCache = new BriefcaseCache();
+  private static _imodelClient?: IModelClient;
+
+  /** IModel Server Client to be used for all briefcase operations */
+  public static get imodelClient(): IModelClient {
+    if (!this._imodelClient) {
+      // The server handler defaults to iModelHub handler and the file handler defaults to AzureFileHandler
+      if (Platform.isMobile) {
+        this._imodelClient = new IModelHubClient(new IOSAzureFileHandler());
+      } else {
+        this._imodelClient = new IModelHubClient(new AzureFileHandler());
+      }
+    }
+    return this._imodelClient;
+  }
+
+  public static set imodelClient(cli: IModelClient) { this._imodelClient = cli; }
+
+  private static _connectClient?: ConnectClient;
+  private static _firstChangeSetDir: string = "first";
+
+  /** Connect client to be used for all briefcase operations */
+  public static get connectClient(): ConnectClient {
+    if (!BriefcaseManager._connectClient) {
+      if (!IModelHost.configuration)
+        throw new Error("IModelHost.startup() should be called before any backend operations");
+      BriefcaseManager._connectClient = new ConnectClient();
+    }
+    return BriefcaseManager._connectClient;
+  }
+
+  /** Get the local path of the root folder storing the imodel seed file, change sets and briefcases */
+  private static getIModelPath(iModelId: GuidString): string {
+    const pathname = path.join(BriefcaseManager.cacheDir, iModelId, "/");
+    return path.normalize(pathname);
+  }
+
+  public static getChangeSetsPath(iModelId: GuidString): string { return path.join(BriefcaseManager.getIModelPath(iModelId), "csets"); }
+  public static getChangeCachePathName(iModelId: GuidString): string { return path.join(BriefcaseManager.getIModelPath(iModelId), iModelId.concat(".bim.ecchanges")); }
+  public static getChangedElementsPathName(iModelId: GuidString): string { return path.join(BriefcaseManager.getIModelPath(iModelId), iModelId.concat(".bim.elems")); }
+
+  private static getFixedVersionBriefcasePath(iModelId: GuidString) {
+    return path.join(BriefcaseManager.getIModelPath(iModelId), "bc", "FixedVersion");
+  }
+
+  private static getPullAndPushBriefcasePath(iModelId: GuidString) {
+    return path.join(BriefcaseManager.getIModelPath(iModelId), "bc", "PullAndPush");
+  }
+
+  private static buildFixedVersionBriefcasePath(iModelId: GuidString, changeSetId: GuidString, iModelName: string): string {
+
+    const pathBaseName: string = BriefcaseManager.getFixedVersionBriefcasePath(iModelId);
+    return path.join(pathBaseName, changeSetId || this._firstChangeSetDir, iModelName.concat(".bim"));
+  }
+
+  private static buildPullAndPushBriefcasePath(iModelId: GuidString, briefcaseId: number, iModelName: string): string {
+    const pathBaseName: string = BriefcaseManager.getPullAndPushBriefcasePath(iModelId);
+    return path.join(pathBaseName, briefcaseId.toString(), iModelName.concat(".bim"));
+  }
+
+  private static async getIModelName(requestContext: AuthorizedClientRequestContext, contextId: GuidString, iModelId: GuidString): Promise<string> {
+    const iModels: HubIModel[] = await BriefcaseManager.imodelClient.iModels.get(requestContext, contextId, new IModelQuery().byId(iModelId));
+    if (iModels.length === 0)
+      throw new IModelError(IModelStatus.NotFound, "iModel with specified id was not found", Logger.logError, loggerCategory, () => ({ contextId, iModelId }));
+    return iModels[0].name!;
+  }
+
+  private static findFixedVersionBriefcaseInCache(iModelId: GuidString, changeSetId: string): BriefcaseEntry | undefined {
+    return this._cache.findFixedVersionBriefcase(iModelId, changeSetId);
+  }
+
+  private static openFixedVersionBriefcaseOnDisk(requestContext: AuthorizedClientRequestContext, contextId: GuidString, iModelId: GuidString, changeSetId: GuidString, iModelName: string): BriefcaseEntry | undefined {
+    const pathname = this.buildFixedVersionBriefcasePath(iModelId, changeSetId, iModelName);
+    if (!IModelJsFs.existsSync(pathname))
+      return;
+    const briefcase = this.openBriefcase(requestContext, contextId, iModelId, changeSetId, pathname, OpenParams.fixedVersion(), BriefcaseId.Standalone);
+    return briefcase;
+  }
+
+  private static openPullAndPushBriefcaseOnDisk(requestContext: AuthorizedClientRequestContext, contextId: GuidString, iModelId: GuidString, changeSetId: GuidString, hubBriefcases: HubBriefcase[], iModelName: string): BriefcaseEntry | undefined {
+    for (const hubBriefcase of hubBriefcases) {
+      const pathname = this.buildPullAndPushBriefcasePath(iModelId, hubBriefcase.briefcaseId!, iModelName);
+      if (!IModelJsFs.existsSync(pathname))
+        continue;
+      const briefcase = this.openBriefcase(requestContext, contextId, iModelId, changeSetId, pathname, OpenParams.pullAndPush(), hubBriefcase.briefcaseId!);
+      return briefcase;
+    }
+    return undefined;
+  }
+
+  private static findPullAndPushBriefcaseInCache(iModelId: GuidString, hubBriefcases: HubBriefcase[]): BriefcaseEntry | undefined {
+    for (const hubBriefcase of hubBriefcases) {
+      const briefcase = this._cache.findPullAndPushBriefcase(iModelId, hubBriefcase.briefcaseId!);
+      if (briefcase)
+        return briefcase;
+    }
+    return undefined;
+  }
+
+  /** Clear the briefcase manager cache */
+  private static clearCache() {
+    BriefcaseManager._cache.clear();
+  }
+
+  private static closeAllBriefcases() {
+    const briefcases = BriefcaseManager._cache.getFilteredBriefcases((briefcase: BriefcaseEntry) => briefcase.isOpen);
+    for (const briefcase of briefcases) {
+      BriefcaseManager.closeBriefcase(briefcase, true);
+    }
+  }
+
+  private static onIModelHostShutdown() {
+    BriefcaseManager.closeAllBriefcases();
+    BriefcaseManager.clearCache();
+    BriefcaseManager._imodelClient = undefined;
+    BriefcaseManager._connectClient = undefined;
+    BriefcaseManager._cacheDir = undefined;
+    IModelHost.onBeforeShutdown.removeListener(BriefcaseManager.onIModelHostShutdown);
+  }
+
+  /** Create a directory, recursively setting up the path as necessary */
+  private static makeDirectoryRecursive(dirPath: string) {
+    if (IModelJsFs.existsSync(dirPath))
+      return;
+    const parentPath = path.dirname(dirPath);
+    if (parentPath !== dirPath)
+      BriefcaseManager.makeDirectoryRecursive(parentPath);
+    IModelJsFs.mkdirSync(dirPath);
+  }
+
+  private static readonly _cacheMajorVersion: number = 2;
+  private static readonly _cacheMinorVersion: number = 0;
+
+  private static buildCacheSubDir(): string {
+    return `v${BriefcaseManager._cacheMajorVersion}_${BriefcaseManager._cacheMinorVersion}`;
+  }
+
+  private static findCacheSubDir(): string | undefined {
+    if (!IModelHost.configuration || !IModelHost.configuration.briefcaseCacheDir) {
+      assert(false, "Cache directory undefined");
+      return undefined;
+    }
+    const cacheRootDir = IModelHost.configuration.briefcaseCacheDir;
+    let dirs: string[] | undefined;
+    try {
+      dirs = glob.sync(`v${BriefcaseManager._cacheMajorVersion}_*`, { cwd: cacheRootDir });
+      assert(dirs.length === 1, "Expected *only* a single directory for a major version");
+    } catch (error) {
+    }
+    if (!dirs || dirs.length === 0)
+      return undefined;
+    return dirs[0];
+  }
+
+  private static _cacheDir?: string;
+  public static get cacheDir(): string {
+    if (!BriefcaseManager._cacheDir)
+      BriefcaseManager.setupCacheDir();
+    return BriefcaseManager._cacheDir!;
+  }
+
+  private static setupCacheDir() {
+    const cacheSubDirOnDisk = BriefcaseManager.findCacheSubDir();
+    const cacheSubDir = BriefcaseManager.buildCacheSubDir();
+    const cacheDir = path.join(IModelHost.configuration!.briefcaseCacheDir, cacheSubDir);
+
+    if (!cacheSubDirOnDisk) {
+      // For now, just recreate the entire cache if the directory for the major version is not found
+      BriefcaseManager.deleteFolderRecursive(IModelHost.configuration!.briefcaseCacheDir!);
+    } else if (cacheSubDirOnDisk !== cacheSubDir) {
+      const cacheDirOnDisk = path.join(IModelHost.configuration!.briefcaseCacheDir!, cacheSubDirOnDisk);
+      BriefcaseManager.deleteFolderRecursive(cacheDirOnDisk);
+    }
+
+    if (!IModelJsFs.existsSync(cacheDir))
+      BriefcaseManager.makeDirectoryRecursive(cacheDir);
+
+    BriefcaseManager._cacheDir = cacheDir;
+  }
+
+  /** Get the index of the change set from its id */
+  private static async getChangeSetIndexFromId(requestContext: AuthorizedClientRequestContext, iModelId: GuidString, changeSetId: GuidString): Promise<number> {
+    requestContext.enter();
+    if (changeSetId === "")
+      return 0; // the first version
+
+    const changeSet: ChangeSet = (await BriefcaseManager.imodelClient.changeSets.get(requestContext, iModelId, new ChangeSetQuery().byId(changeSetId)))[0];
+    requestContext.enter();
+
+    return +changeSet.index!;
+  }
+
+  private static _asyncMutex = new AsyncMutex();
+
+  /** Open a briefcase */
+  public static async open(requestContext: AuthorizedClientRequestContext, contextId: GuidString, iModelId: GuidString, openParams: OpenParams, version: IModelVersion): Promise<BriefcaseEntry> {
+    requestContext.enter();
+
+    const changeSetId: string = await version.evaluateChangeSet(requestContext, iModelId, BriefcaseManager.imodelClient);
+    requestContext.enter();
+
+    if (openParams.openMode === OpenMode.Readonly)
+      return this.openFixedVersion(requestContext, contextId, iModelId, changeSetId);
+
+    const unlock = await this._asyncMutex.lock();
+    try {
+      // Note: It's important that the code below is called only once at a time - see docs with the method for more info
+      return await this.openPullAndPush(requestContext, contextId, iModelId, changeSetId);
+    } finally {
+      unlock();
+    }
+  }
+
+  private static async openFixedVersion(requestContext: AuthorizedClientRequestContext, contextId: GuidString, iModelId: GuidString, changeSetId: GuidString): Promise<BriefcaseEntry> {
+    requestContext.enter();
+
+    // Get the name of the iModel (briefcase) to be able to locate or create it on local disk
+    const iModelName = await BriefcaseManager.getIModelName(requestContext, contextId, iModelId);
+    requestContext.enter();
+
+    /*
+     * Note: It's important that there are no await-s between cache lookup and cache update!!
+     *                 -- so the calls below should be kept synchronous --
+     */
+
+    // Find briefcase in cache, or add a new entry
+    const cachedBriefcase = this.findFixedVersionBriefcaseInCache(iModelId, changeSetId);
+    if (cachedBriefcase) {
+      Logger.logTrace(loggerCategory, "BriefcaseManager.openFixedVersion - found briefcase in cache", () => cachedBriefcase.getDebugInfo());
+      return cachedBriefcase;
+    }
+
+    // Find matching briefcase on disk if available (and add it to the cache)
+    const diskBriefcase = this.openFixedVersionBriefcaseOnDisk(requestContext, contextId, iModelId, changeSetId, iModelName);
+    if (diskBriefcase) {
+      Logger.logTrace(loggerCategory, "BriefcaseManager.openFixedVersion - opening briefcase from disk", () => diskBriefcase.getDebugInfo());
+      return diskBriefcase;
+    }
+
+    // Create a new briefcase (and it to the cache)
+    const newBriefcase = this.createFixedVersionBriefcase(requestContext, contextId, iModelId, changeSetId, iModelName);
+    Logger.logTrace(loggerCategory, "BriefcaseManager.openFixedVersion - creating a new briefcase", () => newBriefcase.getDebugInfo());
+    return newBriefcase;
+  }
+
+  /** Open (or create) a briefcase for pull and push workflows
+   * Note: It's important that this method ibe made atomic - i.e., there should never be a case where there are two asynchronous calls to this method
+   * being processed at the same time. Otherwise there may be multiple briefcases that are acquired and downloaded for the same user.
+   */
+  private static async openPullAndPush(requestContext: AuthorizedClientRequestContext, contextId: GuidString, iModelId: GuidString, changeSetId: GuidString): Promise<BriefcaseEntry> {
+    requestContext.enter();
+
+    const hubBriefcases: HubBriefcase[] = await BriefcaseManager.imodelClient.briefcases.get(requestContext, iModelId, new BriefcaseQuery().ownedByMe().selectDownloadUrl());
+    requestContext.enter();
+
+    // Get the name of the iModel (briefcase) to be able to locate or create it on local disk
+    const iModelName = await BriefcaseManager.getIModelName(requestContext, contextId, iModelId);
+    requestContext.enter();
+
+    if (hubBriefcases.length > 0) {
+      /** Find any of the briefcases in cache */
+      const cachedBriefcase = this.findPullAndPushBriefcaseInCache(iModelId, hubBriefcases);
+      if (cachedBriefcase) {
+        Logger.logTrace(loggerCategory, "BriefcaseManager.openPullAndPush - found briefcase in cache", () => cachedBriefcase.getDebugInfo());
+        return cachedBriefcase;
+      }
+
+      /** Find matching briefcase on disk if available(and add it to the cache) */
+      const diskBriefcase = this.openPullAndPushBriefcaseOnDisk(requestContext, contextId, iModelId, changeSetId, hubBriefcases, iModelName);
+      if (diskBriefcase) {
+        Logger.logTrace(loggerCategory, "BriefcaseManager.openPullAndPush - opening briefcase from disk", () => diskBriefcase.getDebugInfo());
+        return diskBriefcase;
+      }
+    }
+
+    /** Create a new briefcase(and add it to the cache) */
+    // Acquire a briefcase if necessary
+    const hubBriefcase = hubBriefcases.length > 0 ? hubBriefcases[0] : await BriefcaseManager.acquireBriefcase(requestContext, iModelId);
+    requestContext.enter();
+
+    // Set up the briefcase and add it to the cache
+    const newBriefcase = this.createPullAndPushBriefcase(requestContext, contextId, iModelId, changeSetId, iModelName, hubBriefcase.briefcaseId!);
+    Logger.logTrace(loggerCategory, "BriefcaseManager.openPullAndPush - creating a new briefcase", () => newBriefcase.getDebugInfo());
+    return newBriefcase;
+  }
+
+  private static openBriefcase(requestContext: AuthorizedClientRequestContext, contextId: GuidString, iModelId: GuidString, changeSetId: GuidString, pathname: string, openParams: OpenParams, briefcaseId: number): BriefcaseEntry | undefined {
+    const nativeDb = new IModelHost.platform.DgnDb();
+    const res = nativeDb.openIModel(pathname, openParams.openMode);
+    if (DbResult.BE_SQLITE_OK !== res)
+      throw new IModelError(res, `Cannot open briefcase at ${pathname}`, Logger.logError, loggerCategory, () => ({ iModelId, pathname, openParams }));
+
+    const briefcase = new BriefcaseEntry(contextId, iModelId, changeSetId, pathname, openParams, briefcaseId);
+    briefcase.setNativeDb(nativeDb); // Note: Sets briefcaseId, currentChangeSetId in BriefcaseEntry by reading the values from nativeDb
+    assert(briefcase.isOpen);
+
+    // Validate the briefcase
+    let isValidBriefcase: boolean = true;
+    if (briefcase.currentChangeSetId !== briefcase.targetChangeSetId) {
+      if (openParams.syncMode === SyncMode.FixedVersion) {
+        Logger.logError(loggerCategory, "Briefcase found is invalid (is not of required version). Deleting it to allow retries", () => briefcase.getDebugInfo());
+        isValidBriefcase = false;
+      } else {
+        if (nativeDb.hasUnsavedChanges() || nativeDb.hasSavedChanges())
+          Logger.logWarning(loggerCategory, "Briefcase found with local changes, but is not of required version. Ignoring required version", () => briefcase.getDebugInfo());
+        else
+          isValidBriefcase = false; // Invalidate the briefcase to refetch it
+      }
+    }
+    if (briefcase.briefcaseId !== briefcaseId) {
+      Logger.logError(loggerCategory, "Briefcase found is invalid (does not have the expected briefcase id). Deleting it to allow retries", () => ({ expectedBriefcaseId: briefcaseId, ...briefcase.getDebugInfo() }));
+      isValidBriefcase = false;
+    }
+    if (!isValidBriefcase) {
+      BriefcaseManager.closeBriefcase(briefcase, false);
+      BriefcaseManager.deleteBriefcaseFromLocalDisk(briefcase);
+      return undefined;
+    }
+
+    const cachedBriefcase = this._cache.findBriefcase(briefcase);
+    if (cachedBriefcase) {
+      // TODO: Turn this into an assertion, after ensuring this doesn't happen in deployments
+      Logger.logError(loggerCategory, "Attempting to open and/or create briefcase twice", () => briefcase.getDebugInfo());
+      return cachedBriefcase;
+    }
+    BriefcaseManager._cache.addBriefcase(briefcase);
+    briefcase.isPending = this.finishOpenBriefcase(requestContext, briefcase);
+    return briefcase;
+  }
+
+  private static async finishOpenBriefcase(requestContext: AuthorizedClientRequestContext, briefcase: BriefcaseEntry) {
+    requestContext.enter();
+    try {
+      await this.initBriefcaseChangeSetIndexes(requestContext, briefcase);
+      requestContext.enter();
+      await this.initBriefcaseFileId(requestContext, briefcase);
+      requestContext.enter();
+    } catch (error) {
+      Logger.logError(loggerCategory, "Opening up a briefcase fails. Deleting it to allow retries", () => briefcase.getDebugInfo());
+      await BriefcaseManager.deleteBriefcase(requestContext, briefcase);
+      requestContext.enter();
+    }
+  }
+
+  private static async initBriefcaseChangeSetIndexes(requestContext: AuthorizedClientRequestContext, briefcase: BriefcaseEntry) {
+    requestContext.enter();
+    briefcase.targetChangeSetIndex = await BriefcaseManager.getChangeSetIndexFromId(requestContext, briefcase.iModelId, briefcase.targetChangeSetId);
+    requestContext.enter();
+    briefcase.parentChangeSetIndex = await BriefcaseManager.getChangeSetIndexFromId(requestContext, briefcase.iModelId, briefcase.parentChangeSetId);
+    requestContext.enter();
+    if (typeof briefcase.reversedChangeSetId !== "undefined") {
+      briefcase.reversedChangeSetIndex = await BriefcaseManager.getChangeSetIndexFromId(requestContext, briefcase.iModelId, briefcase.reversedChangeSetId);
+      requestContext.enter();
+    } else
+      briefcase.reversedChangeSetIndex = undefined;
+  }
+
+  private static async initBriefcaseFileId(requestContext: AuthorizedClientRequestContext, briefcase: BriefcaseEntry) {
+    if (briefcase.briefcaseId === BriefcaseId.Standalone)
+      return;
+
+    const hubBriefcases: HubBriefcase[] = await BriefcaseManager.imodelClient.briefcases.get(requestContext, briefcase.iModelId, new BriefcaseQuery().byId(briefcase.briefcaseId));
+    requestContext.enter();
+    if (hubBriefcases.length === 0)
+      throw new IModelError(DbResult.BE_SQLITE_ERROR, `Unable to find briefcase on the Hub (for the current user)`, Logger.logError, loggerCategory, () => briefcase.getDebugInfo());
+    briefcase.fileId = hubBriefcases[0].fileId!.toString();
+  }
+
+  private static createFixedVersionBriefcase(requestContext: AuthorizedClientRequestContext, contextId: GuidString, iModelId: GuidString, changeSetId: GuidString, iModelName: string): BriefcaseEntry {
+    const pathname = this.buildFixedVersionBriefcasePath(iModelId, changeSetId, iModelName);
+    const briefcase = new BriefcaseEntry(contextId, iModelId, changeSetId, pathname, OpenParams.fixedVersion(), BriefcaseId.Standalone);
+
+    briefcase.isPending = this.finishCreateBriefcase(requestContext, briefcase);
+
+    const cachedBriefcase = this._cache.findBriefcase(briefcase);
+    if (cachedBriefcase) {
+      // TODO: Turn this into an assertion, after ensuring this doesn't happen in deployments
+      Logger.logError(loggerCategory, "Attempting to open and/or create briefcase twice", () => briefcase.getDebugInfo());
+      return cachedBriefcase;
+    }
+    BriefcaseManager._cache.addBriefcase(briefcase);
+
+    return briefcase;
+  }
+
+  private static createPullAndPushBriefcase(requestContext: AuthorizedClientRequestContext, contextId: GuidString, iModelId: GuidString, changeSetId: GuidString, iModelName: string, briefcaseId: number): BriefcaseEntry {
+    const pathname = this.buildPullAndPushBriefcasePath(iModelId, briefcaseId, iModelName);
+    const briefcase = new BriefcaseEntry(contextId, iModelId, changeSetId, pathname, OpenParams.pullAndPush(), briefcaseId);
+
+    briefcase.isPending = this.finishCreateBriefcase(requestContext, briefcase);
+
+    assert(!this._cache.findBriefcase(briefcase), "Attempting to open or create briefcase twice");
+    BriefcaseManager._cache.addBriefcase(briefcase);
+
+    return briefcase;
+  }
+
+  private static async finishCreateBriefcase(requestContext: AuthorizedClientRequestContext, briefcase: BriefcaseEntry): Promise<void> {
+    requestContext.enter();
+
+    try {
+      // Download checkpoint
+      let checkpointQuery = new CheckpointQuery().selectDownloadUrl();
+      checkpointQuery = checkpointQuery.precedingCheckpoint(briefcase.targetChangeSetId);
+      const checkpoints: Checkpoint[] = await BriefcaseManager.imodelClient.checkpoints.get(requestContext, briefcase.iModelId, checkpointQuery);
+      requestContext.enter();
+      if (checkpoints.length === 0)
+        throw new IModelError(BriefcaseStatus.VersionNotFound, "Checkpoint not found", Logger.logError, loggerCategory, () => briefcase.getDebugInfo());
+      const checkpoint = checkpoints[0];
+      if (checkpoint.fileId)
+        briefcase.fileId = checkpoint.fileId.toString();
+      await BriefcaseManager.downloadCheckpoint(requestContext, checkpoint, briefcase.pathname);
+      requestContext.enter();
+
+      const perfLogger = new PerfLogger("Opening iModel - setting up context/iModel/briefcase ids", () => briefcase.getDebugInfo());
+      // Setup briefcase
+      // TODO: Only need to setup briefcase id for the ReadWrite case after the hub properly sets up these checkpoints
+      // The following function set the briefcaseId with  sync=off which should be safe for this case. It make open faster.
+      let res: DbResult = IModelHost.platform.DgnDb.unsafeSetBriefcaseId(briefcase.pathname, briefcase.briefcaseId, briefcase.iModelId, briefcase.contextId);
+      if (DbResult.BE_SQLITE_OK !== res)
+        throw new IModelError(res, "Unable setup briefcase id", Logger.logError, loggerCategory, () => ({ ...briefcase.getDebugInfo(), result: res }));
+      perfLogger.dispose();
+
+      // Open checkpoint
+      const nativeDb = new IModelHost.platform.DgnDb();
+      res = nativeDb.openIModel(briefcase.pathname, OpenMode.ReadWrite);
+      if (DbResult.BE_SQLITE_OK !== res)
+        throw new IModelError(res, "Unable to open Db", Logger.logError, loggerCategory, () => ({ ...briefcase.getDebugInfo(), result: res }));
+      assert(nativeDb.getParentChangeSetId() === checkpoint.mergedChangeSetId);
+
+      // verify that all following values were set correctly by unsafeSetBriefcaseId()
+      assert(nativeDb.getBriefcaseId() === briefcase.briefcaseId);
+      assert(nativeDb.getDbGuid() === briefcase.iModelId);
+      assert(nativeDb.queryProjectGuid() === briefcase.contextId);
+
+      briefcase.setNativeDb(nativeDb);
+      await this.initBriefcaseChangeSetIndexes(requestContext, briefcase);
+      requestContext.enter();
+
+      // Apply change sets if necessary
+      if (briefcase.currentChangeSetId !== briefcase.targetChangeSetId) {
+        const backupOpenParams = briefcase.openParams;
+        if (briefcase.openParams.openMode !== OpenMode.ReadWrite)
+          briefcase.openParams = new OpenParams(OpenMode.ReadWrite, backupOpenParams.syncMode); // Set briefcase to rewrite to be able to process change sets
+        await BriefcaseManager.processChangeSets(requestContext, briefcase, briefcase.targetChangeSetId, briefcase.targetChangeSetIndex!);
+        requestContext.enter();
+        briefcase.openParams = backupOpenParams;
+      }
+
+      // Reopen the iModel file if the briefcase hasn't been opened with the required OpenMode
+      if (briefcase.openParams.openMode !== OpenMode.ReadWrite) {
+        briefcase.nativeDb!.closeIModel();
+        res = briefcase.nativeDb!.openIModel(briefcase.pathname, briefcase.openParams.openMode);
+        if (DbResult.BE_SQLITE_OK !== res)
+          throw new IModelError(res, `Unable to reopen briefcase at ${briefcase.pathname}`, Logger.logError, loggerCategory, () => briefcase.getDebugInfo());
+      }
+    } catch (error) {
+      Logger.logError(loggerCategory, "Setting up a briefcase fails. Deleting it to allow retries", () => briefcase.getDebugInfo());
+      await BriefcaseManager.deleteBriefcase(requestContext, briefcase);
+      requestContext.enter();
+
+      if (error.errorNumber === ChangeSetStatus.CorruptedChangeStream || error.errorNumber === ChangeSetStatus.InvalidId || error.errorNumber === ChangeSetStatus.InvalidVersion) {
+        Logger.logError(loggerCategory, "Detected potential corruption of change sets. Deleting them to enable retries", () => briefcase.getDebugInfo());
+        BriefcaseManager.deleteChangeSetsFromLocalDisk(briefcase.iModelId);
+      }
+      throw error;
+    }
+  }
+
+  /** Close a briefcase, and delete from the hub if necessary */
+  public static async close(requestContext: AuthorizedClientRequestContext, briefcase: BriefcaseEntry, keepBriefcase: KeepBriefcase): Promise<void> {
+    requestContext.enter();
+    assert(!briefcase.openParams.isStandalone, "Cannot use IModelDb.close() to close a standalone iModel. Use IModelDb.closeStandalone() instead");
+    BriefcaseManager.closeBriefcase(briefcase, true);
+    if (keepBriefcase === KeepBriefcase.No) {
+      await BriefcaseManager.deleteBriefcase(requestContext, briefcase);
+      requestContext.enter();
+    }
+  }
+
+  /** Acquire a briefcase */
+  private static async acquireBriefcase(requestContext: AuthorizedClientRequestContext, iModelId: GuidString): Promise<HubBriefcase> {
+    requestContext.enter();
+
+    const briefcase: HubBriefcase = await BriefcaseManager.imodelClient.briefcases.create(requestContext, iModelId);
+    requestContext.enter();
+
+    if (!briefcase) {
+      // Could well be that the current user does not have the appropriate access
+      return Promise.reject(new IModelError(BriefcaseStatus.CannotAcquire, "Could not acquire briefcase", Logger.logError, loggerCategory));
+    }
+    return briefcase;
+  }
+
+  /** Downloads the checkpoint file */
+  private static async downloadCheckpoint(requestContext: AuthorizedClientRequestContext, checkpoint: Checkpoint, seedPathname: string): Promise<void> {
+    requestContext.enter();
+    if (IModelJsFs.existsSync(seedPathname))
+      return;
+    return BriefcaseManager.imodelClient.checkpoints.download(requestContext, checkpoint, seedPathname)
+      .catch(async () => {
+        requestContext.enter();
+        throw new IModelError(BriefcaseStatus.CannotDownload, "Could not download checkpoint", Logger.logError, loggerCategory);
+      });
+  }
+
+  /** Deletes a briefcase from the local disk (if it exists) */
+  private static deleteBriefcaseFromLocalDisk(briefcase: BriefcaseEntry) {
+    if (briefcase.isOpen) {
+      Logger.logError(loggerCategory, "Cannot delete an open briefcase from local disk", () => briefcase.getDebugInfo());
+      return;
+    }
+    const dirName = path.dirname(briefcase.pathname);
+    if (BriefcaseManager.deleteFolderRecursive(dirName))
+      Logger.logTrace(loggerCategory, "Deleted briefcase from local disk", () => briefcase.getDebugInfo());
+  }
+
+  /** Deletes change sets of an iModel from local disk */
+  private static deleteChangeSetsFromLocalDisk(iModelId: string) {
+    const changeSetsPath: string = BriefcaseManager.getChangeSetsPath(iModelId);
+    if (BriefcaseManager.deleteFolderRecursive(changeSetsPath))
+      Logger.logTrace(loggerCategory, "Deleted change sets from local disk", () => ({ iModelId, changeSetsPath }));
+  }
+
+  /** Deletes a briefcase from the IModelServer (if it exists) */
+  private static async deleteBriefcaseFromServer(requestContext: AuthorizedClientRequestContext, briefcase: BriefcaseEntry): Promise<void> {
+    requestContext.enter();
+    if (!briefcase.iModelId) {
+      Logger.logError(loggerCategory, "Briefcase with invalid iModelId detected", () => briefcase.getDebugInfo());
+      return;
+    }
+
+    try {
+      await BriefcaseManager.imodelClient.briefcases.get(requestContext, briefcase.iModelId, new BriefcaseQuery().byId(briefcase.briefcaseId));
+      requestContext.enter();
+    } catch (err) {
+      requestContext.enter();
+      return; // Briefcase does not exist on the hub, or cannot be accessed
+    }
+
+    try {
+      await BriefcaseManager.imodelClient.briefcases.delete(requestContext, briefcase.iModelId, briefcase.briefcaseId);
+      requestContext.enter();
+      Logger.logTrace(loggerCategory, "Deleted briefcase from the server", () => briefcase.getDebugInfo());
+    } catch (err) {
+      requestContext.enter();
+      Logger.logError(loggerCategory, "Could not delete the acquired briefcase", () => briefcase.getDebugInfo()); // Could well be that the current user does not have the appropriate access
+    }
+  }
+
+  /** Deletes a briefcase from the cache (if it exists) */
+  private static deleteBriefcaseFromCache(briefcase: BriefcaseEntry) {
+    if (!BriefcaseManager._cache.findBriefcase(briefcase))
+      return;
+
+    BriefcaseManager._cache.deleteBriefcase(briefcase);
+  }
+
+  /** Deletes a briefcase, and releases its references in iModelHub if necessary */
+  private static async deleteBriefcase(requestContext: AuthorizedClientRequestContext, briefcase: BriefcaseEntry): Promise<void> {
+    requestContext.enter();
+    Logger.logTrace(loggerCategory, "Started deleting briefcase", () => briefcase.getDebugInfo());
+    BriefcaseManager.closeBriefcase(briefcase, false);
+    BriefcaseManager.deleteBriefcaseFromCache(briefcase);
+    await BriefcaseManager.deleteBriefcaseFromServer(requestContext, briefcase);
+    requestContext.enter();
+    BriefcaseManager.deleteBriefcaseFromLocalDisk(briefcase);
+    Logger.logTrace(loggerCategory, "Finished deleting briefcase", () => briefcase.getDebugInfo());
+  }
+
+  /** Get change sets in the specified range
+   *  * Gets change sets *after* the specified fromChangeSetId, up to and including the toChangeSetId
+   *  * If the ids are the same returns an empty array
+   */
+  private static async getChangeSets(requestContext: AuthorizedClientRequestContext, iModelId: GuidString, includeDownloadLink: boolean, fromChangeSetId: string, toChangeSetId: string): Promise<ChangeSet[]> {
+    requestContext.enter();
+    if (toChangeSetId === "" /* first version */ || fromChangeSetId === toChangeSetId)
+      return new Array<ChangeSet>();
+
+    const query = new ChangeSetQuery();
+    if (fromChangeSetId)
+      query.fromId(fromChangeSetId);
+    if (includeDownloadLink)
+      query.selectDownloadUrl();
+    const allChangeSets: ChangeSet[] = await BriefcaseManager.imodelClient.changeSets.get(requestContext, iModelId, query);
+    requestContext.enter();
+
+    const changeSets = new Array<ChangeSet>();
+    for (const changeSet of allChangeSets) {
+      changeSets.push(changeSet);
+      if (changeSet.wsgId === toChangeSetId)
+        return changeSets;
+    }
+
+    return Promise.reject(new IModelError(BriefcaseStatus.VersionNotFound, "Version not found", Logger.logWarning, loggerCategory));
+  }
+
+  private static wasChangeSetDownloaded(changeSet: ChangeSet, changeSetsPath: string): boolean {
+    const pathname = path.join(changeSetsPath, changeSet.fileName!);
+
+    // Was the file downloaded?
+    if (!IModelJsFs.existsSync(pathname))
+      return false;
+
+    // Was the download complete?
+    const actualFileSize: number = IModelJsFs.lstatSync(pathname)!.size;
+    const expectedFileSize: number = +changeSet.fileSize!;
+    if (actualFileSize === expectedFileSize)
+      return true;
+
+    Logger.logError(loggerCategory, `ChangeSet size ${actualFileSize} does not match the expected size ${expectedFileSize}. Deleting it so that it can be refetched`, () => (changeSet));
+    try {
+      IModelJsFs.unlinkSync(pathname);
+    } catch (error) {
+      Logger.logError(loggerCategory, `Cannot delete ChangeSet file at ${pathname}`);
+    }
+    return false;
+  }
+
+  private static async downloadChangeSetsInternal(requestContext: AuthorizedClientRequestContext, iModelId: GuidString, changeSets: ChangeSet[]): Promise<void> {
+    requestContext.enter();
+    const changeSetsPath: string = BriefcaseManager.getChangeSetsPath(iModelId);
+
+    const perfLogger = new PerfLogger("BriefcaseManager.downloadChangeSets", () => ({ iModelId, count: changeSets.length }));
+    for (const changeSet of changeSets) {
+      if (BriefcaseManager.wasChangeSetDownloaded(changeSet, changeSetsPath))
+        continue;
+      try {
+        const changeSetsToDownload = new Array<ChangeSet>(changeSet);
+        await BriefcaseManager.imodelClient.changeSets.download(requestContext, changeSetsToDownload, changeSetsPath);
+        requestContext.enter();
+      } catch {
+        requestContext.enter();
+        // Note: If the cache was shared across processes, it's possible that the download was completed by another process
+        if (BriefcaseManager.wasChangeSetDownloaded(changeSet, changeSetsPath))
+          continue;
+        return Promise.reject(new IModelError(BriefcaseStatus.CannotDownload, "Could not download changesets", Logger.logError, loggerCategory));
+      }
+    }
+    perfLogger.dispose();
+  }
+
+  /** Downloads change sets in the specified range.
+   *  * Downloads change sets *after* the specified fromChangeSetId, up to and including the toChangeSetId
+   *  * If the ids are the same returns an empty array.
+   */
+  public static async downloadChangeSets(requestContext: AuthorizedClientRequestContext, iModelId: GuidString, fromChangeSetId: string, toChangeSetId: string): Promise<ChangeSet[]> {
+    requestContext.enter();
+
+    const changeSets = await BriefcaseManager.getChangeSets(requestContext, iModelId, true /*includeDownloadLink*/, fromChangeSetId, toChangeSetId);
+    requestContext.enter();
+    if (changeSets.length === 0)
+      return new Array<ChangeSet>();
+
+    await BriefcaseManager.downloadChangeSetsInternal(requestContext, iModelId, changeSets);
+    requestContext.enter();
+
+    return changeSets;
+  }
+
+  /** Open a standalone iModel from the local disk */
+  public static openStandalone(pathname: string, openMode: OpenMode, enableTransactions: boolean): BriefcaseEntry {
+    if (BriefcaseManager._cache.findBriefcaseByToken(new IModelToken(pathname, undefined, undefined, undefined, openMode)))
+      throw new IModelError(DbResult.BE_SQLITE_CANTOPEN, `Cannot open standalone iModel at ${pathname} again - it has already been opened once`, Logger.logError, loggerCategory);
+
+    const nativeDb = new IModelHost.platform.DgnDb();
+
+    const res = nativeDb.openIModel(pathname, openMode);
+    if (DbResult.BE_SQLITE_OK !== res)
+      throw new IModelError(res, "Could not open standalone iModel", Logger.logError, loggerCategory, () => ({ pathname }));
+
+    let briefcaseId: number = nativeDb.getBriefcaseId();
+    if (enableTransactions) {
+      if (briefcaseId === BriefcaseId.Illegal || briefcaseId === BriefcaseId.Master) {
+        briefcaseId = BriefcaseId.Standalone;
+        nativeDb.setBriefcaseId(briefcaseId);
+      }
+      assert(nativeDb.getBriefcaseId() !== BriefcaseId.Illegal || nativeDb.getBriefcaseId() !== BriefcaseId.Master);
+    }
+
+    const briefcase = new BriefcaseEntry("", nativeDb.getDbGuid(), nativeDb.getParentChangeSetId(), pathname, OpenParams.standalone(openMode), briefcaseId);
+    briefcase.setNativeDb(nativeDb);
+
+    BriefcaseManager._cache.addBriefcase(briefcase);
+    return briefcase;
+  }
+
+  /** Create a standalone iModel from the local disk */
+  public static createStandalone(fileName: string, args: CreateIModelProps): BriefcaseEntry {
+    if (BriefcaseManager._cache.findBriefcaseByToken(new IModelToken(fileName, undefined, undefined, undefined, OpenMode.ReadWrite)))
+      throw new IModelError(DbResult.BE_SQLITE_ERROR_FileExists, "Could not create standalone iModel. File already exists", Logger.logError, loggerCategory, () => ({ fileName }));
+
+    const nativeDb = new IModelHost.platform.DgnDb();
+
+    let res: DbResult = nativeDb.createIModel(fileName, JSON.stringify(args));
+    if (DbResult.BE_SQLITE_OK !== res)
+      throw new IModelError(res, "Could not create standalone iModel", Logger.logError, loggerCategory, () => ({ fileName }));
+
+    res = nativeDb.setBriefcaseId(BriefcaseId.Standalone);
+    if (DbResult.BE_SQLITE_OK !== res)
+      throw new IModelError(res, "Could not set briefcaseId for standalone iModel", Logger.logError, loggerCategory, () => ({ fileName }));
+
+    const briefcase = new BriefcaseEntry("", nativeDb.getDbGuid(), "", fileName, OpenParams.standalone(OpenMode.ReadWrite), BriefcaseId.Standalone);
+    briefcase.setNativeDb(nativeDb);
+    BriefcaseManager._cache.addBriefcase(briefcase);
+    return briefcase;
+  }
+
+  /** Close the standalone briefcase */
+  public static closeStandalone(briefcase: BriefcaseEntry) {
+    assert(briefcase.openParams.isStandalone, "Can use IModelDb.closeStandalone() only to close a standalone iModel. Use IModelDb.close() instead");
+    BriefcaseManager.closeBriefcase(briefcase, true);
+    if (BriefcaseManager._cache.findBriefcase(briefcase))
+      BriefcaseManager._cache.deleteBriefcase(briefcase);
+  }
+
+  /** Deletes a folder on disk. Does not throw any errors, but returns true
+   * if the delete was successful.
+   */
+  private static deleteFolderRecursive(folderPath: string): boolean {
+    if (!IModelJsFs.existsSync(folderPath))
+      return true;
+
+    try {
+      const files = IModelJsFs.readdirSync(folderPath);
+      for (const file of files) {
+        const curPath = path.join(folderPath, file);
+        if (IModelJsFs.lstatSync(curPath)!.isDirectory) {
+          BriefcaseManager.deleteFolderRecursive(curPath);
+        } else {
+          try {
+            IModelJsFs.unlinkSync(curPath);
+          } catch (error) {
+            Logger.logError(loggerCategory, `Cannot delete file ${curPath}`);
+            throw error;
+          }
+        }
+      }
+      try {
+        IModelJsFs.rmdirSync(folderPath);
+      } catch (error) {
+        Logger.logError(loggerCategory, `Cannot delete folder: ${folderPath}`);
+        throw error;
+      }
+    } catch (error) {
+    }
+
+    return !IModelJsFs.existsSync(folderPath);
+  }
+
+  /** Purges the in-memory and disk caches -
+   * * Closes any open briefcases.
+   * * Deletes all briefcases (ignores ones that are locked by other processes).
+   * * Releases any deleted briefcases acquired from the hub (by the supplied user).
+   * * Removes the iModelDirectory if the aren't any briefcases left.
+   */
+  public static async purgeCache(requestContext: AuthorizedClientRequestContext) {
+    await this.purgeInMemoryCache(requestContext);
+    await this.purgeDiskCache(requestContext);
+  }
+
+  /** Purges the disk cache for a specific iModel starting with the briefcases.
+   * Returns true if successful in deleting the entire folder, and false otherwise
+   */
+  private static async purgeDiskCacheForIModel(requestContext: AuthorizedClientRequestContext, iModelId: GuidString): Promise<boolean> {
+    requestContext.enter();
+
+    const fixedVersionPath = this.getFixedVersionBriefcasePath(iModelId);
+    let deletedFixedVersionBriefcases = true;
+    if (IModelJsFs.existsSync(fixedVersionPath)) {
+      for (const csetId of IModelJsFs.readdirSync(fixedVersionPath)) {
+        const briefcaseDir = path.join(fixedVersionPath, csetId);
+        try {
+          this.deleteFolderRecursive(briefcaseDir);
+        } catch (_error) {
+          deletedFixedVersionBriefcases = false;
+          continue;
+        }
+      }
+      if (deletedFixedVersionBriefcases)
+        this.deleteFolderRecursive(fixedVersionPath);
+    }
+
+    const pullAndPushPath = this.getPullAndPushBriefcasePath(iModelId);
+    let deletedPullAndPushBriefcases = true;
+    if (IModelJsFs.existsSync(pullAndPushPath)) {
+      for (const bIdString of IModelJsFs.readdirSync(pullAndPushPath)) {
+        const briefcaseId = +bIdString;
+        try {
+          await BriefcaseManager.imodelClient.briefcases.get(requestContext, iModelId, new BriefcaseQuery().byId(briefcaseId));
+          requestContext.enter();
+          await BriefcaseManager.imodelClient.briefcases.delete(requestContext, iModelId, briefcaseId);
+          requestContext.enter();
+        } catch (error) {
+          deletedPullAndPushBriefcases = false;
+          continue;
+        }
+      }
+      if (deletedPullAndPushBriefcases)
+        this.deleteFolderRecursive(pullAndPushPath);
+    }
+
+    if (!deletedFixedVersionBriefcases || !deletedPullAndPushBriefcases)
+      return false; // Don't do additional deletes - the folders are being used
+
+    const iModelPath = this.getIModelPath(iModelId);
+    try {
+      this.deleteFolderRecursive(iModelPath);
+    } catch (error) {
+      return false;
+    }
+
+    return true;
+  }
+
+  /** Purges the cached briefcase, changeset and other files on disk */
+  private static async purgeDiskCache(requestContext: AuthorizedClientRequestContext): Promise<boolean> {
+    let deletedAllCacheDirs = true;
+    for (const iModelId of IModelJsFs.readdirSync(BriefcaseManager.cacheDir)) {
+      const deleted = await this.purgeDiskCacheForIModel(requestContext, iModelId);
+      if (!deleted)
+        deletedAllCacheDirs = false;
+    }
+    if (deletedAllCacheDirs) {
+      this.deleteFolderRecursive(IModelHost.configuration!.briefcaseCacheDir);
+    }
+    return deletedAllCacheDirs;
+  }
+
+  /** Purge in-memory cache of briefcases */
+  private static async purgeInMemoryCache(requestContext: AuthorizedClientRequestContext) {
+    this.closeAllBriefcases();
+    await this.deleteClosed(requestContext);
+    requestContext.enter();
+    this.clearCache();
+  }
+
+  /** Delete closed briefcases */
+  private static async deleteClosed(requestContext: AuthorizedClientRequestContext) {
+    requestContext.enter();
+    const briefcases = this._cache.getFilteredBriefcases((briefcase: BriefcaseEntry) => !briefcase.isOpen);
+    for (const briefcase of briefcases) {
+      await this.deleteBriefcase(requestContext, briefcase);
+      requestContext.enter();
+    }
+  }
+
+  /** Find the existing briefcase */
+  public static findBriefcaseByToken(iModelToken: IModelToken): BriefcaseEntry | undefined {
+    return this._cache.findBriefcaseByToken(iModelToken);
+  }
+
+  private static closeBriefcase(briefcase: BriefcaseEntry, raiseOnCloseEvent: boolean) {
+    if (!briefcase.isOpen) {
+      Logger.logTrace(loggerCategory, "Briefcase already closed", () => briefcase.getDebugInfo());
+      return;
+    }
+    if (raiseOnCloseEvent)
+      briefcase.onBeforeClose.raiseEvent();
+    briefcase.nativeDb.closeIModel();
+    briefcase.isOpen = false;
+    if (BriefcaseManager._cache.findBriefcase(briefcase))
+      BriefcaseManager._cache.deleteBriefcase(briefcase);
+    Logger.logTrace(loggerCategory, "Closed briefcase ", () => briefcase.getDebugInfo());
+  }
+
+  private static async evaluateVersion(requestContext: AuthorizedClientRequestContext, version: IModelVersion, iModelId: string): Promise<{ changeSetId: string, changeSetIndex: number }> {
+    requestContext.enter();
+
+    const changeSetId: string = await version.evaluateChangeSet(requestContext, iModelId, BriefcaseManager.imodelClient);
+    requestContext.enter();
+
+    const changeSetIndex: number = await BriefcaseManager.getChangeSetIndexFromId(requestContext, iModelId, changeSetId);
+    return { changeSetId, changeSetIndex };
+  }
+
+  /** Processes (merges, reverses, reinstates) change sets to get the briefcase to the specified target version.
+   * Note: The briefcase must have been opened ReadWrite, and the method keeps it in the same state.
+   */
+  private static async processChangeSets(requestContext: AuthorizedClientRequestContext, briefcase: BriefcaseEntry, targetChangeSetId: string, targetChangeSetIndex: number): Promise<void> {
+    requestContext.enter();
+    if (!briefcase.nativeDb || !briefcase.isOpen)
+      return Promise.reject(new IModelError(ChangeSetStatus.ApplyError, "Briefcase must be open to process change sets", Logger.logError, loggerCategory, () => briefcase.getDebugInfo()));
+    if (briefcase.openParams.openMode !== OpenMode.ReadWrite)
+      return Promise.reject(new IModelError(ChangeSetStatus.ApplyError, "Briefcase must be open ReadWrite to process change sets", Logger.logError, loggerCategory, () => briefcase.getDebugInfo()));
+    if (briefcase.openParams.isStandalone)
+      return Promise.reject(new IModelError(ChangeSetStatus.ApplyError, "Cannot apply changes to a standalone file", Logger.logError, loggerCategory, () => briefcase.getDebugInfo()));
+    assert(briefcase.nativeDb.getParentChangeSetId() === briefcase.parentChangeSetId, "Mismatch between briefcase and the native Db");
+
+    // Determine the reinstates, reversals or merges required
+    let reverseToId: string | undefined, reinstateToId: string | undefined, mergeToId: string | undefined;
+    let reverseToIndex: number | undefined, reinstateToIndex: number | undefined, mergeToIndex: number | undefined;
+    if (briefcase.hasReversedChanges) {
+      if (targetChangeSetIndex < briefcase.reversedChangeSetIndex!) {
+        reverseToId = targetChangeSetId;
+        reverseToIndex = targetChangeSetIndex;
+      } else if (targetChangeSetIndex > briefcase.reversedChangeSetIndex!) {
+        reinstateToId = targetChangeSetId;
+        reinstateToIndex = targetChangeSetIndex;
+        if (targetChangeSetIndex > briefcase.parentChangeSetIndex!) {
+          reinstateToId = briefcase.parentChangeSetId;
+          reinstateToIndex = briefcase.parentChangeSetIndex;
+          mergeToId = targetChangeSetId;
+          mergeToIndex = targetChangeSetIndex;
+        }
+      }
+    } else {
+      if (targetChangeSetIndex < briefcase.parentChangeSetIndex!) {
+        reverseToId = targetChangeSetId;
+        reverseToIndex = targetChangeSetIndex;
+      } else if (targetChangeSetIndex > briefcase.parentChangeSetIndex!) {
+        mergeToId = targetChangeSetId;
+        mergeToIndex = targetChangeSetIndex;
+      }
+    }
+    if (typeof reverseToId === "undefined" && typeof reinstateToId === "undefined" && typeof mergeToId === "undefined")
+      return;
+
+    // Reverse, reinstate and merge as necessary
+    const perfLogger = new PerfLogger("Processing change sets", () => ({ ...briefcase.getDebugInfo(), targetChangeSetId, targetChangeSetIndex }));
+    try {
+      if (typeof reverseToId !== "undefined") {
+        Logger.logTrace(loggerCategory, "Started reversing changes to the briefcase", () => ({ reverseToId, ...briefcase.getDebugInfo() }));
+        await BriefcaseManager.applyChangeSets(requestContext, briefcase, reverseToId, reverseToIndex!, ChangeSetApplyOption.Reverse);
+        requestContext.enter();
+        Logger.logTrace(loggerCategory, "Finished reversing changes to the briefcase", () => ({ reverseToId, ...briefcase.getDebugInfo() }));
+      }
+      if (typeof reinstateToId !== "undefined") {
+        Logger.logTrace(loggerCategory, "Started reinstating changes to the briefcase", () => ({ reinstateToId, ...briefcase.getDebugInfo() }));
+        await BriefcaseManager.applyChangeSets(requestContext, briefcase, reinstateToId, reinstateToIndex!, ChangeSetApplyOption.Reinstate);
+        requestContext.enter();
+        Logger.logTrace(loggerCategory, "Finished reinstating changes to the briefcase", () => ({ reinstateToId, ...briefcase.getDebugInfo() }));
+      }
+      if (typeof mergeToId !== "undefined") {
+        Logger.logTrace(loggerCategory, "Started merging changes to the briefcase", () => ({ mergeToId, ...briefcase.getDebugInfo() }));
+        await BriefcaseManager.applyChangeSets(requestContext, briefcase, mergeToId, mergeToIndex!, ChangeSetApplyOption.Merge);
+        requestContext.enter();
+        Logger.logTrace(loggerCategory, "Finished merging changes to the briefcase", () => ({ mergeToId, ...briefcase.getDebugInfo() }));
+      }
+    } finally {
+      perfLogger.dispose();
+
+      // Setup all change set ids and indexes
+      briefcase.parentChangeSetId = briefcase.nativeDb.getParentChangeSetId();
+      briefcase.reversedChangeSetId = briefcase.nativeDb.getReversedChangeSetId();
+      await this.initBriefcaseChangeSetIndexes(requestContext, briefcase);
+      requestContext.enter();
+    }
+  }
+
+  private static async applyChangeSets(requestContext: AuthorizedClientRequestContext, briefcase: BriefcaseEntry, targetChangeSetId: string, targetChangeSetIndex: number, processOption: ChangeSetApplyOption): Promise<void> {
+    requestContext.enter();
+
+    const currentChangeSetId: string = briefcase.currentChangeSetId;
+    const currentChangeSetIndex: number = briefcase.currentChangeSetIndex;
+    if (targetChangeSetIndex === currentChangeSetIndex)
+      return Promise.resolve(); // nothing to apply
+
+    // Download change sets
+    const reverse: boolean = (targetChangeSetIndex < currentChangeSetIndex);
+    let perfLogger = new PerfLogger("Processing change sets - downloading change sets", () => ({ ...briefcase.getDebugInfo(), targetChangeSetId, targetChangeSetIndex }));
+    const changeSets: ChangeSet[] = await BriefcaseManager.downloadChangeSets(requestContext, briefcase.iModelId, reverse ? targetChangeSetId : currentChangeSetId, reverse ? currentChangeSetId : targetChangeSetId);
+    requestContext.enter();
+    perfLogger.dispose();
+    assert(changeSets.length <= Math.abs(targetChangeSetIndex - currentChangeSetIndex));
+    if (reverse)
+      changeSets.reverse();
+
+    // Gather the changeset tokens
+    const changeSetTokens = new Array<ChangeSetToken>();
+    const changeSetsPath = BriefcaseManager.getChangeSetsPath(briefcase.iModelId);
+    let maxFileSize: number = 0;
+    let containsSchemaChanges: boolean = false;
+    changeSets.forEach((changeSet: ChangeSet) => {
+      const changeSetPathname = path.join(changeSetsPath, changeSet.fileName!);
+      assert(IModelJsFs.existsSync(changeSetPathname), `Change set file ${changeSetPathname} does not exist`);
+      const changeSetToken = new ChangeSetToken(changeSet.wsgId, changeSet.parentId!, +changeSet.index!, changeSetPathname, changeSet.changesType === ChangesType.Schema);
+      changeSetTokens.push(changeSetToken);
+      if (+changeSet.fileSize! > maxFileSize)
+        maxFileSize = +changeSet.fileSize!;
+      if (changeSet.changesType === ChangesType.Schema)
+        containsSchemaChanges = true;
+    });
+
+    /* Apply change sets
+     * If any of the change sets contain schema changes, or are otherwise too large, we process them asynchrnously
+     * to avoid blocking the main-thread/event-loop and keep the backend responsive. However, this will be an invasive
+     * operation that will force the Db to be closed and reopenend.
+     * If the change sets are processed synchronously, they are applied one-by-one to avoid blocking the main
+     * thread and the event loop. Even so, if any single change set too long to process that will again cause the
+     * cause the event loop to be blocked. Also if any of the change sets contain schema changes, that will cause
+     * the Db to be closed and reopened.
+     */
+    perfLogger = new PerfLogger("Processing change sets - applying change sets", () => ({ ...briefcase.getDebugInfo() }));
+    let status: ChangeSetStatus;
+    if (containsSchemaChanges || maxFileSize > 1024 * 1024) {
+      status = await this.applyChangeSetsToNativeDbAsync(requestContext, briefcase, changeSetTokens, processOption);
+      requestContext.enter();
+    } else {
+      status = await this.applyChangeSetsToNativeDbSync(briefcase, changeSetTokens, processOption);
+    }
+    perfLogger.dispose();
+
+    if (ChangeSetStatus.Success !== status)
+      throw new IModelError(status, "Error applying changesets", Logger.logError, loggerCategory, () => ({ ...briefcase.getDebugInfo(), targetChangeSetId, targetChangeSetIndex }));
+    briefcase.onChangesetApplied.raiseEvent();
+  }
+
+  /** Apply change sets synchronously
+   * - change sets are applied one-by-one to avoid blocking the main thread
+   * - must NOT be called if some of the change sets are too large since that will also block the main thread and leave the backend unresponsive
+   * - may cause the Db to close and reopen *if* the change sets contain schema changes
+   */
+  private static async applyChangeSetsToNativeDbSync(briefcase: BriefcaseEntry, changeSetTokens: ChangeSetToken[], processOption: ChangeSetApplyOption): Promise<ChangeSetStatus> {
+    // Apply the changes (one by one to avoid blocking the event loop)
+    for (const changeSetToken of changeSetTokens) {
+      const tempChangeSetTokens = new Array<ChangeSetToken>(changeSetToken);
+      const status = IModelHost.platform.ApplyChangeSetsRequest.doApplySync(briefcase.nativeDb, JSON.stringify(tempChangeSetTokens), processOption);
+      if (ChangeSetStatus.Success !== status)
+        return status;
+      await BeDuration.wait(0); // Just turns this operation asynchronous to avoid blocking the event loop
+    }
+    return ChangeSetStatus.Success;
+  }
+
+  /** Apply change sets asynchronously
+   * - invasive operation that closes/reopens the Db
+   * - must be called if some of the change sets are too large and the synchronous call will leave the backend unresponsive
+   */
+  private static async applyChangeSetsToNativeDbAsync(requestContext: AuthorizedClientRequestContext, briefcase: BriefcaseEntry, changeSetTokens: ChangeSetToken[], processOption: ChangeSetApplyOption): Promise<ChangeSetStatus> {
+    requestContext.enter();
+
+    const applyRequest = new IModelHost.platform.ApplyChangeSetsRequest(briefcase.nativeDb);
+
+    let status: ChangeSetStatus = applyRequest.readChangeSets(JSON.stringify(changeSetTokens));
+    if (status !== ChangeSetStatus.Success)
+      return status;
+
+    briefcase.onBeforeClose.raiseEvent();
+    applyRequest.closeBriefcase();
+
+    const doApply = new Promise<ChangeSetStatus>((resolve, _reject) => {
+      applyRequest.doApplyAsync(resolve, processOption);
+    });
+    status = await doApply;
+    requestContext.enter();
+
+    briefcase.onBeforeOpen.raiseEvent(requestContext);
+    const result = applyRequest.reopenBriefcase(briefcase.openParams.openMode);
+    if (result !== DbResult.BE_SQLITE_OK)
+      status = ChangeSetStatus.ApplyError;
+    else
+      briefcase.onAfterOpen.raiseEvent(requestContext);
+
+    return status;
+  }
+
+  public static async reverseChanges(requestContext: AuthorizedClientRequestContext, briefcase: BriefcaseEntry, reverseToVersion: IModelVersion): Promise<void> {
+    requestContext.enter();
+    if (briefcase.openParams.openMode === OpenMode.Readonly)
+      throw new IModelError(ChangeSetStatus.ApplyError, "Cannot reverse changes in a ReadOnly briefcase", Logger.logError, loggerCategory, () => briefcase.getDebugInfo());
+
+    const { changeSetId: targetChangeSetId, changeSetIndex: targetChangeSetIndex } = await BriefcaseManager.evaluateVersion(requestContext, reverseToVersion, briefcase.iModelId);
+    requestContext.enter();
+    if (targetChangeSetIndex > briefcase.currentChangeSetIndex)
+      throw new IModelError(ChangeSetStatus.ApplyError, "Cannot reverse to a later version", Logger.logError, loggerCategory, () => ({ ...briefcase.getDebugInfo(), targetChangeSetId, targetChangeSetIndex }));
+
+    return BriefcaseManager.processChangeSets(requestContext, briefcase, targetChangeSetId, targetChangeSetIndex);
+  }
+
+  public static async reinstateChanges(requestContext: AuthorizedClientRequestContext, briefcase: BriefcaseEntry, reinstateToVersion?: IModelVersion): Promise<void> {
+    requestContext.enter();
+    if (briefcase.openParams.openMode === OpenMode.Readonly)
+      throw new IModelError(ChangeSetStatus.ApplyError, "Cannot reinstate (or reverse) changes in a ReadOnly briefcase", Logger.logError, loggerCategory, () => briefcase.getDebugInfo());
+
+    const targetVersion: IModelVersion = reinstateToVersion || IModelVersion.asOfChangeSet(briefcase.parentChangeSetId);
+
+    const { changeSetId: targetChangeSetId, changeSetIndex: targetChangeSetIndex } = await BriefcaseManager.evaluateVersion(requestContext, targetVersion, briefcase.iModelId);
+    requestContext.enter();
+    if (targetChangeSetIndex < briefcase.currentChangeSetIndex)
+      return Promise.reject(new IModelError(ChangeSetStatus.ApplyError, "Can reinstate only to a later version", Logger.logError, loggerCategory, () => ({ ...briefcase.getDebugInfo(), targetChangeSetId, targetChangeSetIndex })));
+
+    return BriefcaseManager.processChangeSets(requestContext, briefcase, targetChangeSetId, targetChangeSetIndex);
+  }
+
+  /** Pull and merge changes from the hub
+   * @param requestContext The client request context
+   * @param briefcase Local briefcase
+   * @param mergeToVersion Version of the iModel to merge until.
+   * @internal
+   */
+  public static async pullAndMergeChanges(requestContext: AuthorizedClientRequestContext, briefcase: BriefcaseEntry, mergeToVersion: IModelVersion = IModelVersion.latest()): Promise<void> {
+    requestContext.enter();
+
+    const { changeSetId: targetChangeSetId, changeSetIndex: targetChangeSetIndex } = await BriefcaseManager.evaluateVersion(requestContext, mergeToVersion, briefcase.iModelId);
+    requestContext.enter();
+    if (targetChangeSetIndex < briefcase.currentChangeSetIndex)
+      return Promise.reject(new IModelError(ChangeSetStatus.NothingToMerge, "Nothing to merge", Logger.logError, loggerCategory, () => ({ ...briefcase.getDebugInfo(), targetChangeSetId, targetChangeSetIndex })));
+
+    await BriefcaseManager.updatePendingChangeSets(requestContext, briefcase);
+    requestContext.enter();
+
+    return BriefcaseManager.processChangeSets(requestContext, briefcase, targetChangeSetId, targetChangeSetIndex);
+  }
+
+  private static startCreateChangeSet(briefcase: BriefcaseEntry): ChangeSetToken {
+    const res: IModelJsNative.ErrorStatusOrResult<ChangeSetStatus, string> = briefcase.nativeDb!.startCreateChangeSet();
+    if (res.error)
+      throw new IModelError(res.error.status, "Error in startCreateChangeSet", Logger.logError, loggerCategory, () => briefcase.getDebugInfo());
+    return JSON.parse(res.result!);
+  }
+
+  private static finishCreateChangeSet(briefcase: BriefcaseEntry) {
+    const status = briefcase.nativeDb!.finishCreateChangeSet();
+    if (ChangeSetStatus.Success !== status)
+      throw new IModelError(status, "Error in finishCreateChangeSet", Logger.logError, loggerCategory, () => briefcase.getDebugInfo());
+  }
+
+  private static abandonCreateChangeSet(briefcase: BriefcaseEntry) {
+    briefcase.nativeDb!.abandonCreateChangeSet();
+  }
+
+  /** Get array of pending ChangeSet ids that need to have their codes updated */
+  private static getPendingChangeSets(briefcase: BriefcaseEntry): string[] {
+    const res: IModelJsNative.ErrorStatusOrResult<DbResult, string> = briefcase.nativeDb!.getPendingChangeSets();
+    if (res.error)
+      throw new IModelError(res.error.status, "Error in getPendingChangeSets", Logger.logWarning, loggerCategory, () => briefcase.getDebugInfo());
+    return JSON.parse(res.result!) as string[];
+  }
+
+  /** Add a pending ChangeSet before updating its codes */
+  private static addPendingChangeSet(briefcase: BriefcaseEntry, changeSetId: string): void {
+    const result = briefcase.nativeDb!.addPendingChangeSet(changeSetId);
+    if (DbResult.BE_SQLITE_OK !== result)
+      throw new IModelError(result, "Error in addPendingChangeSet", Logger.logError, loggerCategory, () => briefcase.getDebugInfo());
+  }
+
+  /** Remove a pending ChangeSet after its codes have been updated */
+  private static removePendingChangeSet(briefcase: BriefcaseEntry, changeSetId: string): void {
+    const result = briefcase.nativeDb!.removePendingChangeSet(changeSetId);
+    if (DbResult.BE_SQLITE_OK !== result)
+      throw new IModelError(result, "Error in removePendingChangeSet", Logger.logError, loggerCategory, () => briefcase.getDebugInfo());
+  }
+
+  /** Update codes for all pending ChangeSets */
+  private static async updatePendingChangeSets(requestContext: AuthorizedClientRequestContext, briefcase: BriefcaseEntry): Promise<void> {
+    requestContext.enter();
+
+    let pendingChangeSets = BriefcaseManager.getPendingChangeSets(briefcase);
+    if (pendingChangeSets.length === 0)
+      return;
+
+    pendingChangeSets = pendingChangeSets.slice(0, 100);
+
+    const query = new ChangeSetQuery().filter(`$id+in+[${pendingChangeSets.map((value: string) => `'${value}'`).join(",")}]`).selectDownloadUrl();
+    const changeSets: ChangeSet[] = await BriefcaseManager.imodelClient.changeSets.get(requestContext, briefcase.iModelId, query);
+    requestContext.enter();
+
+    await BriefcaseManager.downloadChangeSetsInternal(requestContext, briefcase.iModelId, changeSets);
+    requestContext.enter();
+
+    const changeSetsPath = BriefcaseManager.getChangeSetsPath(briefcase.iModelId);
+
+    for (const changeSet of changeSets) {
+      const changeSetPathname = path.join(changeSetsPath, changeSet.fileName!);
+      const token = new ChangeSetToken(changeSet.wsgId, changeSet.parentId!, +changeSet.index!, changeSetPathname, changeSet.changesType === ChangesType.Schema);
+      try {
+        const codes = BriefcaseManager.extractCodesFromFile(briefcase, [token]);
+        await BriefcaseManager.imodelClient.codes.update(requestContext, briefcase.iModelId, codes, { deniedCodes: true, continueOnConflict: true });
+        requestContext.enter();
+        BriefcaseManager.removePendingChangeSet(briefcase, token.id);
+      } catch (error) {
+        if (error instanceof ConflictingCodesError) {
+          briefcase.conflictError = error;
+          BriefcaseManager.removePendingChangeSet(briefcase, token.id);
+        }
+      }
+    }
+  }
+
+  /** Parse Code array from json */
+  private static parseCodesFromJson(briefcase: BriefcaseEntry, json: string): HubCode[] {
+    return JSON.parse(json, (key: any, value: any) => {
+      if (key === "state") {
+        return (value as number);
+      }
+      // If the key is a number, it is an array member.
+      if (!Number.isNaN(Number.parseInt(key, 10))) {
+        const code = new HubCode();
+        Object.assign(code, value);
+        code.codeSpecId = Id64.fromJSON(value.codeSpecId);
+        code.briefcaseId = briefcase.briefcaseId;
+        return code;
+      }
+      return value;
+    }) as HubCode[];
+  }
+
+  /** Extracts codes from current ChangeSet */
+  private static extractCodes(briefcase: BriefcaseEntry): HubCode[] {
+    const res: IModelJsNative.ErrorStatusOrResult<DbResult, string> = briefcase.nativeDb!.extractCodes();
+    if (res.error)
+      throw new IModelError(res.error.status, "Error in extractCodes", Logger.logError, loggerCategory, () => briefcase.getDebugInfo());
+    return BriefcaseManager.parseCodesFromJson(briefcase, res.result!);
+  }
+
+  /** Extracts codes from ChangeSet file */
+  private static extractCodesFromFile(briefcase: BriefcaseEntry, changeSetTokens: ChangeSetToken[]): HubCode[] {
+    const res: IModelJsNative.ErrorStatusOrResult<DbResult, string> = briefcase.nativeDb!.extractCodesFromFile(JSON.stringify(changeSetTokens));
+    if (res.error)
+      throw new IModelError(res.error.status, "Error in extractCodesFromFile", Logger.logError, loggerCategory, () => briefcase.getDebugInfo());
+    return BriefcaseManager.parseCodesFromJson(briefcase, res.result!);
+  }
+
+  /** Attempt to update codes without rejecting so pull wouldn't fail */
+  private static async tryUpdatingCodes(requestContext: AuthorizedClientRequestContext, briefcase: BriefcaseEntry, changeSet: ChangeSet, relinquishCodesLocks: boolean): Promise<void> {
+    requestContext.enter();
+
+    // Add ChangeSet id, in case updating failed due to something else than conflicts
+    BriefcaseManager.addPendingChangeSet(briefcase, changeSet.id!);
+
+    let failedUpdating = false;
+    try {
+      await BriefcaseManager.imodelClient.codes.update(requestContext, briefcase.iModelId, BriefcaseManager.extractCodes(briefcase), { deniedCodes: true, continueOnConflict: true });
+      requestContext.enter();
+    } catch (error) {
+      requestContext.enter();
+      if (error instanceof ConflictingCodesError) {
+        Logger.logError(loggerCategory, "Found conflicting codes when pushing briefcase changes", () => briefcase.getDebugInfo());
+        briefcase.conflictError = error;
+      } else {
+        failedUpdating = true;
+      }
+    }
+
+    // Cannot retry relinquishing later, ignore error
+    try {
+      if (relinquishCodesLocks) {
+        await BriefcaseManager.imodelClient.codes.deleteAll(requestContext, briefcase.iModelId, briefcase.briefcaseId);
+        requestContext.enter();
+
+        await BriefcaseManager.imodelClient.locks.deleteAll(requestContext, briefcase.iModelId, briefcase.briefcaseId);
+        requestContext.enter();
+      }
+    } catch (error) {
+      requestContext.enter();
+      Logger.logError(loggerCategory, "`Relinquishing codes or locks has failed with: ${ error } `", () => briefcase.getDebugInfo());
+    }
+
+    // Remove ChangeSet id if it succeeded or failed with conflicts
+    if (!failedUpdating)
+      BriefcaseManager.removePendingChangeSet(briefcase, changeSet.id!);
+  }
+
+  /** Creates a change set file from the changes in a standalone iModel
+   * @return Path to the standalone change set file
+   * @internal
+   */
+  public static createStandaloneChangeSet(briefcase: BriefcaseEntry): ChangeSetToken {
+    if (!briefcase.openParams.isStandalone)
+      throw new IModelError(BentleyStatus.ERROR, "Cannot call createStandaloneChangeSet() when the briefcase is not standalone", Logger.logError, loggerCategory, () => briefcase.getDebugInfo());
+
+    const changeSetToken: ChangeSetToken = BriefcaseManager.startCreateChangeSet(briefcase);
+    BriefcaseManager.finishCreateChangeSet(briefcase);
+
+    return changeSetToken;
+  }
+
+  /** Applies a change set to a standalone iModel
+   * @internal
+   */
+  public static applyStandaloneChangeSets(briefcase: BriefcaseEntry, changeSetTokens: ChangeSetToken[], processOption: ChangeSetApplyOption): ChangeSetStatus {
+    if (!briefcase.openParams.isStandalone)
+      throw new IModelError(BentleyStatus.ERROR, "Cannot call applyStandaloneChangeSets() when the briefcase is not standalone", Logger.logError, loggerCategory, () => briefcase.getDebugInfo());
+
+    // Apply the changes one by one for debugging
+    for (const changeSetToken of changeSetTokens) {
+      const tempChangeSetTokens = new Array<ChangeSetToken>(changeSetToken);
+      const status = IModelHost.platform.ApplyChangeSetsRequest.doApplySync(briefcase.nativeDb, JSON.stringify(tempChangeSetTokens), processOption);
+      if (ChangeSetStatus.Success !== status)
+        return status;
+    }
+    return ChangeSetStatus.Success;
+  }
+
+  /** Dumps a change set */
+  public static dumpChangeSet(briefcase: BriefcaseEntry, changeSetToken: ChangeSetToken) {
+    briefcase.nativeDb!.dumpChangeSet(JSON.stringify(changeSetToken));
+  }
+
+  /** Attempt to push a ChangeSet to iModel Hub */
+  private static async pushChangeSet(requestContext: AuthorizedClientRequestContext, briefcase: BriefcaseEntry, description: string, relinquishCodesLocks: boolean): Promise<void> {
+    requestContext.enter();
+    if (briefcase.openParams.openMode !== OpenMode.ReadWrite) {
+      throw new IModelError(BriefcaseStatus.CannotUpload, "Cannot push from an IModelDb that's opened ReadOnly", Logger.logError, loggerCategory, () => briefcase.getDebugInfo());
+    }
+
+    const changeSetToken: ChangeSetToken = BriefcaseManager.startCreateChangeSet(briefcase);
+    const changeSet = new ChangeSet();
+    changeSet.briefcaseId = briefcase.briefcaseId;
+    changeSet.id = changeSetToken.id;
+    changeSet.parentId = changeSetToken.parentId;
+    changeSet.changesType = changeSetToken.containsSchemaChanges ? ChangesType.Schema : ChangesType.Regular;
+    changeSet.seedFileId = briefcase.fileId!;
+    changeSet.fileSize = IModelJsFs.lstatSync(changeSetToken.pathname)!.size.toString();
+    changeSet.description = description;
+    if (changeSet.description.length >= 255) {
+      Logger.logWarning(loggerCategory, "pushChanges - Truncating description to 255 characters. " + changeSet.description, () => briefcase.getDebugInfo());
+      changeSet.description = changeSet.description.slice(0, 254);
+    }
+
+    let postedChangeSet: ChangeSet | undefined;
+    try {
+      postedChangeSet = await BriefcaseManager.imodelClient.changeSets.create(requestContext, briefcase.iModelId, changeSet, changeSetToken.pathname);
+      requestContext.enter();
+    } catch (error) {
+      requestContext.enter();
+      // If ChangeSet already exists, updating codes and locks might have timed out.
+      if (!(error instanceof IModelHubError) || error.errorNumber !== IModelHubStatus.ChangeSetAlreadyExists) {
+        return Promise.reject(error);
+      }
+    }
+
+    await BriefcaseManager.tryUpdatingCodes(requestContext, briefcase, changeSet, relinquishCodesLocks);
+    requestContext.enter();
+
+    BriefcaseManager.finishCreateChangeSet(briefcase);
+
+    const oldKey = briefcase.getKey();
+    briefcase.parentChangeSetId = postedChangeSet!.wsgId;
+    briefcase.parentChangeSetIndex = +postedChangeSet!.index!;
+
+    // Update cache if necessary
+    if (BriefcaseManager._cache.findBriefcaseByKey(oldKey)) {
+      BriefcaseManager._cache.deleteBriefcaseByKey(oldKey);
+      BriefcaseManager._cache.addBriefcase(briefcase);
+    }
+  }
+
+  /** Attempt to pull merge and push once */
+  private static async pushChangesOnce(requestContext: AuthorizedClientRequestContext, briefcase: BriefcaseEntry, description: string, relinquishCodesLocks: boolean): Promise<void> {
+    await BriefcaseManager.pullAndMergeChanges(requestContext, briefcase, IModelVersion.latest());
+    requestContext.enter();
+
+    try {
+      await BriefcaseManager.pushChangeSet(requestContext, briefcase, description, relinquishCodesLocks);
+      requestContext.enter();
+    } catch (err) {
+      requestContext.enter();
+      BriefcaseManager.abandonCreateChangeSet(briefcase);
+      return Promise.reject(err);
+    }
+  }
+
+  /** Return true if should attempt pushing again. */
+  private static shouldRetryPush(error: any): boolean {
+    if (error instanceof IModelHubError && error.errorNumber) {
+      switch (error.errorNumber!) {
+        case IModelHubStatus.AnotherUserPushing:
+        case IModelHubStatus.PullIsRequired:
+        case IModelHubStatus.DatabaseTemporarilyLocked:
+        case IModelHubStatus.OperationFailed:
+          return true;
+      }
+    }
+    return false;
+  }
+
+  /** Push local changes to the hub
+   * @param requestContext The client request context
+   * @param briefcase Identifies the IModelDb that contains the pending changes.
+   * @param description a description of the changeset that is to be pushed.
+   * @param relinquishCodesLocks release locks held and codes reserved (but not used) after pushing?
+   */
+  public static async pushChanges(requestContext: AuthorizedClientRequestContext, briefcase: BriefcaseEntry, description: string, relinquishCodesLocks: boolean = true): Promise<void> {
+    requestContext.enter();
+    for (let i = 0; i < 5; ++i) {
+      let pushed: boolean = false;
+      let error: any;
+      try {
+        await BriefcaseManager.pushChangesOnce(requestContext, briefcase, description, relinquishCodesLocks || false);
+        requestContext.enter();
+        pushed = true;
+      } catch (err) {
+        requestContext.enter();
+        error = err;
+      }
+      if (pushed) {
+        return Promise.resolve();
+      }
+      if (!BriefcaseManager.shouldRetryPush(error)) {
+        return Promise.reject(error);
+      }
+      const delay: number = Math.floor(Math.random() * 4800) + 200;
+      await new Promise((resolve: any) => setTimeout(resolve, delay));
+    }
+  }
+
+  private static isUsingIModelBankClient(): boolean {
+    return (this.imodelClient === undefined) || (this._imodelClient instanceof IModelBankClient);
+  }
+
+  /** Create an iModel on iModelHub
+   * @internal
+   */
+  public static async create(requestContext: AuthorizedClientRequestContext, contextId: string, iModelName: string, args: CreateIModelProps): Promise<string> {
+    requestContext.enter();
+    if (this.isUsingIModelBankClient()) {
+      throw new IModelError(IModelStatus.BadRequest, "Cannot create an iModel in iModelBank. This is a iModelHub only operation", Logger.logError, loggerCategory, () => ({ contextId, iModelName }));
+    }
+
+    const hubIModel: HubIModel = await BriefcaseManager.imodelClient.iModels.create(requestContext, contextId, iModelName, undefined, args.rootSubject.description, undefined, 2 * 60 * 1000);
+    requestContext.enter();
+
+    return hubIModel.wsgId;
+  }
+
+  /** @internal */
+  // TODO: This should take contextId as an argument, so that we know which server (iModelHub or iModelBank) to use.
+  public static async deleteAllBriefcases(requestContext: AuthorizedClientRequestContext, iModelId: GuidString) {
+    requestContext.enter();
+    if (BriefcaseManager.imodelClient === undefined)
+      return;
+
+    const promises = new Array<Promise<void>>();
+    const briefcases = await BriefcaseManager.imodelClient.briefcases.get(requestContext, iModelId);
+    requestContext.enter();
+
+    briefcases.forEach((briefcase: Briefcase) => {
+      promises.push(BriefcaseManager.imodelClient.briefcases.delete(requestContext, iModelId, briefcase.briefcaseId!).then(() => {
+        requestContext.enter();
+      }));
+    });
+    return Promise.all(promises);
+  }
+
+}