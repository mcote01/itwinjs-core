--- conflicted
+++ resolved
@@ -1,12 +1,8 @@
-[
-  {
-    "policyName": "prerelease-monorepo-lockStep",
-    "definitionName": "lockStepVersion",
-<<<<<<< HEAD
-    "version": "1.2.0-dev.9",
-=======
-    "version": "1.3.0-dev.7",
->>>>>>> 3035845d
-    "nextBump": "prerelease"
-  }
+[
+  {
+    "policyName": "prerelease-monorepo-lockStep",
+    "definitionName": "lockStepVersion",
+    "version": "1.3.0-dev.7",
+    "nextBump": "prerelease"
+  }
 ]