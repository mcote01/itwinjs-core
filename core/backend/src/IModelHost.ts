/*---------------------------------------------------------------------------------------------
* Copyright (c) Bentley Systems, Incorporated. All rights reserved.
* See LICENSE.md in the project root for license terms and full copyright notice.
*--------------------------------------------------------------------------------------------*/
/** @packageDocumentation
 * @module IModelHost
 */

<<<<<<< HEAD
=======
import { HttpRequestHost } from "@bentley/backend-itwin-client";
import { AccessToken, assert, BeEvent, Guid, GuidString, IModelStatus, Logger, LogLevel, Mutable, ProcessDetector } from "@itwin/core-bentley";
import { IModelClient } from "@bentley/imodelhub-client";
import { AuthorizationClient, BentleyStatus, IModelError, SessionProps } from "@itwin/core-common";
import { IModelJsNative, NativeLibrary } from "@bentley/imodeljs-native";
import { TelemetryManager } from "@bentley/telemetry-client";
>>>>>>> b8109308
import * as os from "os";
import * as path from "path";
import * as semver from "semver";
import { IModelJsNative, NativeLibrary } from "@bentley/imodeljs-native";
import { AuthorizationClient } from "@bentley/itwin-client";
import { TelemetryManager } from "@bentley/telemetry-client";
import { AccessToken, assert, BeEvent, Guid, GuidString, IModelStatus, Logger, LogLevel, Mutable, ProcessDetector } from "@itwin/core-bentley";
import { BentleyStatus, IModelError, SessionProps } from "@itwin/core-common";
import { AliCloudStorageService } from "./AliCloudStorageService";
import { BackendHubAccess } from "./BackendHubAccess";
import { BackendLoggerCategory } from "./BackendLoggerCategory";
import { BisCoreSchema } from "./BisCoreSchema";
import { BriefcaseManager } from "./BriefcaseManager";
import { AzureBlobStorage, CloudStorageService, CloudStorageServiceCredentials, CloudStorageTileUploader } from "./CloudStorageBackend";
import { FunctionalSchema } from "./domains/FunctionalSchema";
import { GenericSchema } from "./domains/GenericSchema";
import { IModelJsFs } from "./IModelJsFs";
import { DevToolsRpcImpl } from "./rpc-impl/DevToolsRpcImpl";
import { IModelReadRpcImpl } from "./rpc-impl/IModelReadRpcImpl";
import { IModelTileRpcImpl } from "./rpc-impl/IModelTileRpcImpl";
import { SnapshotIModelRpcImpl } from "./rpc-impl/SnapshotIModelRpcImpl";
import { WipRpcImpl } from "./rpc-impl/WipRpcImpl";
import { initializeRpcBackend } from "./RpcBackend";

const loggerCategory = BackendLoggerCategory.IModelHost;

// cspell:ignore nodereport fatalerror apicall alicloud rpcs

/** @alpha */
export interface CrashReportingConfigNameValuePair {
  name: string;
  value: string;
}

/** Configuration of the crash-reporting system.
 * @alpha
 */
export interface CrashReportingConfig {
  /** The directory to which *.dmp and/or iModelJsNativeCrash*.properties.txt files are written. This directory will be created if it does not already exist. */
  crashDir: string;
  /** max # .dmp files that may exist in crashDir. The default is 50. */
  maxDumpsInDir?: number;
  /** Enable crash-dumps? If so, .dmp and .properties.txt files will be generated and written to crashDir in the event of an unhandled native-code exception. If not, only .properties.txt files will be written. The default is false. */
  enableCrashDumps?: boolean;
  /** If enableCrashDumps is true, do you want a full-memory dump? Defaults to false. */
  wantFullMemoryDumps?: boolean;
  /** Enable node-report? If so, node-report files will be generated in the event of an unhandled exception or fatal error and written to crashDir. The default is false. */
  enableNodeReport?: boolean;
  /** Additional name, value pairs to write to iModelJsNativeCrash*.properties.txt file in the event of a crash. */
  params?: CrashReportingConfigNameValuePair[];
  /** Run this .js file to process .dmp and node-report files in the event of a crash.
   * This script will be executed with a single command-line parameter: the name of the dump or node-report file.
   * In the case of a dump file, there will be a second file with the same basename and the extension ".properties.txt".
   * Since it runs in a separate process, this script will have no access to the Javascript
   * context of the exiting backend. No default.
   */
  dumpProcessorScriptFileName?: string;
  /** Upload crash dump and node-reports to Bentley's crash-reporting service? Defaults to false */
  uploadToBentley?: boolean;
}

/** Configuration of core-backend.
 * @public
 */
export class IModelHostConfiguration {

  /**
   * Root of the directory holding all the files that iModel.js caches
   * - If not specified at startup a platform specific default is used -
   *   - Windows: $(HOMEDIR)/AppData/Local/iModelJs/
   *   - Mac/iOS: $(HOMEDIR)/Library/Caches/iModelJs/
   *   - Linux:   $(HOMEDIR)/.cache/iModelJs/
   *   where $(HOMEDIR) is documented [here](https://nodejs.org/api/os.html#os_os_homedir)
   * - if specified, ensure it is set to a folder with read/write access.
   * - Sub-folders within this folder organize various caches -
   *   - bc/ -> Briefcases
   *   - appSettings/ -> Offline application settings (only relevant in native applications)
   *   - etc.
   * @see [[IModelHost.cacheDir]] for the value it's set to after startup
   */
  public cacheDir?: string;

  /** The directory where the app's assets are found. */
  public appAssetsDir?: string;

  /** The kind of iModel hub server to use.
   * @beta
   */
  public hubAccess?: BackendHubAccess;

  /** The credentials to use for the tile cache service. If omitted, a local cache will be used.
   * @beta
   */
  public tileCacheCredentials?: CloudStorageServiceCredentials;

  /** Whether to restrict tile cache URLs by client IP address (if available).
   * @beta
   */
  public restrictTileUrlsByClientIp?: boolean;

  /** Whether to compress cached tiles.
   * Defaults to `true`.
   */
  public compressCachedTiles?: boolean;

  /** The time, in milliseconds, for which [IModelTileRpcInterface.requestTileTreeProps]($common) should wait before returning a "pending" status.
   * @internal
   */
  public tileTreeRequestTimeout = IModelHostConfiguration.defaultTileRequestTimeout;
  /** The time, in milliseconds, for which [IModelTileRpcInterface.requestTileContent]($common) should wait before returning a "pending" status.
   * @internal
   */
  public tileContentRequestTimeout = IModelHostConfiguration.defaultTileRequestTimeout;
  /** The default time, in milliseconds, used for [[tileTreeRequestTimeout]] and [[tileContentRequestTimeout]]. To change this, override one or both of those properties.
   * @internal
   */
  public static defaultTileRequestTimeout = 20 * 1000;

  /** The default time, in seconds, used for [[logTileLoadTimeThreshold]]. To change this, override that property.
   * @internal
   */
  public static defaultLogTileLoadTimeThreshold = 40;
  /** The backend will log when a tile took longer to load than this threshold in seconds.
   * @internal
   */
  public logTileLoadTimeThreshold: number = IModelHostConfiguration.defaultLogTileLoadTimeThreshold;

  /** The default size, in bytes, used for [[logTileSizeThreshold]]. To change this, override that property.
   * @internal
   */
  public static defaultLogTileSizeThreshold = 20 * 1000000;
  /** The backend will log when a tile is loaded with a size in bytes above this threshold.
   * @internal
   */
  public logTileSizeThreshold: number = IModelHostConfiguration.defaultLogTileSizeThreshold;

  /** Crash-reporting configuration
   * @alpha
   */
  public crashReportingConfig?: CrashReportingConfig;

}

/** IModelHost initializes ($backend) and captures its configuration. A backend must call [[IModelHost.startup]] before using any backend classes.
 * See [the learning article]($docs/learning/backend/IModelHost.md)
 * @public
 */
export class IModelHost {
  private constructor() { }
  public static authorizationClient?: AuthorizationClient;

  /** @alpha */
  public static readonly telemetry = new TelemetryManager();

  public static backendVersion = "";
  private static _cacheDir = "";

  private static _platform?: typeof IModelJsNative;
  /** @internal */
  public static get platform(): typeof IModelJsNative {
    if (this._platform === undefined)
      throw new Error("IModelHost.startup must be called first");
    return this._platform;
  }

  public static configuration?: IModelHostConfiguration;
  /** Event raised just after the backend IModelHost was started */
  public static readonly onAfterStartup = new BeEvent<() => void>();

  /** Event raised just before the backend IModelHost is to be shut down */
  public static readonly onBeforeShutdown = new BeEvent<() => void>();

  /** @internal */
  public static readonly session: Mutable<SessionProps> = { applicationId: "2686", applicationVersion: "1.0.0", sessionId: "" };

  /** A uniqueId for this session */
  public static get sessionId() { return this.session.sessionId; }
  public static set sessionId(id: GuidString) { this.session.sessionId = id; }

  /** The Id of this application - needs to be set only if it is an agent application. The applicationId will otherwise originate at the frontend. */
  public static get applicationId() { return this.session.applicationId; }
  public static set applicationId(id: string) { this.session.applicationId = id; }

  /** The version of this application - needs to be set if is an agent application. The applicationVersion will otherwise originate at the frontend. */
  public static get applicationVersion() { return this.session.applicationVersion; }
  public static set applicationVersion(version: string) { this.session.applicationVersion = version; }

  /** Root of the directory holding all the files that iModel.js caches */
  public static get cacheDir(): string { return this._cacheDir; }

  /** The optional [[FileNameResolver]] that resolves keys and partial file names for snapshot iModels. */
  public static snapshotFileNameResolver?: FileNameResolver;

  /** Get the current access token for this IModelHost, or a blank string if none is available.
   * @note for web backends, this will *always* return a blank string because the backend itself has no token (but never needs one either.)
   * For all IpcHosts, where this backend is servicing a single frontend, this will be the user's token. For ElectronHost, the backend
   * obtains the token and forwards it to the frontend.
   * @note accessTokens expire periodically and are automatically refreshed, if possible. Therefore tokens should not be saved, and the value
   * returned by this method may change over time throughout the course of a session.
   */
  public static async getAccessToken(): Promise<AccessToken> {
    try {
      return (await this.authorizationClient?.getAccessToken()) ?? "";
    } catch (e) {
      return "";
    }
  }

  /** @internal */
  public static flushLog() {
    return this.platform.DgnDb.flushLog();
  }
  /** @internal */
  public static loadNative(): void {
    const platform = Platform.load();
    this.registerPlatform(platform);
  }

  private static registerPlatform(platform: typeof IModelJsNative): void {
    this._platform = platform;
    if (undefined === platform)
      return;

    if (!ProcessDetector.isMobileAppBackend)
      this.validateNativePlatformVersion();

    platform.logger = Logger;
  }

  private static validateNativePlatformVersion(): void {
    const requiredVersion = require("../../package.json").dependencies["@bentley/imodeljs-native"]; // eslint-disable-line @typescript-eslint/no-var-requires
    const thisVersion = this.platform.version;
    if (semver.satisfies(thisVersion, requiredVersion))
      return;
    if (IModelJsFs.existsSync(path.join(__dirname, "DevBuild.txt"))) {
      console.log("Bypassing version checks for development build"); // eslint-disable-line no-console
      return;
    }
    this._platform = undefined;
    throw new IModelError(IModelStatus.BadRequest, `imodeljs-native version is (${thisVersion}). core-backend requires version (${requiredVersion})`);
  }

  /**
   * @beta
   * @note A reference implementation is set by default for [AzureBlobStorage]. To supply a different implementation for any service provider (such as AWS),
   *       set this property with a custom [CloudStorageService] and also set [IModelHostConfiguration.tileCacheCredentials] using "external" for the service name.
   *       Note that the account and access key members of [CloudStorageServiceCredentials] may have blank values unless the custom service implementation uses them.
   */
  public static tileCacheService: CloudStorageService;

  /** @internal */
  public static tileUploader: CloudStorageTileUploader;

  private static _hubAccess: BackendHubAccess;
  /** @internal */
  public static setHubAccess(hubAccess: BackendHubAccess) { this._hubAccess = hubAccess; }

  /** Provides access to the IModelHub for this IModelHost
   * @beta
   */
  public static get hubAccess(): BackendHubAccess { return this._hubAccess; }

  private static _isValid = false;
  /** Returns true if IModelHost is started.  */
  public static get isValid() { return this._isValid; }
  /** This method must be called before any iModel.js services are used.
   * @param configuration Host configuration data.
   * Raises [[onAfterStartup]].
   * @see [[shutdown]].
   */
  public static async startup(configuration: IModelHostConfiguration = new IModelHostConfiguration()): Promise<void> {
    if (this._isValid)
      return; // we're already initialized
    this._isValid = true;

    if (IModelHost.sessionId === "")
      IModelHost.sessionId = Guid.createValue();

    this.logStartup();

    this.backendVersion = require("../../package.json").version; // eslint-disable-line @typescript-eslint/no-var-requires
    initializeRpcBackend();

    if (this._platform === undefined) {
      try {
        this.loadNative();
      } catch (error) {
        Logger.logError(loggerCategory, "Error registering/loading the native platform API", () => (configuration));
        throw error;
      }
    }

    if (configuration.crashReportingConfig && configuration.crashReportingConfig.crashDir && !ProcessDetector.isElectronAppBackend && !ProcessDetector.isMobileAppBackend) {
      this.platform.setCrashReporting(configuration.crashReportingConfig);

      Logger.logTrace(loggerCategory, "Configured crash reporting", () => ({
        enableCrashDumps: configuration.crashReportingConfig?.enableCrashDumps,
        wantFullMemoryDumps: configuration.crashReportingConfig?.wantFullMemoryDumps,
        enableNodeReport: configuration.crashReportingConfig?.enableNodeReport,
        uploadToBentley: configuration.crashReportingConfig?.uploadToBentley,
      }));

      if (configuration.crashReportingConfig.enableNodeReport) {
        try {
          // node-report reports on V8 fatal errors and unhandled exceptions/Promise rejections.
          const nodereport = require("node-report/api"); // eslint-disable-line @typescript-eslint/no-var-requires
          nodereport.setEvents("exception+fatalerror+apicall");
          nodereport.setDirectory(configuration.crashReportingConfig.crashDir);
          nodereport.setVerbose("yes");
          Logger.logTrace(loggerCategory, "Configured native crash reporting (node-report)");
        } catch (err) {
          Logger.logWarning(loggerCategory, "node-report is not installed.");
        }
      }
    }

    this.setupCacheDirs(configuration);
    BriefcaseManager.initialize(this._briefcaseCacheDir);

    [
      IModelReadRpcImpl,
      IModelTileRpcImpl,
      SnapshotIModelRpcImpl,
      WipRpcImpl,
      DevToolsRpcImpl,
    ].forEach((rpc) => rpc.register()); // register all of the RPC implementations

    [
      BisCoreSchema,
      GenericSchema,
      FunctionalSchema,
    ].forEach((schema) => schema.registerSchema()); // register all of the schemas

    if (undefined !== configuration.hubAccess)
      IModelHost._hubAccess = configuration.hubAccess;
    IModelHost.configuration = configuration;
    IModelHost.setupTileCache();

    this.platform.setUseTileCache(configuration.tileCacheCredentials ? false : true);

    process.once("beforeExit", IModelHost.shutdown);
    IModelHost.onAfterStartup.raiseEvent();
  }

  private static _briefcaseCacheDir: string;

  private static logStartup() {
    if (!Logger.isEnabled(loggerCategory, LogLevel.Trace))
      return;

    // Extract the iModel details from environment - note this is very specific to Bentley hosted backends, but is quite useful for tracing
    let startupInfo: any = {};
    const serviceName = process.env.FABRIC_SERVICE_NAME;
    if (serviceName) {
      // e.g., fabric:/iModelWebViewer3.0/iModelJSGuest/1/08daaeb3-b56f-480b-9051-7efc834d18ae/512d971d-b641-4735-bb1c-c07ab3e44ce7/c1315fcce125ca40b2d405bb7809214daf8b4c85
      const serviceNameComponents = serviceName.split("/");
      if (serviceNameComponents.length === 7) {
        startupInfo = {
          ...startupInfo,
          iTwinId: serviceNameComponents[4],
          iModelId: serviceNameComponents[5],
          changeSetId: serviceNameComponents[6],
        };
      }
    }

    Logger.logTrace(loggerCategory, "IModelHost.startup", () => startupInfo);
  }

  private static setupCacheDirs(configuration: IModelHostConfiguration) {
    this._cacheDir = configuration.cacheDir ? path.normalize(configuration.cacheDir) : NativeLibrary.defaultCacheDir;
    IModelJsFs.recursiveMkDirSync(this._cacheDir); // make sure the directory for cacheDir exists.
    this._briefcaseCacheDir = path.join(this._cacheDir, "imodels");
  }

  /** This method must be called when an iModel.js services is shut down. Raises [[onBeforeShutdown]] */
  public static async shutdown(): Promise<void> {
    // NB: This method is set as a node listener where `this` is unbound
    if (!IModelHost._isValid)
      return;

    IModelHost._isValid = false;
    IModelHost.onBeforeShutdown.raiseEvent();
    IModelHost.configuration = undefined;
    process.removeListener("beforeExit", IModelHost.shutdown);
  }

  /**
   * Add or update a property that should be included in a crash report.
   * @param name The name of the property
   * @param value The value of the property
   * @alpha
   */
  public static setCrashReportProperty(name: string, value: string): void {
    assert(undefined !== this._platform);
    this._platform.setCrashReportProperty(name, value);
  }

  /**
   * Remove a previously defined property so that will not be included in a crash report.
   * @param name The name of the property
   * @alpha
   */
  public static removeCrashReportProperty(name: string): void {
    assert(undefined !== this._platform);
    this._platform.setCrashReportProperty(name, undefined);
  }

  /**
   * Get all properties that will be included in a crash report.
   * @alpha
   */
  public static getCrashReportProperties(): CrashReportingConfigNameValuePair[] {
    assert(undefined !== this._platform);
    return this._platform.getCrashReportProperties();
  }

  /** The directory where application assets may be found */
  public static get appAssetsDir(): string | undefined { return undefined !== IModelHost.configuration ? IModelHost.configuration.appAssetsDir : undefined; }

  /** The time, in milliseconds, for which [IModelTileRpcInterface.requestTileTreeProps]($common) should wait before returning a "pending" status.
   * @internal
   */
  public static get tileTreeRequestTimeout(): number {
    return undefined !== IModelHost.configuration ? IModelHost.configuration.tileTreeRequestTimeout : IModelHostConfiguration.defaultTileRequestTimeout;
  }
  /** The time, in milliseconds, for which [IModelTileRpcInterface.requestTileContent]($common) should wait before returning a "pending" status.
   * @internal
   */
  public static get tileContentRequestTimeout(): number {
    return undefined !== IModelHost.configuration ? IModelHost.configuration.tileContentRequestTimeout : IModelHostConfiguration.defaultTileRequestTimeout;
  }

  /** The backend will log when a tile took longer to load than this threshold in seconds. */
  public static get logTileLoadTimeThreshold(): number { return undefined !== IModelHost.configuration ? IModelHost.configuration.logTileLoadTimeThreshold : IModelHostConfiguration.defaultLogTileLoadTimeThreshold; }
  /** The backend will log when a tile is loaded with a size in bytes above this threshold. */
  public static get logTileSizeThreshold(): number { return undefined !== IModelHost.configuration ? IModelHost.configuration.logTileSizeThreshold : IModelHostConfiguration.defaultLogTileSizeThreshold; }

  /** Whether external tile caching is active.
   * @internal
   */
  public static get usingExternalTileCache(): boolean {
    return undefined !== IModelHost.configuration?.tileCacheCredentials;
  }

  /** Whether to restrict tile cache URLs by client IP address.
   * @internal
   */
  public static get restrictTileUrlsByClientIp(): boolean { return undefined !== IModelHost.configuration && (IModelHost.configuration.restrictTileUrlsByClientIp ? true : false); }

  /** Whether to compress cached tiles.
   * @internal
   */
  public static get compressCachedTiles(): boolean { return false !== IModelHost.configuration?.compressCachedTiles; }

  private static setupTileCache() {
    const config = IModelHost.configuration!;
    const credentials = config.tileCacheCredentials;
    if (undefined === credentials)
      return;

    IModelHost.tileUploader = new CloudStorageTileUploader();

    if (credentials.service === "azure" && !IModelHost.tileCacheService) {
      IModelHost.tileCacheService = new AzureBlobStorage(credentials);
    } else if (credentials.service === "alicloud") {
      IModelHost.tileCacheService = new AliCloudStorageService(credentials);
    } else if (credentials.service !== "external") {
      throw new IModelError(BentleyStatus.ERROR, "Unsupported cloud service credentials for tile cache.");
    }
  }
}

/** Information about the platform on which the app is running. Also see [[KnownLocations]] and [[IModelJsFs]].
 * @public
 */
export class Platform {
  /** Get the name of the platform. */
  public static get platformName(): "win32" | "linux" | "darwin" | "ios" | "android" | "uwp" {
    return process.platform as any;
  }

  /** @internal */
  public static load(): typeof IModelJsNative {
    return ProcessDetector.isMobileAppBackend ? (process as any)._linkedBinding("iModelJsNative") : NativeLibrary.load();
  }
}

/** Well known directories that may be used by the application. Also see [[Platform]]
 * @public
 */
export class KnownLocations {

  /** The directory where the imodeljs-native assets are stored. */
  public static get nativeAssetsDir(): string { return IModelHost.platform.DgnDb.getAssetsDir(); }

  /** The directory where the core-backend assets are stored. */
  public static get packageAssetsDir(): string {
    return path.join(__dirname, "assets");
  }

  /** The temporary directory. */
  public static get tmpdir(): string {
    return os.tmpdir();
  }
}

/** Extend this class to provide custom file name resolution behavior.
 * @note Only `tryResolveKey` and/or `tryResolveFileName` need to be overridden as the implementations of `resolveKey` and `resolveFileName` work for most purposes.
 * @see [[IModelHost.snapshotFileNameResolver]]
 * @public
 */
export abstract class FileNameResolver {
  /** Resolve a file name from the specified key.
   * @param _fileKey The key that identifies the file name in a `Map` or other similar data structure.
   * @returns The resolved file name or `undefined` if not found.
   */
  public tryResolveKey(_fileKey: string): string | undefined { return undefined; }
  /** Resolve a file name from the specified key.
   * @param fileKey The key that identifies the file name in a `Map` or other similar data structure.
   * @returns The resolved file name.
   * @throws [[IModelError]] if not found.
   */
  public resolveKey(fileKey: string): string {
    const resolvedFileName: string | undefined = this.tryResolveKey(fileKey);
    if (undefined === resolvedFileName) {
      throw new IModelError(IModelStatus.NotFound, `${fileKey} not resolved`);
    }
    return resolvedFileName;
  }
  /** Resolve the input file name, which may be a partial name, into a full path file name.
   * @param inFileName The partial file name.
   * @returns The resolved full path file name or `undefined` if not found.
   */
  public tryResolveFileName(inFileName: string): string | undefined { return inFileName; }
  /** Resolve the input file name, which may be a partial name, into a full path file name.
   * @param inFileName The partial file name.
   * @returns The resolved full path file name.
   * @throws [[IModelError]] if not found.
   */
  public resolveFileName(inFileName: string): string {
    const resolvedFileName: string | undefined = this.tryResolveFileName(inFileName);
    if (undefined === resolvedFileName) {
      throw new IModelError(IModelStatus.NotFound, `${inFileName} not resolved`);
    }
    return resolvedFileName;
  }
}
<|MERGE_RESOLUTION|>--- conflicted
+++ resolved
@@ -1,565 +1,555 @@
-/*---------------------------------------------------------------------------------------------
-* Copyright (c) Bentley Systems, Incorporated. All rights reserved.
-* See LICENSE.md in the project root for license terms and full copyright notice.
-*--------------------------------------------------------------------------------------------*/
-/** @packageDocumentation
- * @module IModelHost
- */
-
-<<<<<<< HEAD
-=======
-import { HttpRequestHost } from "@bentley/backend-itwin-client";
-import { AccessToken, assert, BeEvent, Guid, GuidString, IModelStatus, Logger, LogLevel, Mutable, ProcessDetector } from "@itwin/core-bentley";
-import { IModelClient } from "@bentley/imodelhub-client";
-import { AuthorizationClient, BentleyStatus, IModelError, SessionProps } from "@itwin/core-common";
-import { IModelJsNative, NativeLibrary } from "@bentley/imodeljs-native";
-import { TelemetryManager } from "@bentley/telemetry-client";
->>>>>>> b8109308
-import * as os from "os";
-import * as path from "path";
-import * as semver from "semver";
-import { IModelJsNative, NativeLibrary } from "@bentley/imodeljs-native";
-import { AuthorizationClient } from "@bentley/itwin-client";
-import { TelemetryManager } from "@bentley/telemetry-client";
-import { AccessToken, assert, BeEvent, Guid, GuidString, IModelStatus, Logger, LogLevel, Mutable, ProcessDetector } from "@itwin/core-bentley";
-import { BentleyStatus, IModelError, SessionProps } from "@itwin/core-common";
-import { AliCloudStorageService } from "./AliCloudStorageService";
-import { BackendHubAccess } from "./BackendHubAccess";
-import { BackendLoggerCategory } from "./BackendLoggerCategory";
-import { BisCoreSchema } from "./BisCoreSchema";
-import { BriefcaseManager } from "./BriefcaseManager";
-import { AzureBlobStorage, CloudStorageService, CloudStorageServiceCredentials, CloudStorageTileUploader } from "./CloudStorageBackend";
-import { FunctionalSchema } from "./domains/FunctionalSchema";
-import { GenericSchema } from "./domains/GenericSchema";
-import { IModelJsFs } from "./IModelJsFs";
-import { DevToolsRpcImpl } from "./rpc-impl/DevToolsRpcImpl";
-import { IModelReadRpcImpl } from "./rpc-impl/IModelReadRpcImpl";
-import { IModelTileRpcImpl } from "./rpc-impl/IModelTileRpcImpl";
-import { SnapshotIModelRpcImpl } from "./rpc-impl/SnapshotIModelRpcImpl";
-import { WipRpcImpl } from "./rpc-impl/WipRpcImpl";
-import { initializeRpcBackend } from "./RpcBackend";
-
-const loggerCategory = BackendLoggerCategory.IModelHost;
-
-// cspell:ignore nodereport fatalerror apicall alicloud rpcs
-
-/** @alpha */
-export interface CrashReportingConfigNameValuePair {
-  name: string;
-  value: string;
-}
-
-/** Configuration of the crash-reporting system.
- * @alpha
- */
-export interface CrashReportingConfig {
-  /** The directory to which *.dmp and/or iModelJsNativeCrash*.properties.txt files are written. This directory will be created if it does not already exist. */
-  crashDir: string;
-  /** max # .dmp files that may exist in crashDir. The default is 50. */
-  maxDumpsInDir?: number;
-  /** Enable crash-dumps? If so, .dmp and .properties.txt files will be generated and written to crashDir in the event of an unhandled native-code exception. If not, only .properties.txt files will be written. The default is false. */
-  enableCrashDumps?: boolean;
-  /** If enableCrashDumps is true, do you want a full-memory dump? Defaults to false. */
-  wantFullMemoryDumps?: boolean;
-  /** Enable node-report? If so, node-report files will be generated in the event of an unhandled exception or fatal error and written to crashDir. The default is false. */
-  enableNodeReport?: boolean;
-  /** Additional name, value pairs to write to iModelJsNativeCrash*.properties.txt file in the event of a crash. */
-  params?: CrashReportingConfigNameValuePair[];
-  /** Run this .js file to process .dmp and node-report files in the event of a crash.
-   * This script will be executed with a single command-line parameter: the name of the dump or node-report file.
-   * In the case of a dump file, there will be a second file with the same basename and the extension ".properties.txt".
-   * Since it runs in a separate process, this script will have no access to the Javascript
-   * context of the exiting backend. No default.
-   */
-  dumpProcessorScriptFileName?: string;
-  /** Upload crash dump and node-reports to Bentley's crash-reporting service? Defaults to false */
-  uploadToBentley?: boolean;
-}
-
-/** Configuration of core-backend.
- * @public
- */
-export class IModelHostConfiguration {
-
-  /**
-   * Root of the directory holding all the files that iModel.js caches
-   * - If not specified at startup a platform specific default is used -
-   *   - Windows: $(HOMEDIR)/AppData/Local/iModelJs/
-   *   - Mac/iOS: $(HOMEDIR)/Library/Caches/iModelJs/
-   *   - Linux:   $(HOMEDIR)/.cache/iModelJs/
-   *   where $(HOMEDIR) is documented [here](https://nodejs.org/api/os.html#os_os_homedir)
-   * - if specified, ensure it is set to a folder with read/write access.
-   * - Sub-folders within this folder organize various caches -
-   *   - bc/ -> Briefcases
-   *   - appSettings/ -> Offline application settings (only relevant in native applications)
-   *   - etc.
-   * @see [[IModelHost.cacheDir]] for the value it's set to after startup
-   */
-  public cacheDir?: string;
-
-  /** The directory where the app's assets are found. */
-  public appAssetsDir?: string;
-
-  /** The kind of iModel hub server to use.
-   * @beta
-   */
-  public hubAccess?: BackendHubAccess;
-
-  /** The credentials to use for the tile cache service. If omitted, a local cache will be used.
-   * @beta
-   */
-  public tileCacheCredentials?: CloudStorageServiceCredentials;
-
-  /** Whether to restrict tile cache URLs by client IP address (if available).
-   * @beta
-   */
-  public restrictTileUrlsByClientIp?: boolean;
-
-  /** Whether to compress cached tiles.
-   * Defaults to `true`.
-   */
-  public compressCachedTiles?: boolean;
-
-  /** The time, in milliseconds, for which [IModelTileRpcInterface.requestTileTreeProps]($common) should wait before returning a "pending" status.
-   * @internal
-   */
-  public tileTreeRequestTimeout = IModelHostConfiguration.defaultTileRequestTimeout;
-  /** The time, in milliseconds, for which [IModelTileRpcInterface.requestTileContent]($common) should wait before returning a "pending" status.
-   * @internal
-   */
-  public tileContentRequestTimeout = IModelHostConfiguration.defaultTileRequestTimeout;
-  /** The default time, in milliseconds, used for [[tileTreeRequestTimeout]] and [[tileContentRequestTimeout]]. To change this, override one or both of those properties.
-   * @internal
-   */
-  public static defaultTileRequestTimeout = 20 * 1000;
-
-  /** The default time, in seconds, used for [[logTileLoadTimeThreshold]]. To change this, override that property.
-   * @internal
-   */
-  public static defaultLogTileLoadTimeThreshold = 40;
-  /** The backend will log when a tile took longer to load than this threshold in seconds.
-   * @internal
-   */
-  public logTileLoadTimeThreshold: number = IModelHostConfiguration.defaultLogTileLoadTimeThreshold;
-
-  /** The default size, in bytes, used for [[logTileSizeThreshold]]. To change this, override that property.
-   * @internal
-   */
-  public static defaultLogTileSizeThreshold = 20 * 1000000;
-  /** The backend will log when a tile is loaded with a size in bytes above this threshold.
-   * @internal
-   */
-  public logTileSizeThreshold: number = IModelHostConfiguration.defaultLogTileSizeThreshold;
-
-  /** Crash-reporting configuration
-   * @alpha
-   */
-  public crashReportingConfig?: CrashReportingConfig;
-
-}
-
-/** IModelHost initializes ($backend) and captures its configuration. A backend must call [[IModelHost.startup]] before using any backend classes.
- * See [the learning article]($docs/learning/backend/IModelHost.md)
- * @public
- */
-export class IModelHost {
-  private constructor() { }
-  public static authorizationClient?: AuthorizationClient;
-
-  /** @alpha */
-  public static readonly telemetry = new TelemetryManager();
-
-  public static backendVersion = "";
-  private static _cacheDir = "";
-
-  private static _platform?: typeof IModelJsNative;
-  /** @internal */
-  public static get platform(): typeof IModelJsNative {
-    if (this._platform === undefined)
-      throw new Error("IModelHost.startup must be called first");
-    return this._platform;
-  }
-
-  public static configuration?: IModelHostConfiguration;
-  /** Event raised just after the backend IModelHost was started */
-  public static readonly onAfterStartup = new BeEvent<() => void>();
-
-  /** Event raised just before the backend IModelHost is to be shut down */
-  public static readonly onBeforeShutdown = new BeEvent<() => void>();
-
-  /** @internal */
-  public static readonly session: Mutable<SessionProps> = { applicationId: "2686", applicationVersion: "1.0.0", sessionId: "" };
-
-  /** A uniqueId for this session */
-  public static get sessionId() { return this.session.sessionId; }
-  public static set sessionId(id: GuidString) { this.session.sessionId = id; }
-
-  /** The Id of this application - needs to be set only if it is an agent application. The applicationId will otherwise originate at the frontend. */
-  public static get applicationId() { return this.session.applicationId; }
-  public static set applicationId(id: string) { this.session.applicationId = id; }
-
-  /** The version of this application - needs to be set if is an agent application. The applicationVersion will otherwise originate at the frontend. */
-  public static get applicationVersion() { return this.session.applicationVersion; }
-  public static set applicationVersion(version: string) { this.session.applicationVersion = version; }
-
-  /** Root of the directory holding all the files that iModel.js caches */
-  public static get cacheDir(): string { return this._cacheDir; }
-
-  /** The optional [[FileNameResolver]] that resolves keys and partial file names for snapshot iModels. */
-  public static snapshotFileNameResolver?: FileNameResolver;
-
-  /** Get the current access token for this IModelHost, or a blank string if none is available.
-   * @note for web backends, this will *always* return a blank string because the backend itself has no token (but never needs one either.)
-   * For all IpcHosts, where this backend is servicing a single frontend, this will be the user's token. For ElectronHost, the backend
-   * obtains the token and forwards it to the frontend.
-   * @note accessTokens expire periodically and are automatically refreshed, if possible. Therefore tokens should not be saved, and the value
-   * returned by this method may change over time throughout the course of a session.
-   */
-  public static async getAccessToken(): Promise<AccessToken> {
-    try {
-      return (await this.authorizationClient?.getAccessToken()) ?? "";
-    } catch (e) {
-      return "";
-    }
-  }
-
-  /** @internal */
-  public static flushLog() {
-    return this.platform.DgnDb.flushLog();
-  }
-  /** @internal */
-  public static loadNative(): void {
-    const platform = Platform.load();
-    this.registerPlatform(platform);
-  }
-
-  private static registerPlatform(platform: typeof IModelJsNative): void {
-    this._platform = platform;
-    if (undefined === platform)
-      return;
-
-    if (!ProcessDetector.isMobileAppBackend)
-      this.validateNativePlatformVersion();
-
-    platform.logger = Logger;
-  }
-
-  private static validateNativePlatformVersion(): void {
-    const requiredVersion = require("../../package.json").dependencies["@bentley/imodeljs-native"]; // eslint-disable-line @typescript-eslint/no-var-requires
-    const thisVersion = this.platform.version;
-    if (semver.satisfies(thisVersion, requiredVersion))
-      return;
-    if (IModelJsFs.existsSync(path.join(__dirname, "DevBuild.txt"))) {
-      console.log("Bypassing version checks for development build"); // eslint-disable-line no-console
-      return;
-    }
-    this._platform = undefined;
-    throw new IModelError(IModelStatus.BadRequest, `imodeljs-native version is (${thisVersion}). core-backend requires version (${requiredVersion})`);
-  }
-
-  /**
-   * @beta
-   * @note A reference implementation is set by default for [AzureBlobStorage]. To supply a different implementation for any service provider (such as AWS),
-   *       set this property with a custom [CloudStorageService] and also set [IModelHostConfiguration.tileCacheCredentials] using "external" for the service name.
-   *       Note that the account and access key members of [CloudStorageServiceCredentials] may have blank values unless the custom service implementation uses them.
-   */
-  public static tileCacheService: CloudStorageService;
-
-  /** @internal */
-  public static tileUploader: CloudStorageTileUploader;
-
-  private static _hubAccess: BackendHubAccess;
-  /** @internal */
-  public static setHubAccess(hubAccess: BackendHubAccess) { this._hubAccess = hubAccess; }
-
-  /** Provides access to the IModelHub for this IModelHost
-   * @beta
-   */
-  public static get hubAccess(): BackendHubAccess { return this._hubAccess; }
-
-  private static _isValid = false;
-  /** Returns true if IModelHost is started.  */
-  public static get isValid() { return this._isValid; }
-  /** This method must be called before any iModel.js services are used.
-   * @param configuration Host configuration data.
-   * Raises [[onAfterStartup]].
-   * @see [[shutdown]].
-   */
-  public static async startup(configuration: IModelHostConfiguration = new IModelHostConfiguration()): Promise<void> {
-    if (this._isValid)
-      return; // we're already initialized
-    this._isValid = true;
-
-    if (IModelHost.sessionId === "")
-      IModelHost.sessionId = Guid.createValue();
-
-    this.logStartup();
-
-    this.backendVersion = require("../../package.json").version; // eslint-disable-line @typescript-eslint/no-var-requires
-    initializeRpcBackend();
-
-    if (this._platform === undefined) {
-      try {
-        this.loadNative();
-      } catch (error) {
-        Logger.logError(loggerCategory, "Error registering/loading the native platform API", () => (configuration));
-        throw error;
-      }
-    }
-
-    if (configuration.crashReportingConfig && configuration.crashReportingConfig.crashDir && !ProcessDetector.isElectronAppBackend && !ProcessDetector.isMobileAppBackend) {
-      this.platform.setCrashReporting(configuration.crashReportingConfig);
-
-      Logger.logTrace(loggerCategory, "Configured crash reporting", () => ({
-        enableCrashDumps: configuration.crashReportingConfig?.enableCrashDumps,
-        wantFullMemoryDumps: configuration.crashReportingConfig?.wantFullMemoryDumps,
-        enableNodeReport: configuration.crashReportingConfig?.enableNodeReport,
-        uploadToBentley: configuration.crashReportingConfig?.uploadToBentley,
-      }));
-
-      if (configuration.crashReportingConfig.enableNodeReport) {
-        try {
-          // node-report reports on V8 fatal errors and unhandled exceptions/Promise rejections.
-          const nodereport = require("node-report/api"); // eslint-disable-line @typescript-eslint/no-var-requires
-          nodereport.setEvents("exception+fatalerror+apicall");
-          nodereport.setDirectory(configuration.crashReportingConfig.crashDir);
-          nodereport.setVerbose("yes");
-          Logger.logTrace(loggerCategory, "Configured native crash reporting (node-report)");
-        } catch (err) {
-          Logger.logWarning(loggerCategory, "node-report is not installed.");
-        }
-      }
-    }
-
-    this.setupCacheDirs(configuration);
-    BriefcaseManager.initialize(this._briefcaseCacheDir);
-
-    [
-      IModelReadRpcImpl,
-      IModelTileRpcImpl,
-      SnapshotIModelRpcImpl,
-      WipRpcImpl,
-      DevToolsRpcImpl,
-    ].forEach((rpc) => rpc.register()); // register all of the RPC implementations
-
-    [
-      BisCoreSchema,
-      GenericSchema,
-      FunctionalSchema,
-    ].forEach((schema) => schema.registerSchema()); // register all of the schemas
-
-    if (undefined !== configuration.hubAccess)
-      IModelHost._hubAccess = configuration.hubAccess;
-    IModelHost.configuration = configuration;
-    IModelHost.setupTileCache();
-
-    this.platform.setUseTileCache(configuration.tileCacheCredentials ? false : true);
-
-    process.once("beforeExit", IModelHost.shutdown);
-    IModelHost.onAfterStartup.raiseEvent();
-  }
-
-  private static _briefcaseCacheDir: string;
-
-  private static logStartup() {
-    if (!Logger.isEnabled(loggerCategory, LogLevel.Trace))
-      return;
-
-    // Extract the iModel details from environment - note this is very specific to Bentley hosted backends, but is quite useful for tracing
-    let startupInfo: any = {};
-    const serviceName = process.env.FABRIC_SERVICE_NAME;
-    if (serviceName) {
-      // e.g., fabric:/iModelWebViewer3.0/iModelJSGuest/1/08daaeb3-b56f-480b-9051-7efc834d18ae/512d971d-b641-4735-bb1c-c07ab3e44ce7/c1315fcce125ca40b2d405bb7809214daf8b4c85
-      const serviceNameComponents = serviceName.split("/");
-      if (serviceNameComponents.length === 7) {
-        startupInfo = {
-          ...startupInfo,
-          iTwinId: serviceNameComponents[4],
-          iModelId: serviceNameComponents[5],
-          changeSetId: serviceNameComponents[6],
-        };
-      }
-    }
-
-    Logger.logTrace(loggerCategory, "IModelHost.startup", () => startupInfo);
-  }
-
-  private static setupCacheDirs(configuration: IModelHostConfiguration) {
-    this._cacheDir = configuration.cacheDir ? path.normalize(configuration.cacheDir) : NativeLibrary.defaultCacheDir;
-    IModelJsFs.recursiveMkDirSync(this._cacheDir); // make sure the directory for cacheDir exists.
-    this._briefcaseCacheDir = path.join(this._cacheDir, "imodels");
-  }
-
-  /** This method must be called when an iModel.js services is shut down. Raises [[onBeforeShutdown]] */
-  public static async shutdown(): Promise<void> {
-    // NB: This method is set as a node listener where `this` is unbound
-    if (!IModelHost._isValid)
-      return;
-
-    IModelHost._isValid = false;
-    IModelHost.onBeforeShutdown.raiseEvent();
-    IModelHost.configuration = undefined;
-    process.removeListener("beforeExit", IModelHost.shutdown);
-  }
-
-  /**
-   * Add or update a property that should be included in a crash report.
-   * @param name The name of the property
-   * @param value The value of the property
-   * @alpha
-   */
-  public static setCrashReportProperty(name: string, value: string): void {
-    assert(undefined !== this._platform);
-    this._platform.setCrashReportProperty(name, value);
-  }
-
-  /**
-   * Remove a previously defined property so that will not be included in a crash report.
-   * @param name The name of the property
-   * @alpha
-   */
-  public static removeCrashReportProperty(name: string): void {
-    assert(undefined !== this._platform);
-    this._platform.setCrashReportProperty(name, undefined);
-  }
-
-  /**
-   * Get all properties that will be included in a crash report.
-   * @alpha
-   */
-  public static getCrashReportProperties(): CrashReportingConfigNameValuePair[] {
-    assert(undefined !== this._platform);
-    return this._platform.getCrashReportProperties();
-  }
-
-  /** The directory where application assets may be found */
-  public static get appAssetsDir(): string | undefined { return undefined !== IModelHost.configuration ? IModelHost.configuration.appAssetsDir : undefined; }
-
-  /** The time, in milliseconds, for which [IModelTileRpcInterface.requestTileTreeProps]($common) should wait before returning a "pending" status.
-   * @internal
-   */
-  public static get tileTreeRequestTimeout(): number {
-    return undefined !== IModelHost.configuration ? IModelHost.configuration.tileTreeRequestTimeout : IModelHostConfiguration.defaultTileRequestTimeout;
-  }
-  /** The time, in milliseconds, for which [IModelTileRpcInterface.requestTileContent]($common) should wait before returning a "pending" status.
-   * @internal
-   */
-  public static get tileContentRequestTimeout(): number {
-    return undefined !== IModelHost.configuration ? IModelHost.configuration.tileContentRequestTimeout : IModelHostConfiguration.defaultTileRequestTimeout;
-  }
-
-  /** The backend will log when a tile took longer to load than this threshold in seconds. */
-  public static get logTileLoadTimeThreshold(): number { return undefined !== IModelHost.configuration ? IModelHost.configuration.logTileLoadTimeThreshold : IModelHostConfiguration.defaultLogTileLoadTimeThreshold; }
-  /** The backend will log when a tile is loaded with a size in bytes above this threshold. */
-  public static get logTileSizeThreshold(): number { return undefined !== IModelHost.configuration ? IModelHost.configuration.logTileSizeThreshold : IModelHostConfiguration.defaultLogTileSizeThreshold; }
-
-  /** Whether external tile caching is active.
-   * @internal
-   */
-  public static get usingExternalTileCache(): boolean {
-    return undefined !== IModelHost.configuration?.tileCacheCredentials;
-  }
-
-  /** Whether to restrict tile cache URLs by client IP address.
-   * @internal
-   */
-  public static get restrictTileUrlsByClientIp(): boolean { return undefined !== IModelHost.configuration && (IModelHost.configuration.restrictTileUrlsByClientIp ? true : false); }
-
-  /** Whether to compress cached tiles.
-   * @internal
-   */
-  public static get compressCachedTiles(): boolean { return false !== IModelHost.configuration?.compressCachedTiles; }
-
-  private static setupTileCache() {
-    const config = IModelHost.configuration!;
-    const credentials = config.tileCacheCredentials;
-    if (undefined === credentials)
-      return;
-
-    IModelHost.tileUploader = new CloudStorageTileUploader();
-
-    if (credentials.service === "azure" && !IModelHost.tileCacheService) {
-      IModelHost.tileCacheService = new AzureBlobStorage(credentials);
-    } else if (credentials.service === "alicloud") {
-      IModelHost.tileCacheService = new AliCloudStorageService(credentials);
-    } else if (credentials.service !== "external") {
-      throw new IModelError(BentleyStatus.ERROR, "Unsupported cloud service credentials for tile cache.");
-    }
-  }
-}
-
-/** Information about the platform on which the app is running. Also see [[KnownLocations]] and [[IModelJsFs]].
- * @public
- */
-export class Platform {
-  /** Get the name of the platform. */
-  public static get platformName(): "win32" | "linux" | "darwin" | "ios" | "android" | "uwp" {
-    return process.platform as any;
-  }
-
-  /** @internal */
-  public static load(): typeof IModelJsNative {
-    return ProcessDetector.isMobileAppBackend ? (process as any)._linkedBinding("iModelJsNative") : NativeLibrary.load();
-  }
-}
-
-/** Well known directories that may be used by the application. Also see [[Platform]]
- * @public
- */
-export class KnownLocations {
-
-  /** The directory where the imodeljs-native assets are stored. */
-  public static get nativeAssetsDir(): string { return IModelHost.platform.DgnDb.getAssetsDir(); }
-
-  /** The directory where the core-backend assets are stored. */
-  public static get packageAssetsDir(): string {
-    return path.join(__dirname, "assets");
-  }
-
-  /** The temporary directory. */
-  public static get tmpdir(): string {
-    return os.tmpdir();
-  }
-}
-
-/** Extend this class to provide custom file name resolution behavior.
- * @note Only `tryResolveKey` and/or `tryResolveFileName` need to be overridden as the implementations of `resolveKey` and `resolveFileName` work for most purposes.
- * @see [[IModelHost.snapshotFileNameResolver]]
- * @public
- */
-export abstract class FileNameResolver {
-  /** Resolve a file name from the specified key.
-   * @param _fileKey The key that identifies the file name in a `Map` or other similar data structure.
-   * @returns The resolved file name or `undefined` if not found.
-   */
-  public tryResolveKey(_fileKey: string): string | undefined { return undefined; }
-  /** Resolve a file name from the specified key.
-   * @param fileKey The key that identifies the file name in a `Map` or other similar data structure.
-   * @returns The resolved file name.
-   * @throws [[IModelError]] if not found.
-   */
-  public resolveKey(fileKey: string): string {
-    const resolvedFileName: string | undefined = this.tryResolveKey(fileKey);
-    if (undefined === resolvedFileName) {
-      throw new IModelError(IModelStatus.NotFound, `${fileKey} not resolved`);
-    }
-    return resolvedFileName;
-  }
-  /** Resolve the input file name, which may be a partial name, into a full path file name.
-   * @param inFileName The partial file name.
-   * @returns The resolved full path file name or `undefined` if not found.
-   */
-  public tryResolveFileName(inFileName: string): string | undefined { return inFileName; }
-  /** Resolve the input file name, which may be a partial name, into a full path file name.
-   * @param inFileName The partial file name.
-   * @returns The resolved full path file name.
-   * @throws [[IModelError]] if not found.
-   */
-  public resolveFileName(inFileName: string): string {
-    const resolvedFileName: string | undefined = this.tryResolveFileName(inFileName);
-    if (undefined === resolvedFileName) {
-      throw new IModelError(IModelStatus.NotFound, `${inFileName} not resolved`);
-    }
-    return resolvedFileName;
-  }
-}
+/*---------------------------------------------------------------------------------------------
+* Copyright (c) Bentley Systems, Incorporated. All rights reserved.
+* See LICENSE.md in the project root for license terms and full copyright notice.
+*--------------------------------------------------------------------------------------------*/
+/** @packageDocumentation
+ * @module IModelHost
+ */
+
+import * as os from "os";
+import * as path from "path";
+import * as semver from "semver";
+import { IModelJsNative, NativeLibrary } from "@bentley/imodeljs-native";
+import { TelemetryManager } from "@bentley/telemetry-client";
+import { AccessToken, assert, BeEvent, Guid, GuidString, IModelStatus, Logger, LogLevel, Mutable, ProcessDetector } from "@itwin/core-bentley";
+import { AuthorizationClient, BentleyStatus, IModelError, SessionProps } from "@itwin/core-common";
+import { AliCloudStorageService } from "./AliCloudStorageService";
+import { BackendHubAccess } from "./BackendHubAccess";
+import { BackendLoggerCategory } from "./BackendLoggerCategory";
+import { BisCoreSchema } from "./BisCoreSchema";
+import { BriefcaseManager } from "./BriefcaseManager";
+import { AzureBlobStorage, CloudStorageService, CloudStorageServiceCredentials, CloudStorageTileUploader } from "./CloudStorageBackend";
+import { FunctionalSchema } from "./domains/FunctionalSchema";
+import { GenericSchema } from "./domains/GenericSchema";
+import { IModelJsFs } from "./IModelJsFs";
+import { DevToolsRpcImpl } from "./rpc-impl/DevToolsRpcImpl";
+import { IModelReadRpcImpl } from "./rpc-impl/IModelReadRpcImpl";
+import { IModelTileRpcImpl } from "./rpc-impl/IModelTileRpcImpl";
+import { SnapshotIModelRpcImpl } from "./rpc-impl/SnapshotIModelRpcImpl";
+import { WipRpcImpl } from "./rpc-impl/WipRpcImpl";
+import { initializeRpcBackend } from "./RpcBackend";
+
+const loggerCategory = BackendLoggerCategory.IModelHost;
+
+// cspell:ignore nodereport fatalerror apicall alicloud rpcs
+
+/** @alpha */
+export interface CrashReportingConfigNameValuePair {
+  name: string;
+  value: string;
+}
+
+/** Configuration of the crash-reporting system.
+ * @alpha
+ */
+export interface CrashReportingConfig {
+  /** The directory to which *.dmp and/or iModelJsNativeCrash*.properties.txt files are written. This directory will be created if it does not already exist. */
+  crashDir: string;
+  /** max # .dmp files that may exist in crashDir. The default is 50. */
+  maxDumpsInDir?: number;
+  /** Enable crash-dumps? If so, .dmp and .properties.txt files will be generated and written to crashDir in the event of an unhandled native-code exception. If not, only .properties.txt files will be written. The default is false. */
+  enableCrashDumps?: boolean;
+  /** If enableCrashDumps is true, do you want a full-memory dump? Defaults to false. */
+  wantFullMemoryDumps?: boolean;
+  /** Enable node-report? If so, node-report files will be generated in the event of an unhandled exception or fatal error and written to crashDir. The default is false. */
+  enableNodeReport?: boolean;
+  /** Additional name, value pairs to write to iModelJsNativeCrash*.properties.txt file in the event of a crash. */
+  params?: CrashReportingConfigNameValuePair[];
+  /** Run this .js file to process .dmp and node-report files in the event of a crash.
+   * This script will be executed with a single command-line parameter: the name of the dump or node-report file.
+   * In the case of a dump file, there will be a second file with the same basename and the extension ".properties.txt".
+   * Since it runs in a separate process, this script will have no access to the Javascript
+   * context of the exiting backend. No default.
+   */
+  dumpProcessorScriptFileName?: string;
+  /** Upload crash dump and node-reports to Bentley's crash-reporting service? Defaults to false */
+  uploadToBentley?: boolean;
+}
+
+/** Configuration of core-backend.
+ * @public
+ */
+export class IModelHostConfiguration {
+
+  /**
+   * Root of the directory holding all the files that iModel.js caches
+   * - If not specified at startup a platform specific default is used -
+   *   - Windows: $(HOMEDIR)/AppData/Local/iModelJs/
+   *   - Mac/iOS: $(HOMEDIR)/Library/Caches/iModelJs/
+   *   - Linux:   $(HOMEDIR)/.cache/iModelJs/
+   *   where $(HOMEDIR) is documented [here](https://nodejs.org/api/os.html#os_os_homedir)
+   * - if specified, ensure it is set to a folder with read/write access.
+   * - Sub-folders within this folder organize various caches -
+   *   - bc/ -> Briefcases
+   *   - appSettings/ -> Offline application settings (only relevant in native applications)
+   *   - etc.
+   * @see [[IModelHost.cacheDir]] for the value it's set to after startup
+   */
+  public cacheDir?: string;
+
+  /** The directory where the app's assets are found. */
+  public appAssetsDir?: string;
+
+  /** The kind of iModel hub server to use.
+   * @beta
+   */
+  public hubAccess?: BackendHubAccess;
+
+  /** The credentials to use for the tile cache service. If omitted, a local cache will be used.
+   * @beta
+   */
+  public tileCacheCredentials?: CloudStorageServiceCredentials;
+
+  /** Whether to restrict tile cache URLs by client IP address (if available).
+   * @beta
+   */
+  public restrictTileUrlsByClientIp?: boolean;
+
+  /** Whether to compress cached tiles.
+   * Defaults to `true`.
+   */
+  public compressCachedTiles?: boolean;
+
+  /** The time, in milliseconds, for which [IModelTileRpcInterface.requestTileTreeProps]($common) should wait before returning a "pending" status.
+   * @internal
+   */
+  public tileTreeRequestTimeout = IModelHostConfiguration.defaultTileRequestTimeout;
+  /** The time, in milliseconds, for which [IModelTileRpcInterface.requestTileContent]($common) should wait before returning a "pending" status.
+   * @internal
+   */
+  public tileContentRequestTimeout = IModelHostConfiguration.defaultTileRequestTimeout;
+  /** The default time, in milliseconds, used for [[tileTreeRequestTimeout]] and [[tileContentRequestTimeout]]. To change this, override one or both of those properties.
+   * @internal
+   */
+  public static defaultTileRequestTimeout = 20 * 1000;
+
+  /** The default time, in seconds, used for [[logTileLoadTimeThreshold]]. To change this, override that property.
+   * @internal
+   */
+  public static defaultLogTileLoadTimeThreshold = 40;
+  /** The backend will log when a tile took longer to load than this threshold in seconds.
+   * @internal
+   */
+  public logTileLoadTimeThreshold: number = IModelHostConfiguration.defaultLogTileLoadTimeThreshold;
+
+  /** The default size, in bytes, used for [[logTileSizeThreshold]]. To change this, override that property.
+   * @internal
+   */
+  public static defaultLogTileSizeThreshold = 20 * 1000000;
+  /** The backend will log when a tile is loaded with a size in bytes above this threshold.
+   * @internal
+   */
+  public logTileSizeThreshold: number = IModelHostConfiguration.defaultLogTileSizeThreshold;
+
+  /** Crash-reporting configuration
+   * @alpha
+   */
+  public crashReportingConfig?: CrashReportingConfig;
+
+}
+
+/** IModelHost initializes ($backend) and captures its configuration. A backend must call [[IModelHost.startup]] before using any backend classes.
+ * See [the learning article]($docs/learning/backend/IModelHost.md)
+ * @public
+ */
+export class IModelHost {
+  private constructor() { }
+  public static authorizationClient?: AuthorizationClient;
+
+  /** @alpha */
+  public static readonly telemetry = new TelemetryManager();
+
+  public static backendVersion = "";
+  private static _cacheDir = "";
+
+  private static _platform?: typeof IModelJsNative;
+  /** @internal */
+  public static get platform(): typeof IModelJsNative {
+    if (this._platform === undefined)
+      throw new Error("IModelHost.startup must be called first");
+    return this._platform;
+  }
+
+  public static configuration?: IModelHostConfiguration;
+  /** Event raised just after the backend IModelHost was started */
+  public static readonly onAfterStartup = new BeEvent<() => void>();
+
+  /** Event raised just before the backend IModelHost is to be shut down */
+  public static readonly onBeforeShutdown = new BeEvent<() => void>();
+
+  /** @internal */
+  public static readonly session: Mutable<SessionProps> = { applicationId: "2686", applicationVersion: "1.0.0", sessionId: "" };
+
+  /** A uniqueId for this session */
+  public static get sessionId() { return this.session.sessionId; }
+  public static set sessionId(id: GuidString) { this.session.sessionId = id; }
+
+  /** The Id of this application - needs to be set only if it is an agent application. The applicationId will otherwise originate at the frontend. */
+  public static get applicationId() { return this.session.applicationId; }
+  public static set applicationId(id: string) { this.session.applicationId = id; }
+
+  /** The version of this application - needs to be set if is an agent application. The applicationVersion will otherwise originate at the frontend. */
+  public static get applicationVersion() { return this.session.applicationVersion; }
+  public static set applicationVersion(version: string) { this.session.applicationVersion = version; }
+
+  /** Root of the directory holding all the files that iModel.js caches */
+  public static get cacheDir(): string { return this._cacheDir; }
+
+  /** The optional [[FileNameResolver]] that resolves keys and partial file names for snapshot iModels. */
+  public static snapshotFileNameResolver?: FileNameResolver;
+
+  /** Get the current access token for this IModelHost, or a blank string if none is available.
+   * @note for web backends, this will *always* return a blank string because the backend itself has no token (but never needs one either.)
+   * For all IpcHosts, where this backend is servicing a single frontend, this will be the user's token. For ElectronHost, the backend
+   * obtains the token and forwards it to the frontend.
+   * @note accessTokens expire periodically and are automatically refreshed, if possible. Therefore tokens should not be saved, and the value
+   * returned by this method may change over time throughout the course of a session.
+   */
+  public static async getAccessToken(): Promise<AccessToken> {
+    try {
+      return (await this.authorizationClient?.getAccessToken()) ?? "";
+    } catch (e) {
+      return "";
+    }
+  }
+
+  /** @internal */
+  public static flushLog() {
+    return this.platform.DgnDb.flushLog();
+  }
+  /** @internal */
+  public static loadNative(): void {
+    const platform = Platform.load();
+    this.registerPlatform(platform);
+  }
+
+  private static registerPlatform(platform: typeof IModelJsNative): void {
+    this._platform = platform;
+    if (undefined === platform)
+      return;
+
+    if (!ProcessDetector.isMobileAppBackend)
+      this.validateNativePlatformVersion();
+
+    platform.logger = Logger;
+  }
+
+  private static validateNativePlatformVersion(): void {
+    const requiredVersion = require("../../package.json").dependencies["@bentley/imodeljs-native"]; // eslint-disable-line @typescript-eslint/no-var-requires
+    const thisVersion = this.platform.version;
+    if (semver.satisfies(thisVersion, requiredVersion))
+      return;
+    if (IModelJsFs.existsSync(path.join(__dirname, "DevBuild.txt"))) {
+      console.log("Bypassing version checks for development build"); // eslint-disable-line no-console
+      return;
+    }
+    this._platform = undefined;
+    throw new IModelError(IModelStatus.BadRequest, `imodeljs-native version is (${thisVersion}). core-backend requires version (${requiredVersion})`);
+  }
+
+  /**
+   * @beta
+   * @note A reference implementation is set by default for [AzureBlobStorage]. To supply a different implementation for any service provider (such as AWS),
+   *       set this property with a custom [CloudStorageService] and also set [IModelHostConfiguration.tileCacheCredentials] using "external" for the service name.
+   *       Note that the account and access key members of [CloudStorageServiceCredentials] may have blank values unless the custom service implementation uses them.
+   */
+  public static tileCacheService: CloudStorageService;
+
+  /** @internal */
+  public static tileUploader: CloudStorageTileUploader;
+
+  private static _hubAccess: BackendHubAccess;
+  /** @internal */
+  public static setHubAccess(hubAccess: BackendHubAccess) { this._hubAccess = hubAccess; }
+
+  /** Provides access to the IModelHub for this IModelHost
+   * @beta
+   */
+  public static get hubAccess(): BackendHubAccess { return this._hubAccess; }
+
+  private static _isValid = false;
+  /** Returns true if IModelHost is started.  */
+  public static get isValid() { return this._isValid; }
+  /** This method must be called before any iModel.js services are used.
+   * @param configuration Host configuration data.
+   * Raises [[onAfterStartup]].
+   * @see [[shutdown]].
+   */
+  public static async startup(configuration: IModelHostConfiguration = new IModelHostConfiguration()): Promise<void> {
+    if (this._isValid)
+      return; // we're already initialized
+    this._isValid = true;
+
+    if (IModelHost.sessionId === "")
+      IModelHost.sessionId = Guid.createValue();
+
+    this.logStartup();
+
+    this.backendVersion = require("../../package.json").version; // eslint-disable-line @typescript-eslint/no-var-requires
+    initializeRpcBackend();
+
+    if (this._platform === undefined) {
+      try {
+        this.loadNative();
+      } catch (error) {
+        Logger.logError(loggerCategory, "Error registering/loading the native platform API", () => (configuration));
+        throw error;
+      }
+    }
+
+    if (configuration.crashReportingConfig && configuration.crashReportingConfig.crashDir && !ProcessDetector.isElectronAppBackend && !ProcessDetector.isMobileAppBackend) {
+      this.platform.setCrashReporting(configuration.crashReportingConfig);
+
+      Logger.logTrace(loggerCategory, "Configured crash reporting", () => ({
+        enableCrashDumps: configuration.crashReportingConfig?.enableCrashDumps,
+        wantFullMemoryDumps: configuration.crashReportingConfig?.wantFullMemoryDumps,
+        enableNodeReport: configuration.crashReportingConfig?.enableNodeReport,
+        uploadToBentley: configuration.crashReportingConfig?.uploadToBentley,
+      }));
+
+      if (configuration.crashReportingConfig.enableNodeReport) {
+        try {
+          // node-report reports on V8 fatal errors and unhandled exceptions/Promise rejections.
+          const nodereport = require("node-report/api"); // eslint-disable-line @typescript-eslint/no-var-requires
+          nodereport.setEvents("exception+fatalerror+apicall");
+          nodereport.setDirectory(configuration.crashReportingConfig.crashDir);
+          nodereport.setVerbose("yes");
+          Logger.logTrace(loggerCategory, "Configured native crash reporting (node-report)");
+        } catch (err) {
+          Logger.logWarning(loggerCategory, "node-report is not installed.");
+        }
+      }
+    }
+
+    this.setupCacheDirs(configuration);
+    BriefcaseManager.initialize(this._briefcaseCacheDir);
+
+    [
+      IModelReadRpcImpl,
+      IModelTileRpcImpl,
+      SnapshotIModelRpcImpl,
+      WipRpcImpl,
+      DevToolsRpcImpl,
+    ].forEach((rpc) => rpc.register()); // register all of the RPC implementations
+
+    [
+      BisCoreSchema,
+      GenericSchema,
+      FunctionalSchema,
+    ].forEach((schema) => schema.registerSchema()); // register all of the schemas
+
+    if (undefined !== configuration.hubAccess)
+      IModelHost._hubAccess = configuration.hubAccess;
+    IModelHost.configuration = configuration;
+    IModelHost.setupTileCache();
+
+    this.platform.setUseTileCache(configuration.tileCacheCredentials ? false : true);
+
+    process.once("beforeExit", IModelHost.shutdown);
+    IModelHost.onAfterStartup.raiseEvent();
+  }
+
+  private static _briefcaseCacheDir: string;
+
+  private static logStartup() {
+    if (!Logger.isEnabled(loggerCategory, LogLevel.Trace))
+      return;
+
+    // Extract the iModel details from environment - note this is very specific to Bentley hosted backends, but is quite useful for tracing
+    let startupInfo: any = {};
+    const serviceName = process.env.FABRIC_SERVICE_NAME;
+    if (serviceName) {
+      // e.g., fabric:/iModelWebViewer3.0/iModelJSGuest/1/08daaeb3-b56f-480b-9051-7efc834d18ae/512d971d-b641-4735-bb1c-c07ab3e44ce7/c1315fcce125ca40b2d405bb7809214daf8b4c85
+      const serviceNameComponents = serviceName.split("/");
+      if (serviceNameComponents.length === 7) {
+        startupInfo = {
+          ...startupInfo,
+          iTwinId: serviceNameComponents[4],
+          iModelId: serviceNameComponents[5],
+          changeSetId: serviceNameComponents[6],
+        };
+      }
+    }
+
+    Logger.logTrace(loggerCategory, "IModelHost.startup", () => startupInfo);
+  }
+
+  private static setupCacheDirs(configuration: IModelHostConfiguration) {
+    this._cacheDir = configuration.cacheDir ? path.normalize(configuration.cacheDir) : NativeLibrary.defaultCacheDir;
+    IModelJsFs.recursiveMkDirSync(this._cacheDir); // make sure the directory for cacheDir exists.
+    this._briefcaseCacheDir = path.join(this._cacheDir, "imodels");
+  }
+
+  /** This method must be called when an iModel.js services is shut down. Raises [[onBeforeShutdown]] */
+  public static async shutdown(): Promise<void> {
+    // NB: This method is set as a node listener where `this` is unbound
+    if (!IModelHost._isValid)
+      return;
+
+    IModelHost._isValid = false;
+    IModelHost.onBeforeShutdown.raiseEvent();
+    IModelHost.configuration = undefined;
+    process.removeListener("beforeExit", IModelHost.shutdown);
+  }
+
+  /**
+   * Add or update a property that should be included in a crash report.
+   * @param name The name of the property
+   * @param value The value of the property
+   * @alpha
+   */
+  public static setCrashReportProperty(name: string, value: string): void {
+    assert(undefined !== this._platform);
+    this._platform.setCrashReportProperty(name, value);
+  }
+
+  /**
+   * Remove a previously defined property so that will not be included in a crash report.
+   * @param name The name of the property
+   * @alpha
+   */
+  public static removeCrashReportProperty(name: string): void {
+    assert(undefined !== this._platform);
+    this._platform.setCrashReportProperty(name, undefined);
+  }
+
+  /**
+   * Get all properties that will be included in a crash report.
+   * @alpha
+   */
+  public static getCrashReportProperties(): CrashReportingConfigNameValuePair[] {
+    assert(undefined !== this._platform);
+    return this._platform.getCrashReportProperties();
+  }
+
+  /** The directory where application assets may be found */
+  public static get appAssetsDir(): string | undefined { return undefined !== IModelHost.configuration ? IModelHost.configuration.appAssetsDir : undefined; }
+
+  /** The time, in milliseconds, for which [IModelTileRpcInterface.requestTileTreeProps]($common) should wait before returning a "pending" status.
+   * @internal
+   */
+  public static get tileTreeRequestTimeout(): number {
+    return undefined !== IModelHost.configuration ? IModelHost.configuration.tileTreeRequestTimeout : IModelHostConfiguration.defaultTileRequestTimeout;
+  }
+  /** The time, in milliseconds, for which [IModelTileRpcInterface.requestTileContent]($common) should wait before returning a "pending" status.
+   * @internal
+   */
+  public static get tileContentRequestTimeout(): number {
+    return undefined !== IModelHost.configuration ? IModelHost.configuration.tileContentRequestTimeout : IModelHostConfiguration.defaultTileRequestTimeout;
+  }
+
+  /** The backend will log when a tile took longer to load than this threshold in seconds. */
+  public static get logTileLoadTimeThreshold(): number { return undefined !== IModelHost.configuration ? IModelHost.configuration.logTileLoadTimeThreshold : IModelHostConfiguration.defaultLogTileLoadTimeThreshold; }
+  /** The backend will log when a tile is loaded with a size in bytes above this threshold. */
+  public static get logTileSizeThreshold(): number { return undefined !== IModelHost.configuration ? IModelHost.configuration.logTileSizeThreshold : IModelHostConfiguration.defaultLogTileSizeThreshold; }
+
+  /** Whether external tile caching is active.
+   * @internal
+   */
+  public static get usingExternalTileCache(): boolean {
+    return undefined !== IModelHost.configuration?.tileCacheCredentials;
+  }
+
+  /** Whether to restrict tile cache URLs by client IP address.
+   * @internal
+   */
+  public static get restrictTileUrlsByClientIp(): boolean { return undefined !== IModelHost.configuration && (IModelHost.configuration.restrictTileUrlsByClientIp ? true : false); }
+
+  /** Whether to compress cached tiles.
+   * @internal
+   */
+  public static get compressCachedTiles(): boolean { return false !== IModelHost.configuration?.compressCachedTiles; }
+
+  private static setupTileCache() {
+    const config = IModelHost.configuration!;
+    const credentials = config.tileCacheCredentials;
+    if (undefined === credentials)
+      return;
+
+    IModelHost.tileUploader = new CloudStorageTileUploader();
+
+    if (credentials.service === "azure" && !IModelHost.tileCacheService) {
+      IModelHost.tileCacheService = new AzureBlobStorage(credentials);
+    } else if (credentials.service === "alicloud") {
+      IModelHost.tileCacheService = new AliCloudStorageService(credentials);
+    } else if (credentials.service !== "external") {
+      throw new IModelError(BentleyStatus.ERROR, "Unsupported cloud service credentials for tile cache.");
+    }
+  }
+}
+
+/** Information about the platform on which the app is running. Also see [[KnownLocations]] and [[IModelJsFs]].
+ * @public
+ */
+export class Platform {
+  /** Get the name of the platform. */
+  public static get platformName(): "win32" | "linux" | "darwin" | "ios" | "android" | "uwp" {
+    return process.platform as any;
+  }
+
+  /** @internal */
+  public static load(): typeof IModelJsNative {
+    return ProcessDetector.isMobileAppBackend ? (process as any)._linkedBinding("iModelJsNative") : NativeLibrary.load();
+  }
+}
+
+/** Well known directories that may be used by the application. Also see [[Platform]]
+ * @public
+ */
+export class KnownLocations {
+
+  /** The directory where the imodeljs-native assets are stored. */
+  public static get nativeAssetsDir(): string { return IModelHost.platform.DgnDb.getAssetsDir(); }
+
+  /** The directory where the core-backend assets are stored. */
+  public static get packageAssetsDir(): string {
+    return path.join(__dirname, "assets");
+  }
+
+  /** The temporary directory. */
+  public static get tmpdir(): string {
+    return os.tmpdir();
+  }
+}
+
+/** Extend this class to provide custom file name resolution behavior.
+ * @note Only `tryResolveKey` and/or `tryResolveFileName` need to be overridden as the implementations of `resolveKey` and `resolveFileName` work for most purposes.
+ * @see [[IModelHost.snapshotFileNameResolver]]
+ * @public
+ */
+export abstract class FileNameResolver {
+  /** Resolve a file name from the specified key.
+   * @param _fileKey The key that identifies the file name in a `Map` or other similar data structure.
+   * @returns The resolved file name or `undefined` if not found.
+   */
+  public tryResolveKey(_fileKey: string): string | undefined { return undefined; }
+  /** Resolve a file name from the specified key.
+   * @param fileKey The key that identifies the file name in a `Map` or other similar data structure.
+   * @returns The resolved file name.
+   * @throws [[IModelError]] if not found.
+   */
+  public resolveKey(fileKey: string): string {
+    const resolvedFileName: string | undefined = this.tryResolveKey(fileKey);
+    if (undefined === resolvedFileName) {
+      throw new IModelError(IModelStatus.NotFound, `${fileKey} not resolved`);
+    }
+    return resolvedFileName;
+  }
+  /** Resolve the input file name, which may be a partial name, into a full path file name.
+   * @param inFileName The partial file name.
+   * @returns The resolved full path file name or `undefined` if not found.
+   */
+  public tryResolveFileName(inFileName: string): string | undefined { return inFileName; }
+  /** Resolve the input file name, which may be a partial name, into a full path file name.
+   * @param inFileName The partial file name.
+   * @returns The resolved full path file name.
+   * @throws [[IModelError]] if not found.
+   */
+  public resolveFileName(inFileName: string): string {
+    const resolvedFileName: string | undefined = this.tryResolveFileName(inFileName);
+    if (undefined === resolvedFileName) {
+      throw new IModelError(IModelStatus.NotFound, `${inFileName} not resolved`);
+    }
+    return resolvedFileName;
+  }
+}