{
  "name": "@itwin/core-webpack-tools",
<<<<<<< HEAD
  "version": "3.0.0-extension.1",
=======
  "version": "3.0.0-dev.102",
>>>>>>> ad9d8816
  "description": "Set of Webpack Plugins and Loaders used for building iModel.js applications",
  "license": "MIT",
  "repository": {
    "type": "git",
    "url": "https://github.com/iTwin/itwinjs-core/tree/master/tools/webpack-core"
  },
  "author": {
    "name": "Bentley Systems, Inc.",
    "url": "http://www.bentley.com"
  },
  "main": "lib/plugins/index.js",
  "typings": "lib/plugins/index",
  "scripts": {
    "build": "npm run -s build:cjs",
    "build:ci": "npm run -s build",
    "build:cjs": "tsc 1>&2",
    "clean": "rimraf lib .rush/temp/package-deps*.json",
    "docs": "",
    "lint": "eslint -f visualstudio \"./src/**/*.ts\" 1>&2",
    "test": "mocha \"./lib/test/**/*.test.js\"",
    "cover": "nyc npm -s test"
  },
  "dependencies": {
    "chalk": "^3.0.0",
    "copy-webpack-plugin": "^6.2.1",
    "file-loader": "^4.2.0",
    "findup": "0.1.5",
    "fs-extra": "^8.1.0",
    "glob": "^7.1.2",
    "lodash": "^4.17.10",
    "resolve": "1.19.0",
    "source-map-loader": "^1.0.0",
    "webpack-filter-warnings-plugin": "^1.2.1",
    "webpack-sources": "^1.4.3"
  },
  "peerDependencies": {
    "webpack": "4.42.0"
  },
  "devDependencies": {
    "@itwin/build-tools": "workspace:*",
    "@itwin/eslint-plugin": "workspace:*",
    "@types/fs-extra": "^4.0.7",
    "@types/glob": "^5.0.35",
    "@types/node": "14.14.31",
    "@types/webpack": "^4.41.2",
    "@types/webpack-sources": "^0.1.6",
    "@types/mocha": "^8.2.2",
    "@types/chai": "^4.1.4",
    "@types/chai-as-promised": "^7",
    "@types/chai-jest-snapshot": "^1.3.0",
    "eslint": "^7.11.0",
    "rimraf": "^3.0.2",
    "typescript": "~4.4.0",
    "webpack": "4.42.0",
    "cpx": "^1.5.0",
    "mocha": "^8.3.2",
    "nyc": "^15.1.0",
    "chai": "^4.1.2",
    "chai-as-promised": "^7",
    "memfs": "^3.2.2",
    "chai-jest-snapshot": "^2.0.0"
  },
  "eslintConfig": {
    "plugins": [
      "@itwin"
    ],
    "extends": "plugin:@itwin/itwinjs-recommended",
    "rules": {
      "@typescript-eslint/no-misused-promises": "off",
      "@typescript-eslint/no-var-requires": "off",
      "@typescript-eslint/unbound-method": "off",
      "no-console": "off"
    }
  },
  "mocha": {
    "checkLeaks": false,
    "timeout": 15000,
    "exclude": [
      "lib/test/coverage/**/*"
    ],
    "reporter": [
      "node_modules/@itwin/build-tools/mocha-reporter"
    ],
    "reporterOptions": [
      "mochaFile=lib/test/junit_results.xml"
    ]
  },
  "nyc": {
    "extends": "./node_modules/@itwin/build-tools/.nycrc"
  }
}<|MERGE_RESOLUTION|>--- conflicted
+++ resolved
@@ -1,10 +1,6 @@
 {
   "name": "@itwin/core-webpack-tools",
-<<<<<<< HEAD
   "version": "3.0.0-extension.1",
-=======
-  "version": "3.0.0-dev.102",
->>>>>>> ad9d8816
   "description": "Set of Webpack Plugins and Loaders used for building iModel.js applications",
   "license": "MIT",
   "repository": {
