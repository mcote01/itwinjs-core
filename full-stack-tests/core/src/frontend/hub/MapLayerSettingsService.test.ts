/*---------------------------------------------------------------------------------------------
* Copyright (c) Bentley Systems, Incorporated. All rights reserved.
* See LICENSE.md in the project root for license terms and full copyright notice.
*--------------------------------------------------------------------------------------------*/
import * as chai from "chai";
import { AccessToken, Guid, GuidString } from "@itwin/core-bentley";
import { TestUsers } from "@itwin/oidc-signin-tool/lib/frontend";

import { TestUtility } from "./TestUtility";
import { IModelApp, MapLayerSettingsService, MapLayerSource } from "@itwin/core-frontend";
import { SettingsResult, SettingsStatus } from "@bentley/product-settings-client";

chai.should();
describe("MapLayerSettingsService (#integration)", () => {
  let contextId: GuidString;
  let iModelId: GuidString;
  let requestContext: AccessToken;
  const testName: string = `test${Guid.createValue()}`;

  before(async () => {
<<<<<<< HEAD
    await TestUtility.initialize(TestUsers.regular);

    requestContext = await TestUtility.getAccessToken(TestUsers.regular);

    await IModelApp.shutdown();
    await IModelApp.startup({
      authorizationClient: TestUtility.itwinPlatformEnv.authClient,
    });
=======
    await IModelApp.shutdown();
    await IModelApp.startup();
    await TestUtility.initialize(TestUsers.regular);
    requestContext = await TestUtility.getAccessToken(TestUsers.regular);
>>>>>>> 52149ba6
    contextId = await TestUtility.queryContextIdByName(TestUtility.testContextName);
    chai.assert.isDefined(contextId);
    iModelId = await TestUtility.queryIModelIdbyName(contextId, TestUtility.testIModelNames.readOnly);
    chai.assert.isDefined(iModelId);

  });
  after(async () => {
    await IModelApp.shutdown();
  });

  it.skip("should store and retrieve layer", async () => {
    const layer = MapLayerSource.fromJSON({
      url: "test12345",
      name: testName,
      formatId: "test12345",
      transparentBackground: true,
    });
    chai.assert.isDefined(layer);
    let sources = await MapLayerSettingsService.getSourcesFromSettingsService(contextId, iModelId);
    let foundSource = sources.some((value) => { return value.name === testName; }); // expect not to find it bc we haven't stored yet.
    chai.expect(foundSource).to.be.false;
    const success = await MapLayerSettingsService.storeSourceInSettingsService(layer!, false, contextId, iModelId);
    chai.assert.isTrue(success);

    sources = await MapLayerSettingsService.getSourcesFromSettingsService(contextId, iModelId);
    foundSource = sources.some((value) => { return value.name === testName; });
    chai.expect(foundSource).to.be.true;
    const settingsResult: SettingsResult = await IModelApp.settings.deleteSharedSetting(requestContext, MapLayerSettingsService.SourceNamespace, testName, true, contextId);
    chai.expect(settingsResult.status).to.be.equal(SettingsStatus.Success);
  });

  it("should not be able to store model setting if same setting exists as project setting", async () => {
    const layer = MapLayerSource.fromJSON({
      url: "test12345",
      name: testName,
      formatId: "test12345",
      transparentBackground: true,
    });
    let success = await MapLayerSettingsService.storeSourceInSettingsService(layer!, false, contextId, iModelId);
    chai.assert.isTrue(success);
    success = await MapLayerSettingsService.storeSourceInSettingsService(layer!, true, contextId, iModelId);
    chai.assert.isFalse(success); // cant store model setting that collides with a project setting expect a false
    const settingsResult: SettingsResult = await IModelApp.settings.deleteSharedSetting(requestContext, MapLayerSettingsService.SourceNamespace, testName, true, contextId);
    chai.expect(settingsResult.status).to.be.equal(SettingsStatus.Success);
  });

  it("should be able to store project setting if same setting exists as project setting", async () => {
    const layer = MapLayerSource.fromJSON({
      url: "test12345",
      name: testName,
      formatId: "test12345",
      transparentBackground: true,
    });
    let success = await MapLayerSettingsService.storeSourceInSettingsService(layer!, true, contextId, iModelId);
    chai.assert.isTrue(success);
    success = await MapLayerSettingsService.storeSourceInSettingsService(layer!, false, contextId, iModelId);
    chai.assert.isTrue(success);
    const settingsResult: SettingsResult = await IModelApp.settings.deleteSharedSetting(requestContext, MapLayerSettingsService.SourceNamespace, testName, true, contextId);
    chai.expect(settingsResult.status).to.be.equal(SettingsStatus.Success);
  });

  it("should be able to delete a mapSource stored on project and imodel level", async () => {
    const layer = MapLayerSource.fromJSON({
      url: "test12345",
      name: testName,
      formatId: "test12345",
      transparentBackground: true,
    });
    let success = await MapLayerSettingsService.storeSourceInSettingsService(layer!, true, contextId, iModelId);
    chai.assert.isTrue(success);
    success = await MapLayerSettingsService.deleteSharedSettings(layer!, contextId, iModelId);
    chai.assert.isTrue(success);
    success = await MapLayerSettingsService.storeSourceInSettingsService(layer!, false, contextId, iModelId);
    chai.assert.isTrue(success);
    success = await MapLayerSettingsService.deleteSharedSettings(layer!, contextId, iModelId);
    chai.assert.isTrue(success);
  });
});<|MERGE_RESOLUTION|>--- conflicted
+++ resolved
@@ -18,21 +18,10 @@
   const testName: string = `test${Guid.createValue()}`;
 
   before(async () => {
-<<<<<<< HEAD
-    await TestUtility.initialize(TestUsers.regular);
-
-    requestContext = await TestUtility.getAccessToken(TestUsers.regular);
-
-    await IModelApp.shutdown();
-    await IModelApp.startup({
-      authorizationClient: TestUtility.itwinPlatformEnv.authClient,
-    });
-=======
     await IModelApp.shutdown();
     await IModelApp.startup();
     await TestUtility.initialize(TestUsers.regular);
     requestContext = await TestUtility.getAccessToken(TestUsers.regular);
->>>>>>> 52149ba6
     contextId = await TestUtility.queryContextIdByName(TestUtility.testContextName);
     chai.assert.isDefined(contextId);
     iModelId = await TestUtility.queryIModelIdbyName(contextId, TestUtility.testIModelNames.readOnly);
