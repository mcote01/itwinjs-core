{
  "name": "@bentley/imodelhub-client",
  "version": "3.0.0-dev.81",
  "description": "iModel.js iModelHub Client",
  "main": "lib/cjs/imodelhub-client.js",
  "modules": "lib/esm/imodelhub-client.js",
  "typings": "lib/cjs/imodelhub-client",
  "imodeljsSharedLibrary": true,
  "license": "MIT",
  "repository": {
    "type": "git",
    "url": "https://github.com/imodeljs/imodeljs/tree/master/clients/imodelhub"
  },
  "scripts": {
    "compile": "npm run -s build",
    "build": "npm run -s build:cjs && npm run -s build:esm",
    "build:cjs": "tsc 1>&2 --outDir lib/cjs",
    "build:esm": "tsc 1>&2 --module ES2020 --outDir lib/esm",
    "clean": "rimraf lib .rush/temp/package-deps*.json",
    "extract-api": "betools extract-api --entry=imodelhub-client",
    "docs": "betools docs --includes=../../generated-docs/extract --json=../../generated-docs/clients/imodelhub-client/file.json --tsIndexFile=imodelhub-client.ts --onlyJson",
    "lint": "eslint -f visualstudio \"./src/**/*.ts\" 1>&2",
    "test": "mocha",
    "cover": ""
  },
  "keywords": [
    "Bentley",
    "iModel",
    "digital-twin",
    "iTwin",
    "iModelHub Client",
    "iModelBank Client"
  ],
  "author": {
    "name": "Bentley Systems, Inc.",
    "url": "http://www.bentley.com"
  },
  "dependencies": {
    "deep-assign": "^2.0.0",
    "js-base64": "^3.6.1",
    "lodash": "^4.17.10",
    "fs-write-stream-atomic": "^1.0.10",
    "got": "~11.8.2",
    "semver": "^5.5.0",
    "agentkeepalive": "^4.1.4",
    "proper-lockfile": "^4.1.2"
  },
  "peerDependencies": {
    "@itwin/core-bentley": "workspace:^3.0.0-dev.81",
    "@bentley/itwin-client": "workspace:^3.0.0-dev.81"
  },
  "devDependencies": {
    "@bentley/frontend-authorization-client": "workspace:*",
    "@bentley/itwin-client": "workspace:*",
    "@bentley/itwin-registry-client": "workspace:*",
    "@itwin/core-backend": "workspace:*",
    "@itwin/core-bentley": "workspace:*",
    "@itwin/core-common": "workspace:*",
    "@itwin/core-frontend": "workspace:*",
    "@itwin/build-tools": "workspace:*",
    "@itwin/eslint-plugin": "workspace:*",
<<<<<<< HEAD
    "@types/chai": "^4.1.4",
=======
    "@bentley/itwin-registry-client": "workspace:*",
    "@bentley/itwin-client": "workspace:*",
>>>>>>> b8109308
    "@types/deep-assign": "^0.1.0",
    "@types/fs-extra": "^4.0.7",
    "@types/jsonwebtoken": "^8.5.0",
    "@types/semver": "^5.5.0",
    "@types/sinon": "^9.0.0",
    "@types/stream-buffers": "~3.0.2",
    "@types/proper-lockfile": "^4.1.1",
    "@types/lodash": "^4.14.0",
    "@types/mocha": "^8.2.2",
    "@types/node": "14.14.31",
    "chai": "^4.1.2",
    "eslint": "^7.11.0",
    "fs-extra": "^8.1.0",
    "mocha": "^8.3.2",
    "nock": "^12.0.3",
    "rimraf": "^3.0.2",
    "sinon": "^9.0.2",
    "typescript": "~4.4.0"
  },
  "eslintConfig": {
    "plugins": [
      "@itwin"
    ],
    "extends": "plugin:@itwin/itwinjs-recommended"
  }
}<|MERGE_RESOLUTION|>--- conflicted
+++ resolved
@@ -50,7 +50,6 @@
     "@bentley/itwin-client": "workspace:^3.0.0-dev.81"
   },
   "devDependencies": {
-    "@bentley/frontend-authorization-client": "workspace:*",
     "@bentley/itwin-client": "workspace:*",
     "@bentley/itwin-registry-client": "workspace:*",
     "@itwin/core-backend": "workspace:*",
@@ -59,12 +58,7 @@
     "@itwin/core-frontend": "workspace:*",
     "@itwin/build-tools": "workspace:*",
     "@itwin/eslint-plugin": "workspace:*",
-<<<<<<< HEAD
     "@types/chai": "^4.1.4",
-=======
-    "@bentley/itwin-registry-client": "workspace:*",
-    "@bentley/itwin-client": "workspace:*",
->>>>>>> b8109308
     "@types/deep-assign": "^0.1.0",
     "@types/fs-extra": "^4.0.7",
     "@types/jsonwebtoken": "^8.5.0",
