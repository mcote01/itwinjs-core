--- conflicted
+++ resolved
@@ -6,17 +6,10 @@
 import "./IModelViewPicker.scss";
 import classnames from "classnames";
 import * as React from "react";
-<<<<<<< HEAD
-import { ViewDefinitionProps, ViewQueryParams } from "@bentley/imodeljs-common";
-import { IModelConnection } from "@bentley/imodeljs-frontend";
+import { ViewDefinitionProps, ViewQueryParams } from "@itwin/core-common";
+import { IModelConnection } from "@itwin/core-frontend";
 import { Button, ProgressRadial } from "@itwin/itwinui-react";
 import { ExternalIModel } from "../ExternalIModel";
-=======
-import { ViewDefinitionProps, ViewQueryParams } from "@itwin/core-common";
-import { IModelConnection } from "@itwin/core-frontend";
-import { IModelInfo, UiFramework } from "@itwin/appui-react";
-import { Button, ProgressRadial } from "@itwin/itwinui-react";
->>>>>>> 3899371a
 
 interface ViewCardProps {
   view: ViewDefinitionProps;
@@ -66,11 +59,7 @@
 
 /** Properties for the [[IModelViewPicker]] component */
 export interface ViewsProps {
-<<<<<<< HEAD
   iModelInfo?: { id: string, iTwinId: string, name: string };
-=======
-  iModelInfo?: IModelInfo;
->>>>>>> 3899371a
   iModelConnection?: IModelConnection;
   onViewsSelected?: (views: ViewDefinitionProps[]) => void;
   onClose: () => void;
@@ -121,13 +110,9 @@
 
   private async startRetrieveViews() {
     if (this.props.iModelInfo) {
-<<<<<<< HEAD
       const iModel = new ExternalIModel(this.props.iModelInfo.iTwinId, this.props.iModelInfo.id);
       await iModel.openIModel();
       this._iModelConnection = iModel.iModelConnection!;
-=======
-      this._iModelConnection = await UiFramework.iModelServices.openIModel(this.props.iModelInfo.iTwinId, this.props.iModelInfo.wsgId);
->>>>>>> 3899371a
     } else if (this.props.iModelConnection) {
       this._iModelConnection = this.props.iModelConnection;
     } else {
