--- conflicted
+++ resolved
@@ -111,24 +111,9 @@
 function addFeatureIndex(vert: VertexShaderBuilder): void {
   vert.addGlobal("g_featureIndex", VariableType.Vec4);
   vert.addFunction(getFeatureIndex(vert.usesInstancedGeometry));
-<<<<<<< HEAD
 
   if (!vert.usesInstancedGeometry) {
     addFeatureAndMaterialLookup(vert);
-  } else {
-    vert.addAttribute("a_featureId", VariableType.Vec3, (prog) => {
-      prog.addAttribute("a_featureId", (attr, params) => {
-        const geom = params.geometry.asInstanced!;
-        assert(undefined !== geom);
-        assert(undefined !== geom.featureIds, "Cannot use feature shaders if no features");
-        if (undefined !== geom.featureIds)
-          attr.enableArray(geom.featureIds, 3, GL.DataType.UnsignedByte, false, 0, 0, true);
-      });
-    });
-  }
-=======
->>>>>>> 67e02c83
-}
 
 // Discards vertex if feature is invisible; or rendering opaque during translucent pass or vice-versa
 // (The latter occurs when some translucent feature is overridden to be opaque, or vice-versa)
