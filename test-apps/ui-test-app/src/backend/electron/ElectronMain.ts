/*---------------------------------------------------------------------------------------------
* Copyright (c) Bentley Systems, Incorporated. All rights reserved.
* See LICENSE.md in the project root for license terms and full copyright notice.
*--------------------------------------------------------------------------------------------*/

import { join } from "path";
import { assert } from "@itwin/core-bentley";
import { ElectronAuthorizationBackend } from "@itwin/electron-authorization/lib/cjs/ElectronBackend";
import { ElectronHost } from "@itwin/core-electron/lib/cjs/ElectronBackend";
import { BasicManipulationCommand, EditCommandAdmin } from "@itwin/editor-backend";
import { getSupportedRpcs } from "../../common/rpcs";
<<<<<<< HEAD
import { IModelHost, IModelHostConfiguration } from "@itwin/core-backend";
=======
import { IModelHostConfiguration } from "@itwin/core-backend";
>>>>>>> b88a702a

const mainWindowName = "mainWindow";

/** Initializes Electron backend */
<<<<<<< HEAD
export async function initializeElectron() {
  const imodelConfig = new IModelHostConfiguration();
  const authClient = new ElectronAuthorizationBackend({
    clientId: process.env.IMJS_OIDC_ELECTRON_TEST_CLIENT_ID ?? "",
    redirectUri: process.env.IMJS_OIDC_ELECTRON_TEST_REDIRECT_URI ?? "",
    scope: process.env.IMJS_OIDC_ELECTRON_TEST_SCOPES ?? "",
  });
  imodelConfig.authorizationClient = authClient;

=======
export async function initializeElectron(opts?: IModelHostConfiguration) {
>>>>>>> b88a702a
  const opt = {
    electronHost: {
      webResourcesPath: join(__dirname, "..", "..", "..", "build"),
      developmentServer: process.env.NODE_ENV === "development",
      rpcInterfaces: getSupportedRpcs(),
      authConfig: {
        clientId: process.env.IMJS_OIDC_ELECTRON_TEST_CLIENT_ID ?? "",
        redirectUri: process.env.IMJS_OIDC_ELECTRON_TEST_REDIRECT_URI ?? "",
        scope: process.env.IMJS_OIDC_ELECTRON_TEST_SCOPES ?? "",
      },
    },
    nativeHost: {
      applicationName: "ui-test-app",
    },
<<<<<<< HEAD
    iModelHost: imodelConfig,
=======
    iModelHost: opts,
>>>>>>> b88a702a
  };

  await ElectronHost.startup(opt);
  await (IModelHost.authorizationClient as ElectronAuthorizationBackend).initialize();
  EditCommandAdmin.register(BasicManipulationCommand);

  // Handle custom keyboard shortcuts
  ElectronHost.app.on("web-contents-created", (_e, wc) => {
    wc.on("before-input-event", (event, input) => {
      // CTRL + SHIFT + I  ==> Toggle DevTools
      if (input.key === "I" && input.control && !input.alt && !input.meta && input.shift) {
        if (ElectronHost.mainWindow)
          ElectronHost.mainWindow.webContents.toggleDevTools();

        event.preventDefault();
      }
    });
  });

  // Restore previous window size, position and maximized state
  const sizeAndPosition = ElectronHost.getWindowSizeSetting(mainWindowName);
  const maximizeWindow = undefined === sizeAndPosition || ElectronHost.getWindowMaximizedSetting(mainWindowName);

  await ElectronHost.openMainWindow({ ...sizeAndPosition, show: !maximizeWindow, title: "Ui Test App", storeWindowName: mainWindowName });
  assert(ElectronHost.mainWindow !== undefined);

  if (maximizeWindow) {
    ElectronHost.mainWindow.maximize(); // maximize before showing to avoid resize event on startup
    ElectronHost.mainWindow.show();
  }

  if ((undefined === process.env.IMJS_NO_DEV_TOOLS))
    ElectronHost.mainWindow.webContents.toggleDevTools();
}<|MERGE_RESOLUTION|>--- conflicted
+++ resolved
@@ -9,28 +9,12 @@
 import { ElectronHost } from "@itwin/core-electron/lib/cjs/ElectronBackend";
 import { BasicManipulationCommand, EditCommandAdmin } from "@itwin/editor-backend";
 import { getSupportedRpcs } from "../../common/rpcs";
-<<<<<<< HEAD
 import { IModelHost, IModelHostConfiguration } from "@itwin/core-backend";
-=======
-import { IModelHostConfiguration } from "@itwin/core-backend";
->>>>>>> b88a702a
 
 const mainWindowName = "mainWindow";
 
 /** Initializes Electron backend */
-<<<<<<< HEAD
-export async function initializeElectron() {
-  const imodelConfig = new IModelHostConfiguration();
-  const authClient = new ElectronAuthorizationBackend({
-    clientId: process.env.IMJS_OIDC_ELECTRON_TEST_CLIENT_ID ?? "",
-    redirectUri: process.env.IMJS_OIDC_ELECTRON_TEST_REDIRECT_URI ?? "",
-    scope: process.env.IMJS_OIDC_ELECTRON_TEST_SCOPES ?? "",
-  });
-  imodelConfig.authorizationClient = authClient;
-
-=======
 export async function initializeElectron(opts?: IModelHostConfiguration) {
->>>>>>> b88a702a
   const opt = {
     electronHost: {
       webResourcesPath: join(__dirname, "..", "..", "..", "build"),
@@ -45,12 +29,15 @@
     nativeHost: {
       applicationName: "ui-test-app",
     },
-<<<<<<< HEAD
-    iModelHost: imodelConfig,
-=======
     iModelHost: opts,
->>>>>>> b88a702a
   };
+
+  const authClient = new ElectronAuthorizationBackend({
+    clientId: process.env.IMJS_OIDC_ELECTRON_TEST_CLIENT_ID ?? "",
+    redirectUri: process.env.IMJS_OIDC_ELECTRON_TEST_REDIRECT_URI ?? "",
+    scope: process.env.IMJS_OIDC_ELECTRON_TEST_SCOPES ?? "",
+  });
+  opt.iModelHost.authorizationClient = authClient;
 
   await ElectronHost.startup(opt);
   await (IModelHost.authorizationClient as ElectronAuthorizationBackend).initialize();
