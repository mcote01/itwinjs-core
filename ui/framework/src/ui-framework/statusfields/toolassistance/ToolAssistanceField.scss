/*---------------------------------------------------------------------------------------------
* Copyright (c) Bentley Systems, Incorporated. All rights reserved.
* See LICENSE.md in the project root for license terms and full copyright notice.
*--------------------------------------------------------------------------------------------*/
@import "~@bentley/ui-core/lib/ui-core/style/breakpoints";
@import "~@bentley/ui-core/lib/ui-core/style/themecolors";
@import "~@itwin/itwinui-css/scss/style/typography";
<<<<<<< HEAD
@import "~@bentley/ui-core/lib/ui-core/text/leading";
=======
@import "~@itwin/itwinui-css/scss/text/leading";
>>>>>>> 3fd1067d

$image-size: 22px;
$image-size-wide: 30px;
$image-size-medium: 16px;
$image-size-medium-wide: 24px;

$key-size: 20px;
$key-size-small: 12px;
$key-size-medium: 18px;
$key-size-large: 36px;
$key-size-modifier: 24px;

.uifw-statusFields-toolassistance {
  $font-size-medium: $iui-font-size-small;
  $font-size-small: $iui-font-size-small - 1px;

  overflow: hidden;

  &.nz-footer-mode {
    width: 20em;
  }

  &:not(.nz-footer-mode) {
    min-width: 2em;
  }

  @include for-tablet-landscape-down {
    &.nz-footer-mode {
      width: 16em;
    }
  }

  @include for-tablet-portrait-down {
    font-size: $font-size-medium;
  }

  @include for-phone-only {
    font-size: $font-size-small;

    &.nz-footer-mode {
      width: 12em;
    }
  }

  .nz-indicator {
    display: flex;
    flex: auto;

    .nz-icons :nth-child(1) {
      margin-right: 4px;
    }
  }
}

.uifw-toolassistance-key {
  color: $buic-text-color;
  background-color: $buic-background-1;
	border: 1px solid $buic-text-color-disabled;
  box-shadow: 0 1px 1px $buic-background-5, 0 1px 0 0 rgba(255, 255, 255, .25) inset;
  box-sizing: border-box;

	border-radius: 3px;
  display: inline-block;
	font-size: 14px;
	font-weight: 600;
	line-height: 1;
  width: $key-size;
  height: $key-size;
	white-space: nowrap;
  cursor: default;
  text-transform: uppercase;

  &.uifw-toolassistance-key-small {
    font-size: 8px;
    width: $key-size-small;
    height: $key-size-small;
  }

  &.uifw-toolassistance-key-medium {
    font-size: 12px;
    width: $key-size-medium;
    height: $key-size-medium;
  }

  &.uifw-toolassistance-key-large {
    font-size: 11px;
    width: $key-size-large;
    text-transform: none;
  }
}

.uifw-toolassistance-key-group {
  display: inline-block;
  text-align: center;
  line-height: 0.714em;

  .row1 {
    margin-left: 0;
    margin-bottom: 0;
  }

  .row2 {
    margin-top: 0;
  }
}

.uifw-toolassistance-key-modifier {
  font-size: 9px;
  width: $key-size-modifier;
  height: $key-size-medium;
  text-transform: none;
}

.uifw-toolassistance-icon-medium {
  width: $image-size-medium;
  height: $image-size-medium;
  display: inline-block;
  font-size: $image-size-medium;
  padding-left: 2px;
}

.uifw-toolassistance-icon-large {
  font-size: $image-size;
}

.uifw-toolassistance-svg {
  width: $image-size;
  height: $image-size;
}

.uifw-toolassistance-svg-wide {
  width: $image-size-wide;
  height: $image-size;
}

.uifw-toolassistance-svg-medium {
  width: $image-size-medium;
  height: $image-size-medium;
  display: inline-block;
  padding-left: 2px;
}

.uifw-toolassistance-svg-medium-wide {
  width: $image-size-medium-wide;
  height: $image-size-medium;
  display: inline-block;
  padding-left: 1px;
}

.nz-footer-toolAssistance-instruction-image {
  i {
    font-size: 20px;
  }
}

.uifw-toolAssistance-content {
  $horizontal-padding: 10px;
  $vertical-padding: 10px;

  padding-left: $horizontal-padding;
  padding-right: $horizontal-padding;
  padding-top: $vertical-padding;
  padding-bottom: $vertical-padding;

  .uifw-toolAssistance-toggle-container {
    flex: 1;
    display: flex;
    box-sizing: border-box;
    align-items: center;

    .uifw-toolAssistance-toggle-label {
      padding-left: .5em;
    }
  }
}

.uifw-toolAssistance-tabs {
  @include iui-text-leading;
  > li {
    width: 50%;
  }
}
<|MERGE_RESOLUTION|>--- conflicted
+++ resolved
@@ -1,194 +1,190 @@
-/*---------------------------------------------------------------------------------------------
-* Copyright (c) Bentley Systems, Incorporated. All rights reserved.
-* See LICENSE.md in the project root for license terms and full copyright notice.
-*--------------------------------------------------------------------------------------------*/
-@import "~@bentley/ui-core/lib/ui-core/style/breakpoints";
-@import "~@bentley/ui-core/lib/ui-core/style/themecolors";
-@import "~@itwin/itwinui-css/scss/style/typography";
-<<<<<<< HEAD
-@import "~@bentley/ui-core/lib/ui-core/text/leading";
-=======
-@import "~@itwin/itwinui-css/scss/text/leading";
->>>>>>> 3fd1067d
-
-$image-size: 22px;
-$image-size-wide: 30px;
-$image-size-medium: 16px;
-$image-size-medium-wide: 24px;
-
-$key-size: 20px;
-$key-size-small: 12px;
-$key-size-medium: 18px;
-$key-size-large: 36px;
-$key-size-modifier: 24px;
-
-.uifw-statusFields-toolassistance {
-  $font-size-medium: $iui-font-size-small;
-  $font-size-small: $iui-font-size-small - 1px;
-
-  overflow: hidden;
-
-  &.nz-footer-mode {
-    width: 20em;
-  }
-
-  &:not(.nz-footer-mode) {
-    min-width: 2em;
-  }
-
-  @include for-tablet-landscape-down {
-    &.nz-footer-mode {
-      width: 16em;
-    }
-  }
-
-  @include for-tablet-portrait-down {
-    font-size: $font-size-medium;
-  }
-
-  @include for-phone-only {
-    font-size: $font-size-small;
-
-    &.nz-footer-mode {
-      width: 12em;
-    }
-  }
-
-  .nz-indicator {
-    display: flex;
-    flex: auto;
-
-    .nz-icons :nth-child(1) {
-      margin-right: 4px;
-    }
-  }
-}
-
-.uifw-toolassistance-key {
-  color: $buic-text-color;
-  background-color: $buic-background-1;
-	border: 1px solid $buic-text-color-disabled;
-  box-shadow: 0 1px 1px $buic-background-5, 0 1px 0 0 rgba(255, 255, 255, .25) inset;
-  box-sizing: border-box;
-
-	border-radius: 3px;
-  display: inline-block;
-	font-size: 14px;
-	font-weight: 600;
-	line-height: 1;
-  width: $key-size;
-  height: $key-size;
-	white-space: nowrap;
-  cursor: default;
-  text-transform: uppercase;
-
-  &.uifw-toolassistance-key-small {
-    font-size: 8px;
-    width: $key-size-small;
-    height: $key-size-small;
-  }
-
-  &.uifw-toolassistance-key-medium {
-    font-size: 12px;
-    width: $key-size-medium;
-    height: $key-size-medium;
-  }
-
-  &.uifw-toolassistance-key-large {
-    font-size: 11px;
-    width: $key-size-large;
-    text-transform: none;
-  }
-}
-
-.uifw-toolassistance-key-group {
-  display: inline-block;
-  text-align: center;
-  line-height: 0.714em;
-
-  .row1 {
-    margin-left: 0;
-    margin-bottom: 0;
-  }
-
-  .row2 {
-    margin-top: 0;
-  }
-}
-
-.uifw-toolassistance-key-modifier {
-  font-size: 9px;
-  width: $key-size-modifier;
-  height: $key-size-medium;
-  text-transform: none;
-}
-
-.uifw-toolassistance-icon-medium {
-  width: $image-size-medium;
-  height: $image-size-medium;
-  display: inline-block;
-  font-size: $image-size-medium;
-  padding-left: 2px;
-}
-
-.uifw-toolassistance-icon-large {
-  font-size: $image-size;
-}
-
-.uifw-toolassistance-svg {
-  width: $image-size;
-  height: $image-size;
-}
-
-.uifw-toolassistance-svg-wide {
-  width: $image-size-wide;
-  height: $image-size;
-}
-
-.uifw-toolassistance-svg-medium {
-  width: $image-size-medium;
-  height: $image-size-medium;
-  display: inline-block;
-  padding-left: 2px;
-}
-
-.uifw-toolassistance-svg-medium-wide {
-  width: $image-size-medium-wide;
-  height: $image-size-medium;
-  display: inline-block;
-  padding-left: 1px;
-}
-
-.nz-footer-toolAssistance-instruction-image {
-  i {
-    font-size: 20px;
-  }
-}
-
-.uifw-toolAssistance-content {
-  $horizontal-padding: 10px;
-  $vertical-padding: 10px;
-
-  padding-left: $horizontal-padding;
-  padding-right: $horizontal-padding;
-  padding-top: $vertical-padding;
-  padding-bottom: $vertical-padding;
-
-  .uifw-toolAssistance-toggle-container {
-    flex: 1;
-    display: flex;
-    box-sizing: border-box;
-    align-items: center;
-
-    .uifw-toolAssistance-toggle-label {
-      padding-left: .5em;
-    }
-  }
-}
-
-.uifw-toolAssistance-tabs {
-  @include iui-text-leading;
-  > li {
-    width: 50%;
-  }
-}
+/*---------------------------------------------------------------------------------------------
+* Copyright (c) Bentley Systems, Incorporated. All rights reserved.
+* See LICENSE.md in the project root for license terms and full copyright notice.
+*--------------------------------------------------------------------------------------------*/
+@import "~@bentley/ui-core/lib/ui-core/style/breakpoints";
+@import "~@bentley/ui-core/lib/ui-core/style/themecolors";
+@import "~@itwin/itwinui-css/scss/style/typography";
+@import "~@itwin/itwinui-css/scss/text/leading";
+
+$image-size: 22px;
+$image-size-wide: 30px;
+$image-size-medium: 16px;
+$image-size-medium-wide: 24px;
+
+$key-size: 20px;
+$key-size-small: 12px;
+$key-size-medium: 18px;
+$key-size-large: 36px;
+$key-size-modifier: 24px;
+
+.uifw-statusFields-toolassistance {
+  $font-size-medium: $iui-font-size-small;
+  $font-size-small: $iui-font-size-small - 1px;
+
+  overflow: hidden;
+
+  &.nz-footer-mode {
+    width: 20em;
+  }
+
+  &:not(.nz-footer-mode) {
+    min-width: 2em;
+  }
+
+  @include for-tablet-landscape-down {
+    &.nz-footer-mode {
+      width: 16em;
+    }
+  }
+
+  @include for-tablet-portrait-down {
+    font-size: $font-size-medium;
+  }
+
+  @include for-phone-only {
+    font-size: $font-size-small;
+
+    &.nz-footer-mode {
+      width: 12em;
+    }
+  }
+
+  .nz-indicator {
+    display: flex;
+    flex: auto;
+
+    .nz-icons :nth-child(1) {
+      margin-right: 4px;
+    }
+  }
+}
+
+.uifw-toolassistance-key {
+  color: $buic-text-color;
+  background-color: $buic-background-1;
+	border: 1px solid $buic-text-color-disabled;
+  box-shadow: 0 1px 1px $buic-background-5, 0 1px 0 0 rgba(255, 255, 255, .25) inset;
+  box-sizing: border-box;
+
+	border-radius: 3px;
+  display: inline-block;
+	font-size: 14px;
+	font-weight: 600;
+	line-height: 1;
+  width: $key-size;
+  height: $key-size;
+	white-space: nowrap;
+  cursor: default;
+  text-transform: uppercase;
+
+  &.uifw-toolassistance-key-small {
+    font-size: 8px;
+    width: $key-size-small;
+    height: $key-size-small;
+  }
+
+  &.uifw-toolassistance-key-medium {
+    font-size: 12px;
+    width: $key-size-medium;
+    height: $key-size-medium;
+  }
+
+  &.uifw-toolassistance-key-large {
+    font-size: 11px;
+    width: $key-size-large;
+    text-transform: none;
+  }
+}
+
+.uifw-toolassistance-key-group {
+  display: inline-block;
+  text-align: center;
+  line-height: 0.714em;
+
+  .row1 {
+    margin-left: 0;
+    margin-bottom: 0;
+  }
+
+  .row2 {
+    margin-top: 0;
+  }
+}
+
+.uifw-toolassistance-key-modifier {
+  font-size: 9px;
+  width: $key-size-modifier;
+  height: $key-size-medium;
+  text-transform: none;
+}
+
+.uifw-toolassistance-icon-medium {
+  width: $image-size-medium;
+  height: $image-size-medium;
+  display: inline-block;
+  font-size: $image-size-medium;
+  padding-left: 2px;
+}
+
+.uifw-toolassistance-icon-large {
+  font-size: $image-size;
+}
+
+.uifw-toolassistance-svg {
+  width: $image-size;
+  height: $image-size;
+}
+
+.uifw-toolassistance-svg-wide {
+  width: $image-size-wide;
+  height: $image-size;
+}
+
+.uifw-toolassistance-svg-medium {
+  width: $image-size-medium;
+  height: $image-size-medium;
+  display: inline-block;
+  padding-left: 2px;
+}
+
+.uifw-toolassistance-svg-medium-wide {
+  width: $image-size-medium-wide;
+  height: $image-size-medium;
+  display: inline-block;
+  padding-left: 1px;
+}
+
+.nz-footer-toolAssistance-instruction-image {
+  i {
+    font-size: 20px;
+  }
+}
+
+.uifw-toolAssistance-content {
+  $horizontal-padding: 10px;
+  $vertical-padding: 10px;
+
+  padding-left: $horizontal-padding;
+  padding-right: $horizontal-padding;
+  padding-top: $vertical-padding;
+  padding-bottom: $vertical-padding;
+
+  .uifw-toolAssistance-toggle-container {
+    flex: 1;
+    display: flex;
+    box-sizing: border-box;
+    align-items: center;
+
+    .uifw-toolAssistance-toggle-label {
+      padding-left: .5em;
+    }
+  }
+}
+
+.uifw-toolAssistance-tabs {
+  @include iui-text-leading;
+  > li {
+    width: 50%;
+  }
+}