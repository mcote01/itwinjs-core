[
  {
    "policyName": "prerelease-monorepo-lockStep",
    "definitionName": "lockStepVersion",
<<<<<<< HEAD
    "version": "3.0.0-extension.0",
=======
    "version": "3.0.0-dev.100",
>>>>>>> 9694a5a6
    "nextBump": "prerelease"
  }
]<|MERGE_RESOLUTION|>--- conflicted
+++ resolved
@@ -2,11 +2,7 @@
   {
     "policyName": "prerelease-monorepo-lockStep",
     "definitionName": "lockStepVersion",
-<<<<<<< HEAD
     "version": "3.0.0-extension.0",
-=======
-    "version": "3.0.0-dev.100",
->>>>>>> 9694a5a6
     "nextBump": "prerelease"
   }
 ]