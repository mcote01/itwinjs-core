<<<<<<< HEAD
/*---------------------------------------------------------------------------------------------
* Copyright (c) Bentley Systems, Incorporated. All rights reserved.
* See LICENSE.md in the project root for license terms and full copyright notice.
*--------------------------------------------------------------------------------------------*/
import * as chai from "chai";
import * as fs from "fs";
import { Base64 } from "js-base64";
import * as path from "path";
import { AccessToken, Guid, GuidString, Id64, Id64String, Logger } from "@itwin/core-bentley";
import { ITwin } from "@bentley/itwin-registry-client";
import {
  Briefcase, BriefcaseQuery, ChangeSet, ChangeSetQuery, CodeState, ECJsonTypeMap, HubCode, IModelBankClient, IModelBankFileSystemITwinClient,
  IModelCloudEnvironment, IModelHubClient, IModelQuery, LargeThumbnail, Lock, LockLevel, LockType, MultiCode, MultiLock, SmallThumbnail, Thumbnail,
  Version, VersionQuery, WsgError, WSStatus,
} from "@bentley/imodelhub-client";
import { ProgressInfo } from "@bentley/itwin-client";
import { TestUserCredentials } from "@itwin/oidc-signin-tool";
import { RequestType, ResponseBuilder, ScopeType } from "../ResponseBuilder";
import { TestConfig } from "../TestConfig";
import { createFileHandler } from "./FileHandler";
import { getIModelBankCloudEnv } from "./IModelBankCloudEnv";
import { TestIModelHubCloudEnv } from "./IModelHubCloudEnv";
import { assetsPath } from "./TestConstants";
import { TestIModelHubOidcAuthorizationClient } from "../TestIModelHubOidcAuthorizationClient";

const loggingCategory = "backend-itwin-client.TestUtils";

const bankITwins: string[] = [];

export const sharedimodelName = "imodeljs-clients Shared iModel";

let testInstanceId: GuidString;
function getTestInstanceId(): GuidString {
  if (!testInstanceId)
    testInstanceId = Guid.createValue();
  return testInstanceId;
}

function configMockSettings() {
  if (!TestConfig.enableMocks)
    return;

  process.env.IMJS_IMODELHUB_URL = "https://api.bentley.com/imodelhub";
  process.env.IMJS_URL_PREFIX = "";
  process.env.IMJS_TEST_SERVICEACCOUNT1_USER_NAME = "test";
  process.env.IMJS_TEST_SERVICEACCOUNT1_USER_PASSWORD = "test";
  process.env.IMJS_TEST_MANAGER_USER_NAME = "test";
  process.env.IMJS_TEST_MANAGER_USER_PASSWORD = "test";
}

export function getExpectedFileHandlerUrlSchemes(): string[] {
  const handler = process.env.IMJS_TEST_IMODEL_BANK_FILE_HANDLER ?? "url";
  switch (handler.toLowerCase()) {
    case "localhost":
      return ["file://"];
    default:
      return ["https://", "http://"];
  }
}

export function expectMatchesExpectedUrlScheme(url?: string): void {
  chai.expect(url).to.not.undefined;

  const expectedSchemes = getExpectedFileHandlerUrlSchemes();
  for (const scheme of expectedSchemes)
    if (url!.startsWith(scheme))
      return;

  chai.assert.fail(`${url} doesn't use any of the schemes [${expectedSchemes.join(", ")}]`);
}

export function removeFileUrlExpirationTimes(changesets: ChangeSet[]) {
  for (const cs of changesets) {
    cs.downloadUrl = removeFileUrlExpirationTime(cs.downloadUrl);
    cs.uploadUrl = removeFileUrlExpirationTime(cs.uploadUrl);
  }
  return changesets;
}

function removeFileUrlExpirationTime(url?: string) {
  if (!url)
    return url;
  if (url.toLowerCase().startsWith("http")) {
    const index = url.indexOf("?");
    if (index > 0)
      return url.substring(0, index);
  }
  return url;
}

/** Other services */
export type RequestBehaviorOptionsList =
  "DoNotScheduleRenderThumbnailJob" |
  "DisableGlobalEvents" |
  "DisableNotifications";

export class RequestBehaviorOptions {
  private _currentOptions: RequestBehaviorOptionsList[] = this.getDefaultOptions();

  private getDefaultOptions(): RequestBehaviorOptionsList[] {
    return ["DoNotScheduleRenderThumbnailJob", "DisableGlobalEvents", "DisableNotifications"];
  }

  public resetDefaultBehaviorOptions(): void {
    this._currentOptions = this.getDefaultOptions();
  }

  public enableBehaviorOption(option: RequestBehaviorOptionsList) {
    if (!this._currentOptions.find((el) => el === option)) {
      this._currentOptions.push(option);
    }
  }
  public disableBehaviorOption(option: RequestBehaviorOptionsList) {
    const foundIdx: number = this._currentOptions.findIndex((el) => el === option);
    if (-1 < foundIdx) {
      this._currentOptions.splice(foundIdx, 1);
    }
  }

  public toCustomRequestOptions(): { [index: string]: string } {
    // eslint-disable-next-line @typescript-eslint/naming-convention
    return { BehaviourOptions: this._currentOptions.join(",") };
  }
}

const requestBehaviorOptions = new RequestBehaviorOptions();

let imodelHubClient: IModelHubClient;
export function getIModelHubClient() {
  if (imodelHubClient !== undefined)
    return imodelHubClient;
  imodelHubClient = new IModelHubClient(createFileHandler());
  if (!TestConfig.enableMocks) {
    imodelHubClient.requestOptions.setCustomOptions(requestBehaviorOptions.toCustomRequestOptions());
  }
  return imodelHubClient;
}

let imodelBankClient: IModelBankClient;

export class IModelHubUrlMock {
  public static getUrl(): string {
    configMockSettings();
    return process.env.IMJS_IMODELHUB_URL ?? "";
  }
}

export function getDefaultClient() {
  return getCloudEnv().isIModelHub ? getIModelHubClient() : imodelBankClient;
}

export function getRequestBehaviorOptionsHandler(): RequestBehaviorOptions {
  return requestBehaviorOptions;
}

/**
 * Generates request URL.
 * @param scope Specifies scope.
 * @param id Specifies scope id.
 * @param className Class name that request is sent to.
 * @param query Request query.
 * @returns Created URL.
 */
export function createRequestUrl(scope: ScopeType, id: string | GuidString, className: string, query?: string): string {
  let requestUrl: string = "/sv1.1/Repositories/";

  switch (scope) {
    case ScopeType.iModel:
      requestUrl += `iModel--${id}/iModelScope/`;
      break;
    case ScopeType.Context:
      requestUrl += `Context--${id}/ContextScope/`;
      break;
    case ScopeType.Global:
      requestUrl += "Global--Global/GlobalScope/";
      break;
  }

  requestUrl += `${className}/`;
  if (query !== undefined) {
    requestUrl += query;
  }

  return requestUrl;
}

export async function delay(ms: number) {
  return new Promise((resolve) => setTimeout(resolve, ms));
}

export async function login(userCredentials?: TestUserCredentials): Promise<AccessToken> {
  if (TestConfig.enableMocks)
    return "";
  const authorizationClient = getCloudEnv().getAuthorizationClient(userCredentials);

  await (authorizationClient as TestIModelHubOidcAuthorizationClient).signIn();
  return (await authorizationClient.getAccessToken())!;
}

export async function bootstrapBankITwin(accessToken: AccessToken, name: string): Promise<void> {
  if (getCloudEnv().isIModelHub || bankITwins.includes(name))
    return;

  // eslint-disable-next-line @typescript-eslint/no-unnecessary-type-assertion
  const bankContext = getCloudEnv().iTwinMgr as IModelBankFileSystemITwinClient;
  let iTwin: ITwin | undefined;
  try {
    iTwin = await bankContext.getITwinByName(accessToken, name);
  } catch (err) {
    if (err instanceof WsgError && err.errorNumber === WSStatus.InstanceNotFound) {
      iTwin = undefined;
    } else {
      throw err;
    }
  }
  if (!iTwin)
    await bankContext.createITwin(accessToken, name);

  bankITwins.push(name);
}

export async function getITwinId(accessToken: AccessToken, iTwinName?: string): Promise<string> {
  if (TestConfig.enableMocks)
    return Guid.createValue();

  iTwinName = iTwinName || TestConfig.iTwinName;

  await bootstrapBankITwin(accessToken, iTwinName);

  const iTwin: ITwin = await getCloudEnv().iTwinMgr.getITwinByName(accessToken, iTwinName);

  if (!iTwin || !iTwin.id)
    throw new Error(`iTwin with name ${TestConfig.iTwinName} doesn't exist.`);

  return iTwin.id;
}

/** iModels */

// Unique imodel name is used so that multiple instances of this test suite can run in parallel
export function getUniqueIModelName(imodelName: string): string {
  return `${imodelName} - ${getTestInstanceId()}`;
}

export async function deleteIModelByName(accessToken: AccessToken, iTwinId: string, imodelName: string, useUniqueName = true): Promise<void> {
  if (TestConfig.enableMocks)
    return;

  if (useUniqueName)
    imodelName = getUniqueIModelName(imodelName);

  const client = getDefaultClient();
  const imodels = await client.iModels.get(accessToken, iTwinId, new IModelQuery().byName(imodelName));

  for (const imodel of imodels) {
    await client.iModels.delete(accessToken, iTwinId, imodel.id!);
  }
}

export async function getIModelId(accessToken: AccessToken, imodelName: string, iTwinId?: string, useUniqueName = true): Promise<GuidString> {
  if (TestConfig.enableMocks)
    return Guid.createValue();

  if (useUniqueName)
    imodelName = getUniqueIModelName(imodelName);

  iTwinId = iTwinId ?? await getITwinId(accessToken);

  const client = getDefaultClient();
  const imodels = await client.iModels.get(accessToken, iTwinId, new IModelQuery().byName(imodelName));

  if (!imodels[0] || !imodels[0].id)
    throw new Error(`iModel with name ${imodelName} doesn't exist.`);

  return imodels[0].id;
}

export function mockFileResponse(times = 1) {
  if (TestConfig.enableMocks)
    ResponseBuilder.mockFileResponse("https://imodelhubqasa01.blob.core.windows.net", "/imodelhubfile", getMockSeedFilePath(), times, getMockFileSize());
}

export function getMockFileSize(): string {
  return fs.statSync(getMockSeedFilePath()).size.toString();
}

export function mockUploadFile(imodelId: GuidString, chunks = 1) {
  for (let i = 0; i < chunks; ++i) {
    const blockId = Base64.encode(i.toString(16).padStart(5, "0"));
    ResponseBuilder.mockResponse(IModelHubUrlMock.getUrl(), RequestType.Put, `/imodelhub-${imodelId}/123456&comp=block&blockid=${blockId}`);
  }
  ResponseBuilder.mockResponse(IModelHubUrlMock.getUrl(), RequestType.Put, `/imodelhub-${imodelId}/123456&comp=blocklist`);
}

/** Briefcases */
export async function getBriefcases(accessToken: AccessToken, imodelId: GuidString, count: number): Promise<Briefcase[]> {
  if (TestConfig.enableMocks) {
    let briefcaseId = 2;
    const fileId: GuidString = Guid.createValue();
    return Array(count).fill(0).map(() => {
      const briefcase = new Briefcase();
      briefcase.briefcaseId = briefcaseId++;
      briefcase.fileId = fileId;
      return briefcase;
    });
  }

  const client = getDefaultClient();
  let briefcases = await client.briefcases.get(accessToken, imodelId, new BriefcaseQuery().ownedByMe());
  if (briefcases.length < count) {
    for (let i = 0; i < count - briefcases.length; ++i) {
      await client.briefcases.create(accessToken, imodelId);
    }
    briefcases = await client.briefcases.get(accessToken, imodelId, new BriefcaseQuery().ownedByMe());
  }
  return briefcases;
}

export function generateBriefcase(id: number): Briefcase {
  const briefcase = new Briefcase();
  briefcase.briefcaseId = id;
  briefcase.wsgId = id.toString();
  return briefcase;
}

export function mockGetBriefcase(imodelId: GuidString, ...briefcases: Briefcase[]) {
  if (!TestConfig.enableMocks)
    return;

  const requestPath = createRequestUrl(ScopeType.iModel, imodelId, "Briefcase");
  const requestResponse = ResponseBuilder.generateGetArrayResponse<Briefcase>(briefcases);
  ResponseBuilder.mockResponse(IModelHubUrlMock.getUrl(), RequestType.Get, requestPath, requestResponse);
}

export function mockCreateBriefcase(imodelId: GuidString, id?: number, briefcase: Briefcase = ResponseBuilder.generateObject<Briefcase>(Briefcase)) {
  if (!TestConfig.enableMocks)
    return;

  const requestPath = createRequestUrl(ScopeType.iModel, imodelId, "Briefcase");
  const postBody = ResponseBuilder.generatePostBody<Briefcase>(briefcase);

  if (id !== undefined) {
    briefcase.briefcaseId = id;
    briefcase.wsgId = id.toString();
  }
  const requestResponse = ResponseBuilder.generatePostResponse<Briefcase>(briefcase);
  ResponseBuilder.mockResponse(IModelHubUrlMock.getUrl(), RequestType.Post, requestPath, requestResponse, 1, postBody);
}

export function mockDeleteAllLocks(imodelId: GuidString, briefcaseId: number) {
  if (!TestConfig.enableMocks)
    return;

  const requestPath = createRequestUrl(ScopeType.iModel, imodelId, "Lock", `DeleteChunk-${briefcaseId}`);
  ResponseBuilder.mockResponse(IModelHubUrlMock.getUrl(), RequestType.Delete, requestPath, undefined, 1, undefined, undefined, 200);
  ResponseBuilder.mockResponse(IModelHubUrlMock.getUrl(), RequestType.Delete, requestPath, ResponseBuilder.generateError("iModelHub.LockChunkDoesNotExist"), 1, undefined, undefined, 404);
}

/** ChangeSets */
export function generateChangeSetId(): string {
  let result = "";
  for (let i = 0; i < 20; ++i) {
    result += Math.floor(Math.random() * 256).toString(16).padStart(2, "0");
  }
  return result;
}

export function generateChangeSet(id?: string): ChangeSet {
  const changeSet = new ChangeSet();
  id = id || generateChangeSetId();
  changeSet.fileName = `${id}.cs`;
  changeSet.wsgId = id;
  return changeSet;
}

export function mockGetChangeSet(imodelId: GuidString, getDownloadUrl: boolean, query?: string, ...changeSets: ChangeSet[]) {
  mockGetChangeSetChunk(imodelId, getDownloadUrl, query, undefined, ...changeSets);
}

export function mockGetChangeSetChunk(imodelId: GuidString, getDownloadUrl: boolean, query?: string, headers?: any, ...changeSets: ChangeSet[]) {
  if (!TestConfig.enableMocks)
    return;

  let i = 1;
  changeSets.forEach((value) => {
    value.wsgId = value.id!;
    value.fileSize = getMockFileSize();
    if (getDownloadUrl) {
      value.downloadUrl = "https://imodelhubqasa01.blob.core.windows.net/imodelhubfile";
    }
    if (!value.index) {
      value.index = `${i++}`;
    }
  });
  if (!query)
    query = "";
  const requestPath = createRequestUrl(ScopeType.iModel, imodelId.toString(), "ChangeSet",
    getDownloadUrl ? `?$select=*,FileAccessKey-forward-AccessKey.DownloadURL${query}` : query);
  const requestResponse = ResponseBuilder.generateGetArrayResponse<ChangeSet>(changeSets);
  ResponseBuilder.mockResponse(IModelHubUrlMock.getUrl(), RequestType.Get, requestPath, requestResponse, undefined, undefined, headers);
}

/** Codes */
export function randomCodeValue(prefix: string): string {
  return (prefix + Math.floor(Math.random() * Math.pow(2, 30)).toString());
}

export function randomCode(briefcase: number): HubCode {
  const code = new HubCode();
  code.briefcaseId = briefcase;
  code.codeScope = "TestScope";
  code.codeSpecId = Id64.fromString("0XA");
  code.state = CodeState.Reserved;
  code.value = randomCodeValue("TestCode");
  return code;
}

function convertCodesToMultiCodes(codes: HubCode[]): MultiCode[] {
  const map = new Map<string, MultiCode>();
  for (const code of codes) {
    const id: string = `${code.codeScope}-${code.codeSpecId}-${code.state}`;

    if (map.has(id)) {
      map.get(id)!.values!.push(code.value!);
    } else {
      const multiCode = new MultiCode();
      multiCode.changeState = "new";
      multiCode.briefcaseId = code.briefcaseId;
      multiCode.codeScope = code.codeScope;
      multiCode.codeSpecId = code.codeSpecId;
      multiCode.state = code.state;
      multiCode.values = [code.value!];
      map.set(id, multiCode);
    }
  }
  return Array.from(map.values());
}

export function mockGetCodes(imodelId: GuidString, query?: string, ...codes: HubCode[]) {
  if (!TestConfig.enableMocks)
    return;

  if (query === undefined) {
    const requestResponse = ResponseBuilder.generateGetArrayResponse<HubCode>(codes);
    const requestPath = createRequestUrl(ScopeType.iModel, imodelId, "Code", "$query");
    ResponseBuilder.mockResponse(IModelHubUrlMock.getUrl(), RequestType.Post, requestPath, requestResponse);
  } else {
    const requestResponse = ResponseBuilder.generateGetArrayResponse<MultiCode>(convertCodesToMultiCodes(codes));
    const requestPath = createRequestUrl(ScopeType.iModel, imodelId, "MultiCode", query);
    ResponseBuilder.mockResponse(IModelHubUrlMock.getUrl(), RequestType.Get, requestPath, requestResponse);
  }
}

export function mockUpdateCodes(imodelId: GuidString, ...codes: HubCode[]) {
  // assumes all have same scope / specId
  if (!TestConfig.enableMocks)
    return;

  const multicodes = convertCodesToMultiCodes(codes);
  const requestPath = `/sv1.1/Repositories/iModel--${imodelId}/$changeset`;
  const requestResponse = ResponseBuilder.generateChangesetResponse<MultiCode>(multicodes);
  const postBody = ResponseBuilder.generateChangesetBody<MultiCode>(multicodes);
  ResponseBuilder.mockResponse(IModelHubUrlMock.getUrl(), RequestType.Post, requestPath, requestResponse, 1, postBody);
}

export function mockDeniedCodes(imodelId: GuidString, requestOptions?: object, ...codes: HubCode[]) {
  // assumes all have same scope / specId
  if (!TestConfig.enableMocks)
    return;

  const multicodes = convertCodesToMultiCodes(codes);

  const requestPath = `/sv1.1/Repositories/iModel--${imodelId}/$changeset`;
  const requestResponse = ResponseBuilder.generateError("iModelHub.CodeReservedByAnotherBriefcase", "", "",
    new Map<string, any>([
      ["ConflictingCodes", JSON.stringify(codes.map((value) => {
        const obj = ECJsonTypeMap.toJson<HubCode>("wsg", value);
        return obj.properties;
      }))],
    ]));
  const postBody = ResponseBuilder.generateChangesetBody<MultiCode>(multicodes, requestOptions);
  ResponseBuilder.mockResponse(IModelHubUrlMock.getUrl(), RequestType.Post, requestPath, requestResponse, 1, postBody, undefined, 409);
}

export function mockDeleteAllCodes(imodelId: GuidString, briefcaseId: number) {
  if (!TestConfig.enableMocks)
    return;

  const requestPath = createRequestUrl(ScopeType.iModel, imodelId, "Code", `DiscardReservedCodes-${briefcaseId}`);
  ResponseBuilder.mockResponse(IModelHubUrlMock.getUrl(), RequestType.Delete, requestPath, {});
}

/** Locks */
export function incrementLockObjectId(objectId: Id64String): Id64String {
  let low = Id64.getLowerUint32(objectId) + 1;
  let high = Id64.getUpperUint32(objectId);
  if (low === 0xFFFFFFFF) {
    low = 0;
    high = high + 1;
  }
  return Id64.fromUint32Pair(low, high);
}

export async function getLastLockObjectId(accessToken: AccessToken, imodelId: GuidString): Promise<Id64String> {
  if (TestConfig.enableMocks)
    return Id64.fromString("0x0");

  const client = getDefaultClient();
  const locks = await client.locks.get(accessToken, imodelId);

  locks.sort((lock1, lock2) => (parseInt(lock1.objectId!.toString(), 16) > parseInt(lock2.objectId!.toString(), 16) ? -1 : 1));

  return (locks.length === 0 || locks[0].objectId === undefined) ? Id64.fromString("0x0") : locks[0].objectId;
}

export function generateLock(briefcaseId?: number, objectId?: Id64String,
  lockType?: LockType, lockLevel?: LockLevel, _seedFileId?: GuidString,
  releasedWithChangeSet?: string, releasedWithChangeSetIndex?: string): Lock {
  const result = new Lock();
  result.briefcaseId = briefcaseId || 1;
  result.objectId = Id64.fromJSON(objectId || "0x0");
  result.lockLevel = lockLevel || 1;
  result.lockType = lockType || 1;
  result.releasedWithChangeSet = releasedWithChangeSet;
  result.releasedWithChangeSetIndex = releasedWithChangeSetIndex;
  return result;
}

function convertLocksToMultiLocks(locks: Lock[]): MultiLock[] {
  const map = new Map<string, MultiLock>();
  for (const lock of locks) {
    const id: string = `${lock.briefcaseId}-${lock.lockType}-${lock.lockLevel}`;

    if (map.has(id)) {
      map.get(id)!.objectIds!.push(lock.objectId!);
    } else {
      const multiLock = new MultiLock();
      multiLock.changeState = "new";
      multiLock.briefcaseId = lock.briefcaseId;
      multiLock.releasedWithChangeSet = lock.releasedWithChangeSet;
      multiLock.releasedWithChangeSetIndex = lock.releasedWithChangeSetIndex;
      multiLock.lockLevel = lock.lockLevel;
      multiLock.lockType = lock.lockType;
      multiLock.objectIds = [lock.objectId!];
      map.set(id, multiLock);
    }
  }
  return Array.from(map.values());
}

export function mockGetLocks(imodelId: GuidString, query?: string, ...locks: Lock[]) {
  if (!TestConfig.enableMocks)
    return;

  if (query === undefined) {
    const requestResponse = ResponseBuilder.generateGetArrayResponse<Lock>(locks);
    const requestPath = createRequestUrl(ScopeType.iModel, imodelId, "Lock", "$query");
    ResponseBuilder.mockResponse(IModelHubUrlMock.getUrl(), RequestType.Post, requestPath, requestResponse);
  } else {
    const requestResponse = ResponseBuilder.generateGetArrayResponse<MultiLock>(convertLocksToMultiLocks(locks));
    const requestPath = createRequestUrl(ScopeType.iModel, imodelId, "MultiLock", query);
    ResponseBuilder.mockResponse(IModelHubUrlMock.getUrl(), RequestType.Get, requestPath, requestResponse);
  }
}

export function mockUpdateLocks(imodelId: GuidString, locks: Lock[], requestOptions?: object) {
  if (!TestConfig.enableMocks)
    return;

  const multilocks = convertLocksToMultiLocks(locks);
  const requestPath = `/sv1.1/Repositories/iModel--${imodelId}/$changeset`;
  const requestResponse = ResponseBuilder.generateChangesetResponse<MultiLock>(multilocks);
  const postBody = ResponseBuilder.generateChangesetBody<MultiLock>(multilocks, requestOptions);
  ResponseBuilder.mockResponse(IModelHubUrlMock.getUrl(), RequestType.Post, requestPath, requestResponse, 1, postBody);
}

export function mockDeniedLocks(imodelId: GuidString, locks: Lock[], requestOptions?: object) {
  if (!TestConfig.enableMocks)
    return;

  const multilocks = convertLocksToMultiLocks(locks);

  const requestPath = `/sv1.1/Repositories/iModel--${imodelId}/$changeset`;
  const requestResponse = ResponseBuilder.generateError("iModelHub.LockOwnedByAnotherBriefcase", "", "",
    new Map<string, any>([
      ["ConflictingLocks", JSON.stringify(locks.map((value) => {
        const obj = ECJsonTypeMap.toJson<Lock>("wsg", value);
        return obj.properties;
      }))],
    ]));
  const postBody = ResponseBuilder.generateChangesetBody<MultiLock>(multilocks, requestOptions);
  ResponseBuilder.mockResponse(IModelHubUrlMock.getUrl(), RequestType.Post, requestPath, requestResponse, 1, postBody, undefined, 409);
}

/** Named versions */
export function generateVersion(name?: string, changesetId?: string, addInstanceId: boolean = true, smallThumbnailId?: GuidString,
  largeThumbnailId?: GuidString, hidden?: boolean, applicationId?: string, applicationName?: string): Version {
  const result = new Version();
  if (addInstanceId) {
    result.id = Guid.createValue();
    result.wsgId = result.id;
  }
  result.changeSetId = changesetId === undefined || changesetId === null ? generateChangeSetId() : changesetId;
  result.name = name || `TestVersion-${result.changeSetId}`;
  // eslint-disable-next-line deprecation/deprecation
  result.smallThumbnailId = smallThumbnailId;
  // eslint-disable-next-line deprecation/deprecation
  result.largeThumbnailId = largeThumbnailId;
  result.hidden = hidden;
  result.applicationId = applicationId;
  result.applicationName = applicationName;
  return result;
}

export function mockGetVersions(imodelId: GuidString, query?: string, ...versions: Version[]) {
  if (!TestConfig.enableMocks)
    return;

  const requestPath = createRequestUrl(ScopeType.iModel, imodelId.toString(), "Version", query);
  const requestResponse = ResponseBuilder.generateGetArrayResponse<Version>(versions);
  ResponseBuilder.mockResponse(IModelHubUrlMock.getUrl(), RequestType.Get, requestPath, requestResponse);
}

export function mockGetVersionById(imodelId: GuidString, version: Version) {
  if (!TestConfig.enableMocks)
    return;

  const requestPath = createRequestUrl(ScopeType.iModel, imodelId.toString(), "Version", version.wsgId);
  const requestResponse = ResponseBuilder.generateGetResponse<Version>(version);
  ResponseBuilder.mockResponse(IModelHubUrlMock.getUrl(), RequestType.Get, requestPath, requestResponse);
}

export function mockCreateVersion(imodelId: GuidString, name?: string, changesetId?: string) {
  if (!TestConfig.enableMocks)
    return;

  const requestPath = createRequestUrl(ScopeType.iModel, imodelId.toString(), "Version");
  const postBodyObject: Partial<Version> = generateVersion(name, changesetId, false);
  delete (postBodyObject.wsgId);
  const postBody = ResponseBuilder.generatePostBody<Version>(postBodyObject as Version);
  const requestResponse = ResponseBuilder.generatePostResponse<Version>(generateVersion(name, changesetId, true));
  ResponseBuilder.mockResponse(IModelHubUrlMock.getUrl(), RequestType.Post, requestPath, requestResponse, 1, postBody);
}

export function mockUpdateVersion(imodelId: GuidString, version: Version) {
  if (!TestConfig.enableMocks)
    return;

  const requestPath = createRequestUrl(ScopeType.iModel, imodelId.toString(), "Version", version.wsgId);
  const postBody = ResponseBuilder.generatePostBody<Version>(version);
  const requestResponse = ResponseBuilder.generatePostResponse<Version>(version);
  ResponseBuilder.mockResponse(IModelHubUrlMock.getUrl(), RequestType.Post, requestPath, requestResponse, 1, postBody);
}

/** Thumbnails */
export function generateThumbnail(size: "Small" | "Large"): Thumbnail {
  const result = size === "Small" ? new SmallThumbnail() : new LargeThumbnail();
  result.id = Guid.createValue();
  result.wsgId = result.id;
  return result;
}

function mockThumbnailResponse(requestPath: string, size: "Small" | "Large", ...thumbnails: Thumbnail[]) {
  const requestResponse = size === "Small" ?
    ResponseBuilder.generateGetArrayResponse<SmallThumbnail>(thumbnails) :
    ResponseBuilder.generateGetArrayResponse<LargeThumbnail>(thumbnails);
  ResponseBuilder.mockResponse(IModelHubUrlMock.getUrl(), RequestType.Get, requestPath, requestResponse);
}

export function mockGetThumbnails(imodelId: GuidString, size: "Small" | "Large", ...thumbnails: Thumbnail[]) {
  if (!TestConfig.enableMocks)
    return;

  const requestPath = createRequestUrl(ScopeType.iModel, imodelId, `${size}Thumbnail`);
  mockThumbnailResponse(requestPath, size, ...thumbnails);
}

export function mockGetThumbnailById(imodelId: GuidString, size: "Small" | "Large", thumbnail: Thumbnail) {
  if (!TestConfig.enableMocks)
    return;

  const requestPath = createRequestUrl(ScopeType.iModel, imodelId, `${size}Thumbnail`, thumbnail.wsgId);
  mockThumbnailResponse(requestPath, size, thumbnail);
}

export function mockGetThumbnailsByVersionId(imodelId: GuidString, size: "Small" | "Large", versionId: GuidString, ...thumbnails: Thumbnail[]) {
  if (!TestConfig.enableMocks)
    return;

  const requestPath = createRequestUrl(ScopeType.iModel, imodelId, `${size}Thumbnail`, `?$filter=HasThumbnail-backward-Version.Id+eq+%27${versionId}%27`);
  mockThumbnailResponse(requestPath, size, ...thumbnails);
}

/** Integration utilities */
export function getMockSeedFilePath() {
  const dir = path.join(assetsPath, "SeedFile");
  return path.join(dir, fs.readdirSync(dir).find((value) => value.endsWith(".bim"))!);
}

export async function createIModel(accessToken: AccessToken, name: string, iTwinId?: string, useUniqueName = true, deleteIfExists = false, fromSeedFile = false) {
  if (TestConfig.enableMocks)
    return;

  if (TestConfig.enableIModelBank)
    deleteIfExists = true;

  if (useUniqueName)
    name = getUniqueIModelName(name);

  iTwinId = iTwinId || await getITwinId(accessToken, TestConfig.iTwinName);

  const client = getDefaultClient();

  const imodels = await client.iModels.get(accessToken, iTwinId, new IModelQuery().byName(name));

  if (imodels.length > 0) {
    if (deleteIfExists) {
      await client.iModels.delete(accessToken, iTwinId, imodels[0].id!);
    } else {
      return;
    }
  }

  const pathName = fromSeedFile && !TestConfig.enableIModelBank ? getMockSeedFilePath() : undefined;
  return client.iModels.create(accessToken, iTwinId, name,
    { path: pathName, timeOutInMilliseconds: TestConfig.initializeiModelTimeout });
}

/**
 * Java style hash code function
 */
function hashCode(value: string) {
  let hash: number = 0;
  for (let i = 0; i < value.length; i++)
    hash = (((hash << 5) - hash) + value.charCodeAt(i)) | 0;

  return hash;
}

export function getMockChangeSets(briefcase: Briefcase): ChangeSet[] {
  const dir = path.join(assetsPath, "SeedFile");
  const files = fs.readdirSync(dir);
  let parentId = "";
  const matchingFileMap = new Map<number, RegExpMatchArray>();
  return files.filter((value) => {
    const fileMatch = value.match(/(^\d+)_([a-f0-9]{40})\.cs/);
    if (fileMatch)
      matchingFileMap.set(hashCode(value), fileMatch);
    return fileMatch;
  }).sort((left: string, right: string) => {
    const leftMatch = matchingFileMap.get(hashCode(left));
    const rightMatch = matchingFileMap.get(hashCode(right));

    const leftId = parseInt(leftMatch![1], 10);
    const rightId = parseInt(rightMatch![1], 10);
    return leftId - rightId;
  }).map((file) => {
    const result = new ChangeSet();
    const regexMatchValue = matchingFileMap.get(hashCode(file))!;
    result.id = regexMatchValue[2]; // second regex group contains ChangeSet id
    result.index = regexMatchValue[1]; // first regex group contains file index
    result.fileSize = fs.statSync(path.join(dir, file)).size.toString();
    result.briefcaseId = briefcase.briefcaseId;
    result.parentId = parentId;
    result.fileName = `${result.id}.cs`;
    parentId = result.id;
    return result;
  });
}

export function generateBridgeProperties(userCount: number, changedFileCount: number): BridgeProperties {
  const generatedBridgeProperties = new BridgeProperties();
  generatedBridgeProperties.jobId = Guid.createValue();
  if (userCount > 0) {
    generatedBridgeProperties.users = new Set();
    for (let i: number = 0; i < userCount; i++) {
      generatedBridgeProperties.users.add(`TestGeneratedUser_${i}`);
    }
  }
  if (changedFileCount > 0) {
    generatedBridgeProperties.changedFiles = new Set();
    for (let i: number = 0; i < changedFileCount; i++) {
      generatedBridgeProperties.changedFiles.add(`TestGeneratedChangedFile_${i}.ext`);
    }
  }

  return generatedBridgeProperties;
}

export function getMockChangeSetPath(index: number, changeSetId: string) {
  return path.join(assetsPath, "SeedFile", `${index}_${changeSetId}.cs`);
}

export async function createChangeSets(accessToken: AccessToken, imodelId: GuidString, briefcase: Briefcase,
  startingId = 0, count = 1, atLeastOneChangeSetWithBridgeProperties = false): Promise<ChangeSet[]> {
  if (TestConfig.enableMocks)
    return getMockChangeSets(briefcase).slice(startingId, startingId + count);

  const maxCount = 17;

  if (startingId + count > maxCount)
    throw Error(`Only have ${maxCount} changesets generated`);

  const client = getDefaultClient();

  let bridgePropertiesExist: boolean = false;
  const changeSetQuery: ChangeSetQuery = new ChangeSetQuery();
  if (atLeastOneChangeSetWithBridgeProperties)
    changeSetQuery.selectBridgeProperties();

  const existingChangeSets: ChangeSet[] = await client.changeSets.get(accessToken, imodelId, changeSetQuery);
  const result: ChangeSet[] = existingChangeSets.slice(startingId);

  if (atLeastOneChangeSetWithBridgeProperties && existingChangeSets.length >= startingId + count) {
    // Requested to generate at least one ChangeSet with bridge properties set.
    // No no new changesets will be generated if requested ChangeSet count (startingId + count) is less than already exists on the server.
    existingChangeSets.forEach((existingChangeset: ChangeSet) => {
      if (undefined !== existingChangeset.bridgeJobId) // need to check if iModel contains ChangeSets with bridge properties
        bridgePropertiesExist = true;
    });

    // Last check - if existing ChangeSets do not contain bridge properties check if it is possible to create additional ChangeSet.
    if (!bridgePropertiesExist && existingChangeSets.length + 1 > maxCount)
      throw Error(`Not enough prepared ChangeSets to create additional one with bridge properties.`);
    else if (!bridgePropertiesExist)
      count++; // Create an extra ChangeSet with generated bridge properties.
  }

  const changeSets = getMockChangeSets(briefcase);

  for (let i = existingChangeSets.length; i < startingId + count; ++i) {
    const changeSetPath = getMockChangeSetPath(i, changeSets[i].id!);
    if (atLeastOneChangeSetWithBridgeProperties) {
      const generatedBridgeProperties = generateBridgeProperties(i + 1, i * 2 + 1);
      changeSets[i].bridgeJobId = generatedBridgeProperties.jobId;
      changeSets[i].bridgeUsers = Array.from(generatedBridgeProperties.users!.values());
      changeSets[i].bridgeChangedFiles = Array.from(generatedBridgeProperties.changedFiles!.values());
      bridgePropertiesExist = true;
    }
    const changeSet = await client.changeSets.create(accessToken, imodelId, changeSets[i], changeSetPath);
    result.push(changeSet);
  }

  return result;
}

export async function createLocks(accessToken: AccessToken, imodelId: GuidString, briefcase: Briefcase, count = 1,
  lockType: LockType = 1, lockLevel: LockLevel = 1, releasedWithChangeSet?: string, releasedWithChangeSetIndex?: string) {
  if (TestConfig.enableMocks)
    return;

  const client = getDefaultClient();
  let lastObjectId: Id64String = await getLastLockObjectId(accessToken, imodelId);
  const generatedLocks: Lock[] = [];

  for (let i = 0; i < count; i++) {
    lastObjectId = incrementLockObjectId(lastObjectId);
    generatedLocks.push(generateLock(briefcase.briefcaseId,
      lastObjectId, lockType, lockLevel, briefcase.fileId,
      releasedWithChangeSet, releasedWithChangeSetIndex));
  }

  await client.locks.update(accessToken, imodelId, generatedLocks);
}

export async function createVersions(accessToken: AccessToken, imodelId: GuidString, changesetIds: string[], versionNames: string[]) {
  if (TestConfig.enableMocks)
    return;

  const client = getDefaultClient();
  for (let i = 0; i < changesetIds.length; i++) {
    // check if changeset does not have version
    const version = await client.versions.get(accessToken, imodelId, new VersionQuery().byChangeSet(changesetIds[i]));
    if (!version || version.length === 0) {
      await client.versions.create(accessToken, imodelId, changesetIds[i], versionNames[i]);
    }
  }
}

export class BridgeProperties {
  public jobId?: string;
  public users?: Set<string>;
  public changedFiles?: Set<string>;
}

export class ProgressTracker {
  private _loaded: number = 0;
  private _total: number = 0;
  private _count: number = 0;

  public track() {
    return (progress: ProgressInfo) => {
      this._loaded = progress.loaded;
      this._total = progress.total!;
      this._count++;
    };
  }

  public check(expectCalled: boolean = true) {
    if (expectCalled) {
      chai.expect(this._count).to.be.greaterThan(0);
      chai.expect(this._loaded).to.be.greaterThan(0);
      chai.expect(this._loaded).to.be.equal(this._total);
    } else {
      chai.expect(this._count).to.be.eq(0);
      chai.expect(this._loaded).to.be.eq(0);
      chai.expect(this._loaded).to.be.eq(0);
    }
  }
}

let cloudEnv: IModelCloudEnvironment | undefined;

// TRICKY! All of the "describe" functions are called first. Many of them call getCloudEnv,
//  but they don't try to use it.

export function getCloudEnv(): IModelCloudEnvironment {
  return cloudEnv!;
}

// TRICKY! After all describe functions are called, the following global before function is called
// before any test suite's before function is called. So, we do have a chance to wait for the
// iModel server to finish starting up.

before(async () => {
  if (!TestConfig.enableIModelBank || TestConfig.enableMocks) {
    cloudEnv = new TestIModelHubCloudEnv();
  } else {
    cloudEnv = getIModelBankCloudEnv();
    imodelBankClient = cloudEnv.imodelClient as IModelBankClient;
  }

  Logger.logInfo(loggingCategory, "Waiting for cloudEnv to startup...");
  await cloudEnv.startup();
  Logger.logInfo(loggingCategory, "cloudEnv started.");
});

after(async () => {
  if (cloudEnv !== undefined)
    await cloudEnv.shutdown();
});
=======
/*---------------------------------------------------------------------------------------------
* Copyright (c) Bentley Systems, Incorporated. All rights reserved.
* See LICENSE.md in the project root for license terms and full copyright notice.
*--------------------------------------------------------------------------------------------*/
import * as chai from "chai";
import * as fs from "fs";
import { Base64 } from "js-base64";
import * as path from "path";
import { HttpRequestHost } from "@bentley/backend-itwin-client";
import { AccessToken, Guid, GuidString, Id64, Id64String, Logger } from "@itwin/core-bentley";
import { ITwin } from "@bentley/itwin-registry-client";
import {
  Briefcase, BriefcaseQuery, ChangeSet, ChangeSetQuery, CodeState, ECJsonTypeMap, HubCode, IModelBankClient, IModelBankFileSystemITwinClient,
  IModelCloudEnvironment, IModelHubClient, IModelQuery, LargeThumbnail, Lock, LockLevel, LockType, MultiCode, MultiLock, SmallThumbnail, Thumbnail,
  Version, VersionQuery, WsgError, WSStatus,
} from "@bentley/imodelhub-client";
import { ProgressInfo } from "@bentley/itwin-client";
import { TestUserCredentials } from "@itwin/oidc-signin-tool";
import { RequestType, ResponseBuilder, ScopeType } from "../ResponseBuilder";
import { TestConfig } from "../TestConfig";
import { createFileHandler } from "./FileHandler";
import { getIModelBankCloudEnv } from "./IModelBankCloudEnv";
import { TestIModelHubCloudEnv } from "./IModelHubCloudEnv";
import { assetsPath } from "./TestConstants";
import { TestIModelHubOidcAuthorizationClient } from "../TestIModelHubOidcAuthorizationClient";

const loggingCategory = "backend-itwin-client.TestUtils";

const bankITwins: string[] = [];

export const sharedimodelName = "imodeljs-clients Shared iModel";

let testInstanceId: GuidString;
function getTestInstanceId(): GuidString {
  if (!testInstanceId)
    testInstanceId = Guid.createValue();
  return testInstanceId;
}

function configMockSettings() {
  if (!TestConfig.enableMocks)
    return;

  process.env.IMJS_IMODELHUB_URL = "https://api.bentley.com/imodelhub";
  process.env.IMJS_URL_PREFIX = "";
  process.env.IMJS_TEST_SERVICEACCOUNT1_USER_NAME = "test";
  process.env.IMJS_TEST_SERVICEACCOUNT1_USER_PASSWORD = "test";
  process.env.IMJS_TEST_MANAGER_USER_NAME = "test";
  process.env.IMJS_TEST_MANAGER_USER_PASSWORD = "test";
}

export function getExpectedFileHandlerUrlSchemes(): string[] {
  const handler = process.env.IMJS_TEST_IMODEL_BANK_FILE_HANDLER ?? "url";
  switch (handler.toLowerCase()) {
    case "localhost":
      return ["file://"];
    default:
      return ["https://", "http://"];
  }
}

export function expectMatchesExpectedUrlScheme(url?: string): void {
  chai.expect(url).to.not.undefined;

  const expectedSchemes = getExpectedFileHandlerUrlSchemes();
  for (const scheme of expectedSchemes)
    if (url!.startsWith(scheme))
      return;

  chai.assert.fail(`${url} doesn't use any of the schemes [${expectedSchemes.join(", ")}]`);
}

export function removeFileUrlExpirationTimes(changesets: ChangeSet[]) {
  for (const cs of changesets) {
    cs.downloadUrl = removeFileUrlExpirationTime(cs.downloadUrl);
    cs.uploadUrl = removeFileUrlExpirationTime(cs.uploadUrl);
  }
  return changesets;
}

function removeFileUrlExpirationTime(url?: string) {
  if (!url)
    return url;
  if (url.toLowerCase().startsWith("http")) {
    const index = url.indexOf("?");
    if (index > 0)
      return url.substring(0, index);
  }
  return url;
}

/** Other services */
export type RequestBehaviorOptionsList =
  "DoNotScheduleRenderThumbnailJob" |
  "DisableGlobalEvents" |
  "DisableNotifications";

export class RequestBehaviorOptions {
  private _currentOptions: RequestBehaviorOptionsList[] = this.getDefaultOptions();

  private getDefaultOptions(): RequestBehaviorOptionsList[] {
    return ["DoNotScheduleRenderThumbnailJob", "DisableGlobalEvents", "DisableNotifications"];
  }

  public resetDefaultBehaviorOptions(): void {
    this._currentOptions = this.getDefaultOptions();
  }

  public enableBehaviorOption(option: RequestBehaviorOptionsList) {
    if (!this._currentOptions.find((el) => el === option)) {
      this._currentOptions.push(option);
    }
  }
  public disableBehaviorOption(option: RequestBehaviorOptionsList) {
    const foundIdx: number = this._currentOptions.findIndex((el) => el === option);
    if (-1 < foundIdx) {
      this._currentOptions.splice(foundIdx, 1);
    }
  }

  public toCustomRequestOptions(): { [index: string]: string } {
    // eslint-disable-next-line @typescript-eslint/naming-convention
    return { BehaviourOptions: this._currentOptions.join(",") };
  }
}

const requestBehaviorOptions = new RequestBehaviorOptions();

let imodelHubClient: IModelHubClient;
export function getIModelHubClient() {
  if (imodelHubClient !== undefined)
    return imodelHubClient;
  imodelHubClient = new IModelHubClient(createFileHandler());
  if (!TestConfig.enableMocks) {
    imodelHubClient.requestOptions.setCustomOptions(requestBehaviorOptions.toCustomRequestOptions());
  }
  return imodelHubClient;
}

let imodelBankClient: IModelBankClient;

export class IModelHubUrlMock {
  public static getUrl(): string {
    configMockSettings();
    return process.env.IMJS_IMODELHUB_URL ?? "";
  }
}

export function getDefaultClient() {
  return getCloudEnv().isIModelHub ? getIModelHubClient() : imodelBankClient;
}

export function getRequestBehaviorOptionsHandler(): RequestBehaviorOptions {
  return requestBehaviorOptions;
}

/**
 * Generates request URL.
 * @param scope Specifies scope.
 * @param id Specifies scope id.
 * @param className Class name that request is sent to.
 * @param query Request query.
 * @returns Created URL.
 */
export function createRequestUrl(scope: ScopeType, id: string | GuidString, className: string, query?: string): string {
  let requestUrl: string = "/sv1.1/Repositories/";

  switch (scope) {
    case ScopeType.iModel:
      requestUrl += `iModel--${id}/iModelScope/`;
      break;
    case ScopeType.Context:
      requestUrl += `Context--${id}/ContextScope/`;
      break;
    case ScopeType.Global:
      requestUrl += "Global--Global/GlobalScope/";
      break;
  }

  requestUrl += `${className}/`;
  if (query !== undefined) {
    requestUrl += query;
  }

  return requestUrl;
}

export async function delay(ms: number) {
  return new Promise((resolve) => setTimeout(resolve, ms));
}

export async function login(userCredentials?: TestUserCredentials): Promise<AccessToken> {
  if (TestConfig.enableMocks)
    return "";
  const authorizationClient = getCloudEnv().getAuthorizationClient(userCredentials);

  await (authorizationClient as TestIModelHubOidcAuthorizationClient).signIn();
  return (await authorizationClient.getAccessToken())!;
}

export async function bootstrapBankITwin(accessToken: AccessToken, name: string): Promise<void> {
  if (getCloudEnv().isIModelHub || bankITwins.includes(name))
    return;

  // eslint-disable-next-line @typescript-eslint/no-unnecessary-type-assertion
  const bankContext = getCloudEnv().iTwinMgr as IModelBankFileSystemITwinClient;
  let iTwin: ITwin | undefined;
  try {
    iTwin = await bankContext.getITwinByName(accessToken, name);
  } catch (err) {
    if (err instanceof WsgError && err.errorNumber === WSStatus.InstanceNotFound) {
      iTwin = undefined;
    } else {
      throw err;
    }
  }
  if (!iTwin)
    await bankContext.createITwin(accessToken, name);

  bankITwins.push(name);
}

export async function getITwinId(accessToken: AccessToken, iTwinName?: string): Promise<string> {
  if (TestConfig.enableMocks)
    return Guid.createValue();

  iTwinName = iTwinName || TestConfig.iTwinName;

  await bootstrapBankITwin(accessToken, iTwinName);

  const iTwin: ITwin = await getCloudEnv().iTwinMgr.getITwinByName(accessToken, iTwinName);

  if (!iTwin || !iTwin.id)
    throw new Error(`iTwin with name ${TestConfig.iTwinName} doesn't exist.`);

  return iTwin.id;
}

/** iModels */

// Unique imodel name is used so that multiple instances of this test suite can run in parallel
export function getUniqueIModelName(imodelName: string): string {
  return `${imodelName} - ${getTestInstanceId()}`;
}

export async function deleteIModelByName(accessToken: AccessToken, iTwinId: string, imodelName: string, useUniqueName = true): Promise<void> {
  if (TestConfig.enableMocks)
    return;

  if (useUniqueName)
    imodelName = getUniqueIModelName(imodelName);

  const client = getDefaultClient();
  const imodels = await client.iModels.get(accessToken, iTwinId, new IModelQuery().byName(imodelName));

  for (const imodel of imodels) {
    await client.iModels.delete(accessToken, iTwinId, imodel.id!);
  }
}

export async function getIModelId(accessToken: AccessToken, imodelName: string, iTwinId?: string, useUniqueName = true): Promise<GuidString> {
  if (TestConfig.enableMocks)
    return Guid.createValue();

  if (useUniqueName)
    imodelName = getUniqueIModelName(imodelName);

  iTwinId = iTwinId ?? await getITwinId(accessToken);

  const client = getDefaultClient();
  const imodels = await client.iModels.get(accessToken, iTwinId, new IModelQuery().byName(imodelName));

  if (!imodels[0] || !imodels[0].id)
    throw new Error(`iModel with name ${imodelName} doesn't exist.`);

  return imodels[0].id;
}

export function mockFileResponse(times = 1) {
  if (TestConfig.enableMocks)
    ResponseBuilder.mockFileResponse("https://imodelhubqasa01.blob.core.windows.net", "/imodelhubfile", getMockSeedFilePath(), times, getMockFileSize());
}

export function getMockFileSize(): string {
  return fs.statSync(getMockSeedFilePath()).size.toString();
}

export function mockUploadFile(imodelId: GuidString, chunks = 1) {
  for (let i = 0; i < chunks; ++i) {
    const blockId = Base64.encode(i.toString(16).padStart(5, "0"));
    ResponseBuilder.mockResponse(IModelHubUrlMock.getUrl(), RequestType.Put, `/imodelhub-${imodelId}/123456&comp=block&blockid=${blockId}`);
  }
  ResponseBuilder.mockResponse(IModelHubUrlMock.getUrl(), RequestType.Put, `/imodelhub-${imodelId}/123456&comp=blocklist`);
}

/** Briefcases */
export async function getBriefcases(accessToken: AccessToken, imodelId: GuidString, count: number): Promise<Briefcase[]> {
  if (TestConfig.enableMocks) {
    let briefcaseId = 2;
    const fileId: GuidString = Guid.createValue();
    return Array(count).fill(0).map(() => {
      const briefcase = new Briefcase();
      briefcase.briefcaseId = briefcaseId++;
      briefcase.fileId = fileId;
      return briefcase;
    });
  }

  const client = getDefaultClient();
  let briefcases = await client.briefcases.get(accessToken, imodelId, new BriefcaseQuery().ownedByMe());
  if (briefcases.length < count) {
    for (let i = 0; i < count - briefcases.length; ++i) {
      await client.briefcases.create(accessToken, imodelId);
    }
    briefcases = await client.briefcases.get(accessToken, imodelId, new BriefcaseQuery().ownedByMe());
  }
  return briefcases;
}

export function generateBriefcase(id: number): Briefcase {
  const briefcase = new Briefcase();
  briefcase.briefcaseId = id;
  briefcase.wsgId = id.toString();
  return briefcase;
}

export function mockGetBriefcase(imodelId: GuidString, ...briefcases: Briefcase[]) {
  if (!TestConfig.enableMocks)
    return;

  const requestPath = createRequestUrl(ScopeType.iModel, imodelId, "Briefcase");
  const requestResponse = ResponseBuilder.generateGetArrayResponse<Briefcase>(briefcases);
  ResponseBuilder.mockResponse(IModelHubUrlMock.getUrl(), RequestType.Get, requestPath, requestResponse);
}

export function mockCreateBriefcase(imodelId: GuidString, id?: number, briefcase: Briefcase = ResponseBuilder.generateObject<Briefcase>(Briefcase)) {
  if (!TestConfig.enableMocks)
    return;

  const requestPath = createRequestUrl(ScopeType.iModel, imodelId, "Briefcase");
  const postBody = ResponseBuilder.generatePostBody<Briefcase>(briefcase);

  if (id !== undefined) {
    briefcase.briefcaseId = id;
    briefcase.wsgId = id.toString();
  }
  const requestResponse = ResponseBuilder.generatePostResponse<Briefcase>(briefcase);
  ResponseBuilder.mockResponse(IModelHubUrlMock.getUrl(), RequestType.Post, requestPath, requestResponse, 1, postBody);
}

export function mockDeleteAllLocks(imodelId: GuidString, briefcaseId: number) {
  if (!TestConfig.enableMocks)
    return;

  const requestPath = createRequestUrl(ScopeType.iModel, imodelId, "Lock", `DeleteChunk-${briefcaseId}`);
  ResponseBuilder.mockResponse(IModelHubUrlMock.getUrl(), RequestType.Delete, requestPath, undefined, 1, undefined, undefined, 200);
  ResponseBuilder.mockResponse(IModelHubUrlMock.getUrl(), RequestType.Delete, requestPath, ResponseBuilder.generateError("iModelHub.LockChunkDoesNotExist"), 1, undefined, undefined, 404);
}

/** ChangeSets */
export function generateChangeSetId(): string {
  let result = "";
  for (let i = 0; i < 20; ++i) {
    result += Math.floor(Math.random() * 256).toString(16).padStart(2, "0");
  }
  return result;
}

export function generateChangeSet(id?: string): ChangeSet {
  const changeSet = new ChangeSet();
  id = id || generateChangeSetId();
  changeSet.fileName = `${id}.cs`;
  changeSet.wsgId = id;
  return changeSet;
}

export function mockGetChangeSet(imodelId: GuidString, getDownloadUrl: boolean, query?: string, ...changeSets: ChangeSet[]) {
  mockGetChangeSetChunk(imodelId, getDownloadUrl, false, query, undefined, ...changeSets);
}

export function mockGetChangeSetById(imodelId: GuidString, changeset: ChangeSet, getDownloadUrl: boolean, query?: string): void {
  mockGetChangeSetChunk(imodelId, getDownloadUrl, true, query, undefined, changeset);
}

export function mockGetChangeSetChunk(imodelId: GuidString, getDownloadUrl: boolean, byId?: boolean, query?: string, headers?: any, ...changeSets: ChangeSet[]) {
  if (!TestConfig.enableMocks)
    return;

  let i = 1;
  changeSets.forEach((value) => {
    value.wsgId = value.id!;
    value.fileSize = getMockFileSize();
    if (getDownloadUrl) {
      value.downloadUrl = "https://imodelhubqasa01.blob.core.windows.net/imodelhubfile";
    }
    if (!value.index) {
      value.index = `${i++}`;
    }
  });
  if (!query)
    query = "";
  const changesetId: string = byId ? changeSets[0].id! : "";
  const requestPath = createRequestUrl(ScopeType.iModel, imodelId.toString(), "ChangeSet",
    getDownloadUrl ? `${changesetId}?$select=*,FileAccessKey-forward-AccessKey.DownloadURL${query}` : changesetId + query);
  const requestResponse = ResponseBuilder.generateGetArrayResponse<ChangeSet>(changeSets);
  ResponseBuilder.mockResponse(IModelHubUrlMock.getUrl(), RequestType.Get, requestPath, requestResponse, undefined, undefined, headers);
}

/** Codes */
export function randomCodeValue(prefix: string): string {
  return (prefix + Math.floor(Math.random() * Math.pow(2, 30)).toString());
}

export function randomCode(briefcase: number): HubCode {
  const code = new HubCode();
  code.briefcaseId = briefcase;
  code.codeScope = "TestScope";
  code.codeSpecId = Id64.fromString("0XA");
  code.state = CodeState.Reserved;
  code.value = randomCodeValue("TestCode");
  return code;
}

function convertCodesToMultiCodes(codes: HubCode[]): MultiCode[] {
  const map = new Map<string, MultiCode>();
  for (const code of codes) {
    const id: string = `${code.codeScope}-${code.codeSpecId}-${code.state}`;

    if (map.has(id)) {
      map.get(id)!.values!.push(code.value!);
    } else {
      const multiCode = new MultiCode();
      multiCode.changeState = "new";
      multiCode.briefcaseId = code.briefcaseId;
      multiCode.codeScope = code.codeScope;
      multiCode.codeSpecId = code.codeSpecId;
      multiCode.state = code.state;
      multiCode.values = [code.value!];
      map.set(id, multiCode);
    }
  }
  return Array.from(map.values());
}

export function mockGetCodes(imodelId: GuidString, query?: string, ...codes: HubCode[]) {
  if (!TestConfig.enableMocks)
    return;

  if (query === undefined) {
    const requestResponse = ResponseBuilder.generateGetArrayResponse<HubCode>(codes);
    const requestPath = createRequestUrl(ScopeType.iModel, imodelId, "Code", "$query");
    ResponseBuilder.mockResponse(IModelHubUrlMock.getUrl(), RequestType.Post, requestPath, requestResponse);
  } else {
    const requestResponse = ResponseBuilder.generateGetArrayResponse<MultiCode>(convertCodesToMultiCodes(codes));
    const requestPath = createRequestUrl(ScopeType.iModel, imodelId, "MultiCode", query);
    ResponseBuilder.mockResponse(IModelHubUrlMock.getUrl(), RequestType.Get, requestPath, requestResponse);
  }
}

export function mockUpdateCodes(imodelId: GuidString, ...codes: HubCode[]) {
  // assumes all have same scope / specId
  if (!TestConfig.enableMocks)
    return;

  const multicodes = convertCodesToMultiCodes(codes);
  const requestPath = `/sv1.1/Repositories/iModel--${imodelId}/$changeset`;
  const requestResponse = ResponseBuilder.generateChangesetResponse<MultiCode>(multicodes);
  const postBody = ResponseBuilder.generateChangesetBody<MultiCode>(multicodes);
  ResponseBuilder.mockResponse(IModelHubUrlMock.getUrl(), RequestType.Post, requestPath, requestResponse, 1, postBody);
}

export function mockDeniedCodes(imodelId: GuidString, requestOptions?: object, ...codes: HubCode[]) {
  // assumes all have same scope / specId
  if (!TestConfig.enableMocks)
    return;

  const multicodes = convertCodesToMultiCodes(codes);

  const requestPath = `/sv1.1/Repositories/iModel--${imodelId}/$changeset`;
  const requestResponse = ResponseBuilder.generateError("iModelHub.CodeReservedByAnotherBriefcase", "", "",
    new Map<string, any>([
      ["ConflictingCodes", JSON.stringify(codes.map((value) => {
        const obj = ECJsonTypeMap.toJson<HubCode>("wsg", value);
        return obj.properties;
      }))],
    ]));
  const postBody = ResponseBuilder.generateChangesetBody<MultiCode>(multicodes, requestOptions);
  ResponseBuilder.mockResponse(IModelHubUrlMock.getUrl(), RequestType.Post, requestPath, requestResponse, 1, postBody, undefined, 409);
}

export function mockDeleteAllCodes(imodelId: GuidString, briefcaseId: number) {
  if (!TestConfig.enableMocks)
    return;

  const requestPath = createRequestUrl(ScopeType.iModel, imodelId, "Code", `DiscardReservedCodes-${briefcaseId}`);
  ResponseBuilder.mockResponse(IModelHubUrlMock.getUrl(), RequestType.Delete, requestPath, {});
}

/** Locks */
export function incrementLockObjectId(objectId: Id64String): Id64String {
  let low = Id64.getLowerUint32(objectId) + 1;
  let high = Id64.getUpperUint32(objectId);
  if (low === 0xFFFFFFFF) {
    low = 0;
    high = high + 1;
  }
  return Id64.fromUint32Pair(low, high);
}

export async function getLastLockObjectId(accessToken: AccessToken, imodelId: GuidString): Promise<Id64String> {
  if (TestConfig.enableMocks)
    return Id64.fromString("0x0");

  const client = getDefaultClient();
  const locks = await client.locks.get(accessToken, imodelId);

  locks.sort((lock1, lock2) => (parseInt(lock1.objectId!.toString(), 16) > parseInt(lock2.objectId!.toString(), 16) ? -1 : 1));

  return (locks.length === 0 || locks[0].objectId === undefined) ? Id64.fromString("0x0") : locks[0].objectId;
}

export function generateLock(briefcaseId?: number, objectId?: Id64String,
  lockType?: LockType, lockLevel?: LockLevel, _seedFileId?: GuidString,
  releasedWithChangeSet?: string, releasedWithChangeSetIndex?: string): Lock {
  const result = new Lock();
  result.briefcaseId = briefcaseId || 1;
  result.objectId = Id64.fromJSON(objectId || "0x0");
  result.lockLevel = lockLevel || 1;
  result.lockType = lockType || 1;
  result.releasedWithChangeSet = releasedWithChangeSet;
  result.releasedWithChangeSetIndex = releasedWithChangeSetIndex;
  return result;
}

function convertLocksToMultiLocks(locks: Lock[]): MultiLock[] {
  const map = new Map<string, MultiLock>();
  for (const lock of locks) {
    const id: string = `${lock.briefcaseId}-${lock.lockType}-${lock.lockLevel}`;

    if (map.has(id)) {
      map.get(id)!.objectIds!.push(lock.objectId!);
    } else {
      const multiLock = new MultiLock();
      multiLock.changeState = "new";
      multiLock.briefcaseId = lock.briefcaseId;
      multiLock.releasedWithChangeSet = lock.releasedWithChangeSet;
      multiLock.releasedWithChangeSetIndex = lock.releasedWithChangeSetIndex;
      multiLock.lockLevel = lock.lockLevel;
      multiLock.lockType = lock.lockType;
      multiLock.objectIds = [lock.objectId!];
      map.set(id, multiLock);
    }
  }
  return Array.from(map.values());
}

export function mockGetLocks(imodelId: GuidString, query?: string, ...locks: Lock[]) {
  if (!TestConfig.enableMocks)
    return;

  if (query === undefined) {
    const requestResponse = ResponseBuilder.generateGetArrayResponse<Lock>(locks);
    const requestPath = createRequestUrl(ScopeType.iModel, imodelId, "Lock", "$query");
    ResponseBuilder.mockResponse(IModelHubUrlMock.getUrl(), RequestType.Post, requestPath, requestResponse);
  } else {
    const requestResponse = ResponseBuilder.generateGetArrayResponse<MultiLock>(convertLocksToMultiLocks(locks));
    const requestPath = createRequestUrl(ScopeType.iModel, imodelId, "MultiLock", query);
    ResponseBuilder.mockResponse(IModelHubUrlMock.getUrl(), RequestType.Get, requestPath, requestResponse);
  }
}

export function mockUpdateLocks(imodelId: GuidString, locks: Lock[], requestOptions?: object) {
  if (!TestConfig.enableMocks)
    return;

  const multilocks = convertLocksToMultiLocks(locks);
  const requestPath = `/sv1.1/Repositories/iModel--${imodelId}/$changeset`;
  const requestResponse = ResponseBuilder.generateChangesetResponse<MultiLock>(multilocks);
  const postBody = ResponseBuilder.generateChangesetBody<MultiLock>(multilocks, requestOptions);
  ResponseBuilder.mockResponse(IModelHubUrlMock.getUrl(), RequestType.Post, requestPath, requestResponse, 1, postBody);
}

export function mockDeniedLocks(imodelId: GuidString, locks: Lock[], requestOptions?: object) {
  if (!TestConfig.enableMocks)
    return;

  const multilocks = convertLocksToMultiLocks(locks);

  const requestPath = `/sv1.1/Repositories/iModel--${imodelId}/$changeset`;
  const requestResponse = ResponseBuilder.generateError("iModelHub.LockOwnedByAnotherBriefcase", "", "",
    new Map<string, any>([
      ["ConflictingLocks", JSON.stringify(locks.map((value) => {
        const obj = ECJsonTypeMap.toJson<Lock>("wsg", value);
        return obj.properties;
      }))],
    ]));
  const postBody = ResponseBuilder.generateChangesetBody<MultiLock>(multilocks, requestOptions);
  ResponseBuilder.mockResponse(IModelHubUrlMock.getUrl(), RequestType.Post, requestPath, requestResponse, 1, postBody, undefined, 409);
}

/** Named versions */
export function generateVersion(name?: string, changesetId?: string, addInstanceId: boolean = true, smallThumbnailId?: GuidString,
  largeThumbnailId?: GuidString, hidden?: boolean, applicationId?: string, applicationName?: string): Version {
  const result = new Version();
  if (addInstanceId) {
    result.id = Guid.createValue();
    result.wsgId = result.id;
  }
  result.changeSetId = changesetId === undefined || changesetId === null ? generateChangeSetId() : changesetId;
  result.name = name || `TestVersion-${result.changeSetId}`;
  // eslint-disable-next-line deprecation/deprecation
  result.smallThumbnailId = smallThumbnailId;
  // eslint-disable-next-line deprecation/deprecation
  result.largeThumbnailId = largeThumbnailId;
  result.hidden = hidden;
  result.applicationId = applicationId;
  result.applicationName = applicationName;
  return result;
}

export function mockGetVersions(imodelId: GuidString, query?: string, ...versions: Version[]) {
  if (!TestConfig.enableMocks)
    return;

  const requestPath = createRequestUrl(ScopeType.iModel, imodelId.toString(), "Version", query);
  const requestResponse = ResponseBuilder.generateGetArrayResponse<Version>(versions);
  ResponseBuilder.mockResponse(IModelHubUrlMock.getUrl(), RequestType.Get, requestPath, requestResponse);
}

export function mockGetVersionById(imodelId: GuidString, version: Version) {
  if (!TestConfig.enableMocks)
    return;

  const requestPath = createRequestUrl(ScopeType.iModel, imodelId.toString(), "Version", version.wsgId);
  const requestResponse = ResponseBuilder.generateGetResponse<Version>(version);
  ResponseBuilder.mockResponse(IModelHubUrlMock.getUrl(), RequestType.Get, requestPath, requestResponse);
}

export function mockCreateVersion(imodelId: GuidString, name?: string, changesetId?: string) {
  if (!TestConfig.enableMocks)
    return;

  const requestPath = createRequestUrl(ScopeType.iModel, imodelId.toString(), "Version");
  const postBodyObject: Partial<Version> = generateVersion(name, changesetId, false);
  delete (postBodyObject.wsgId);
  const postBody = ResponseBuilder.generatePostBody<Version>(postBodyObject as Version);
  const requestResponse = ResponseBuilder.generatePostResponse<Version>(generateVersion(name, changesetId, true));
  ResponseBuilder.mockResponse(IModelHubUrlMock.getUrl(), RequestType.Post, requestPath, requestResponse, 1, postBody);
}

export function mockUpdateVersion(imodelId: GuidString, version: Version) {
  if (!TestConfig.enableMocks)
    return;

  const requestPath = createRequestUrl(ScopeType.iModel, imodelId.toString(), "Version", version.wsgId);
  const postBody = ResponseBuilder.generatePostBody<Version>(version);
  const requestResponse = ResponseBuilder.generatePostResponse<Version>(version);
  ResponseBuilder.mockResponse(IModelHubUrlMock.getUrl(), RequestType.Post, requestPath, requestResponse, 1, postBody);
}

/** Thumbnails */
export function generateThumbnail(size: "Small" | "Large"): Thumbnail {
  const result = size === "Small" ? new SmallThumbnail() : new LargeThumbnail();
  result.id = Guid.createValue();
  result.wsgId = result.id;
  return result;
}

function mockThumbnailResponse(requestPath: string, size: "Small" | "Large", ...thumbnails: Thumbnail[]) {
  const requestResponse = size === "Small" ?
    ResponseBuilder.generateGetArrayResponse<SmallThumbnail>(thumbnails) :
    ResponseBuilder.generateGetArrayResponse<LargeThumbnail>(thumbnails);
  ResponseBuilder.mockResponse(IModelHubUrlMock.getUrl(), RequestType.Get, requestPath, requestResponse);
}

export function mockGetThumbnails(imodelId: GuidString, size: "Small" | "Large", ...thumbnails: Thumbnail[]) {
  if (!TestConfig.enableMocks)
    return;

  const requestPath = createRequestUrl(ScopeType.iModel, imodelId, `${size}Thumbnail`);
  mockThumbnailResponse(requestPath, size, ...thumbnails);
}

export function mockGetThumbnailById(imodelId: GuidString, size: "Small" | "Large", thumbnail: Thumbnail) {
  if (!TestConfig.enableMocks)
    return;

  const requestPath = createRequestUrl(ScopeType.iModel, imodelId, `${size}Thumbnail`, thumbnail.wsgId);
  mockThumbnailResponse(requestPath, size, thumbnail);
}

export function mockGetThumbnailsByVersionId(imodelId: GuidString, size: "Small" | "Large", versionId: GuidString, ...thumbnails: Thumbnail[]) {
  if (!TestConfig.enableMocks)
    return;

  const requestPath = createRequestUrl(ScopeType.iModel, imodelId, `${size}Thumbnail`, `?$filter=HasThumbnail-backward-Version.Id+eq+%27${versionId}%27`);
  mockThumbnailResponse(requestPath, size, ...thumbnails);
}

/** Integration utilities */
export function getMockSeedFilePath() {
  const dir = path.join(assetsPath, "SeedFile");
  return path.join(dir, fs.readdirSync(dir).find((value) => value.endsWith(".bim"))!);
}

export async function createIModel(accessToken: AccessToken, name: string, iTwinId?: string, useUniqueName = true, deleteIfExists = false, fromSeedFile = false) {
  if (TestConfig.enableMocks)
    return;

  if (TestConfig.enableIModelBank)
    deleteIfExists = true;

  if (useUniqueName)
    name = getUniqueIModelName(name);

  iTwinId = iTwinId || await getITwinId(accessToken, TestConfig.iTwinName);

  const client = getDefaultClient();

  const imodels = await client.iModels.get(accessToken, iTwinId, new IModelQuery().byName(name));

  if (imodels.length > 0) {
    if (deleteIfExists) {
      await client.iModels.delete(accessToken, iTwinId, imodels[0].id!);
    } else {
      return;
    }
  }

  const pathName = fromSeedFile && !TestConfig.enableIModelBank ? getMockSeedFilePath() : undefined;
  return client.iModels.create(accessToken, iTwinId, name,
    { path: pathName, timeOutInMilliseconds: TestConfig.initializeiModelTimeout });
}

/**
 * Java style hash code function
 */
function hashCode(value: string) {
  let hash: number = 0;
  for (let i = 0; i < value.length; i++)
    hash = (((hash << 5) - hash) + value.charCodeAt(i)) | 0;

  return hash;
}

export function getMockChangeSets(briefcase: Briefcase): ChangeSet[] {
  const dir = path.join(assetsPath, "SeedFile");
  const files = fs.readdirSync(dir);
  let parentId = "";
  const matchingFileMap = new Map<number, RegExpMatchArray>();
  return files.filter((value) => {
    const fileMatch = value.match(/(^\d+)_([a-f0-9]{40})\.cs/);
    if (fileMatch)
      matchingFileMap.set(hashCode(value), fileMatch);
    return fileMatch;
  }).sort((left: string, right: string) => {
    const leftMatch = matchingFileMap.get(hashCode(left));
    const rightMatch = matchingFileMap.get(hashCode(right));

    const leftId = parseInt(leftMatch![1], 10);
    const rightId = parseInt(rightMatch![1], 10);
    return leftId - rightId;
  }).map((file) => {
    const result = new ChangeSet();
    const regexMatchValue = matchingFileMap.get(hashCode(file))!;
    result.id = regexMatchValue[2]; // second regex group contains ChangeSet id
    result.index = regexMatchValue[1]; // first regex group contains file index
    result.fileSize = fs.statSync(path.join(dir, file)).size.toString();
    result.briefcaseId = briefcase.briefcaseId;
    result.parentId = parentId;
    result.fileName = `${result.id}.cs`;
    parentId = result.id;
    return result;
  });
}

export function generateBridgeProperties(userCount: number, changedFileCount: number): BridgeProperties {
  const generatedBridgeProperties = new BridgeProperties();
  generatedBridgeProperties.jobId = Guid.createValue();
  if (userCount > 0) {
    generatedBridgeProperties.users = new Set();
    for (let i: number = 0; i < userCount; i++) {
      generatedBridgeProperties.users.add(`TestGeneratedUser_${i}`);
    }
  }
  if (changedFileCount > 0) {
    generatedBridgeProperties.changedFiles = new Set();
    for (let i: number = 0; i < changedFileCount; i++) {
      generatedBridgeProperties.changedFiles.add(`TestGeneratedChangedFile_${i}.ext`);
    }
  }

  return generatedBridgeProperties;
}

export function getMockChangeSetPath(index: number, changeSetId: string) {
  return path.join(assetsPath, "SeedFile", `${index}_${changeSetId}.cs`);
}

export async function createChangeSets(accessToken: AccessToken, imodelId: GuidString, briefcase: Briefcase,
  startingId = 0, count = 1, atLeastOneChangeSetWithBridgeProperties = false): Promise<ChangeSet[]> {
  if (TestConfig.enableMocks)
    return getMockChangeSets(briefcase).slice(startingId, startingId + count);

  const maxCount = 17;

  if (startingId + count > maxCount)
    throw Error(`Only have ${maxCount} changesets generated`);

  const client = getDefaultClient();

  let bridgePropertiesExist: boolean = false;
  const changeSetQuery: ChangeSetQuery = new ChangeSetQuery();
  if (atLeastOneChangeSetWithBridgeProperties)
    changeSetQuery.selectBridgeProperties();

  const existingChangeSets: ChangeSet[] = await client.changeSets.get(accessToken, imodelId, changeSetQuery);
  const result: ChangeSet[] = existingChangeSets.slice(startingId);

  if (atLeastOneChangeSetWithBridgeProperties && existingChangeSets.length >= startingId + count) {
    // Requested to generate at least one ChangeSet with bridge properties set.
    // No no new changesets will be generated if requested ChangeSet count (startingId + count) is less than already exists on the server.
    existingChangeSets.forEach((existingChangeset: ChangeSet) => {
      if (undefined !== existingChangeset.bridgeJobId) // need to check if iModel contains ChangeSets with bridge properties
        bridgePropertiesExist = true;
    });

    // Last check - if existing ChangeSets do not contain bridge properties check if it is possible to create additional ChangeSet.
    if (!bridgePropertiesExist && existingChangeSets.length + 1 > maxCount)
      throw Error(`Not enough prepared ChangeSets to create additional one with bridge properties.`);
    else if (!bridgePropertiesExist)
      count++; // Create an extra ChangeSet with generated bridge properties.
  }

  const changeSets = getMockChangeSets(briefcase);

  for (let i = existingChangeSets.length; i < startingId + count; ++i) {
    const changeSetPath = getMockChangeSetPath(i, changeSets[i].id!);
    if (atLeastOneChangeSetWithBridgeProperties) {
      const generatedBridgeProperties = generateBridgeProperties(i + 1, i * 2 + 1);
      changeSets[i].bridgeJobId = generatedBridgeProperties.jobId;
      changeSets[i].bridgeUsers = Array.from(generatedBridgeProperties.users!.values());
      changeSets[i].bridgeChangedFiles = Array.from(generatedBridgeProperties.changedFiles!.values());
      bridgePropertiesExist = true;
    }
    const changeSet = await client.changeSets.create(accessToken, imodelId, changeSets[i], changeSetPath);
    result.push(changeSet);
  }

  return result;
}

export async function createLocks(accessToken: AccessToken, imodelId: GuidString, briefcase: Briefcase, count = 1,
  lockType: LockType = 1, lockLevel: LockLevel = 1, releasedWithChangeSet?: string, releasedWithChangeSetIndex?: string) {
  if (TestConfig.enableMocks)
    return;

  const client = getDefaultClient();
  let lastObjectId: Id64String = await getLastLockObjectId(accessToken, imodelId);
  const generatedLocks: Lock[] = [];

  for (let i = 0; i < count; i++) {
    lastObjectId = incrementLockObjectId(lastObjectId);
    generatedLocks.push(generateLock(briefcase.briefcaseId,
      lastObjectId, lockType, lockLevel, briefcase.fileId,
      releasedWithChangeSet, releasedWithChangeSetIndex));
  }

  await client.locks.update(accessToken, imodelId, generatedLocks);
}

export async function createVersions(accessToken: AccessToken, imodelId: GuidString, changesetIds: string[], versionNames: string[]) {
  if (TestConfig.enableMocks)
    return;

  const client = getDefaultClient();
  for (let i = 0; i < changesetIds.length; i++) {
    // check if changeset does not have version
    const version = await client.versions.get(accessToken, imodelId, new VersionQuery().byChangeSet(changesetIds[i]));
    if (!version || version.length === 0) {
      await client.versions.create(accessToken, imodelId, changesetIds[i], versionNames[i]);
    }
  }
}

export class BridgeProperties {
  public jobId?: string;
  public users?: Set<string>;
  public changedFiles?: Set<string>;
}

export class ProgressTracker {
  private _loaded: number = 0;
  private _total: number = 0;
  private _count: number = 0;

  public track() {
    return (progress: ProgressInfo) => {
      this._loaded = progress.loaded;
      this._total = progress.total!;
      this._count++;
    };
  }

  public check(expectCalled: boolean = true) {
    if (expectCalled) {
      chai.expect(this._count).to.be.greaterThan(0);
      chai.expect(this._loaded).to.be.greaterThan(0);
      chai.expect(this._loaded).to.be.equal(this._total);
    } else {
      chai.expect(this._count).to.be.eq(0);
      chai.expect(this._loaded).to.be.eq(0);
      chai.expect(this._loaded).to.be.eq(0);
    }
  }
}

let cloudEnv: IModelCloudEnvironment | undefined;

// TRICKY! All of the "describe" functions are called first. Many of them call getCloudEnv,
//  but they don't try to use it.

export function getCloudEnv(): IModelCloudEnvironment {
  return cloudEnv!;
}

// TRICKY! After all describe functions are called, the following global before function is called
// before any test suite's before function is called. So, we do have a chance to wait for the
// iModel server to finish starting up.

before(async () => {
  await HttpRequestHost.initialize();

  if (!TestConfig.enableIModelBank || TestConfig.enableMocks) {
    cloudEnv = new TestIModelHubCloudEnv();
  } else {
    cloudEnv = getIModelBankCloudEnv();
    imodelBankClient = cloudEnv.imodelClient as IModelBankClient;
  }

  Logger.logInfo(loggingCategory, "Waiting for cloudEnv to startup...");
  await cloudEnv.startup();
  Logger.logInfo(loggingCategory, "cloudEnv started.");
});

after(async () => {
  if (cloudEnv !== undefined)
    await cloudEnv.shutdown();
});
>>>>>>> 007be59f
<|MERGE_RESOLUTION|>--- conflicted
+++ resolved
@@ -1,1893 +1,946 @@
-<<<<<<< HEAD
-/*---------------------------------------------------------------------------------------------
-* Copyright (c) Bentley Systems, Incorporated. All rights reserved.
-* See LICENSE.md in the project root for license terms and full copyright notice.
-*--------------------------------------------------------------------------------------------*/
-import * as chai from "chai";
-import * as fs from "fs";
-import { Base64 } from "js-base64";
-import * as path from "path";
-import { AccessToken, Guid, GuidString, Id64, Id64String, Logger } from "@itwin/core-bentley";
-import { ITwin } from "@bentley/itwin-registry-client";
-import {
-  Briefcase, BriefcaseQuery, ChangeSet, ChangeSetQuery, CodeState, ECJsonTypeMap, HubCode, IModelBankClient, IModelBankFileSystemITwinClient,
-  IModelCloudEnvironment, IModelHubClient, IModelQuery, LargeThumbnail, Lock, LockLevel, LockType, MultiCode, MultiLock, SmallThumbnail, Thumbnail,
-  Version, VersionQuery, WsgError, WSStatus,
-} from "@bentley/imodelhub-client";
-import { ProgressInfo } from "@bentley/itwin-client";
-import { TestUserCredentials } from "@itwin/oidc-signin-tool";
-import { RequestType, ResponseBuilder, ScopeType } from "../ResponseBuilder";
-import { TestConfig } from "../TestConfig";
-import { createFileHandler } from "./FileHandler";
-import { getIModelBankCloudEnv } from "./IModelBankCloudEnv";
-import { TestIModelHubCloudEnv } from "./IModelHubCloudEnv";
-import { assetsPath } from "./TestConstants";
-import { TestIModelHubOidcAuthorizationClient } from "../TestIModelHubOidcAuthorizationClient";
-
-const loggingCategory = "backend-itwin-client.TestUtils";
-
-const bankITwins: string[] = [];
-
-export const sharedimodelName = "imodeljs-clients Shared iModel";
-
-let testInstanceId: GuidString;
-function getTestInstanceId(): GuidString {
-  if (!testInstanceId)
-    testInstanceId = Guid.createValue();
-  return testInstanceId;
-}
-
-function configMockSettings() {
-  if (!TestConfig.enableMocks)
-    return;
-
-  process.env.IMJS_IMODELHUB_URL = "https://api.bentley.com/imodelhub";
-  process.env.IMJS_URL_PREFIX = "";
-  process.env.IMJS_TEST_SERVICEACCOUNT1_USER_NAME = "test";
-  process.env.IMJS_TEST_SERVICEACCOUNT1_USER_PASSWORD = "test";
-  process.env.IMJS_TEST_MANAGER_USER_NAME = "test";
-  process.env.IMJS_TEST_MANAGER_USER_PASSWORD = "test";
-}
-
-export function getExpectedFileHandlerUrlSchemes(): string[] {
-  const handler = process.env.IMJS_TEST_IMODEL_BANK_FILE_HANDLER ?? "url";
-  switch (handler.toLowerCase()) {
-    case "localhost":
-      return ["file://"];
-    default:
-      return ["https://", "http://"];
-  }
-}
-
-export function expectMatchesExpectedUrlScheme(url?: string): void {
-  chai.expect(url).to.not.undefined;
-
-  const expectedSchemes = getExpectedFileHandlerUrlSchemes();
-  for (const scheme of expectedSchemes)
-    if (url!.startsWith(scheme))
-      return;
-
-  chai.assert.fail(`${url} doesn't use any of the schemes [${expectedSchemes.join(", ")}]`);
-}
-
-export function removeFileUrlExpirationTimes(changesets: ChangeSet[]) {
-  for (const cs of changesets) {
-    cs.downloadUrl = removeFileUrlExpirationTime(cs.downloadUrl);
-    cs.uploadUrl = removeFileUrlExpirationTime(cs.uploadUrl);
-  }
-  return changesets;
-}
-
-function removeFileUrlExpirationTime(url?: string) {
-  if (!url)
-    return url;
-  if (url.toLowerCase().startsWith("http")) {
-    const index = url.indexOf("?");
-    if (index > 0)
-      return url.substring(0, index);
-  }
-  return url;
-}
-
-/** Other services */
-export type RequestBehaviorOptionsList =
-  "DoNotScheduleRenderThumbnailJob" |
-  "DisableGlobalEvents" |
-  "DisableNotifications";
-
-export class RequestBehaviorOptions {
-  private _currentOptions: RequestBehaviorOptionsList[] = this.getDefaultOptions();
-
-  private getDefaultOptions(): RequestBehaviorOptionsList[] {
-    return ["DoNotScheduleRenderThumbnailJob", "DisableGlobalEvents", "DisableNotifications"];
-  }
-
-  public resetDefaultBehaviorOptions(): void {
-    this._currentOptions = this.getDefaultOptions();
-  }
-
-  public enableBehaviorOption(option: RequestBehaviorOptionsList) {
-    if (!this._currentOptions.find((el) => el === option)) {
-      this._currentOptions.push(option);
-    }
-  }
-  public disableBehaviorOption(option: RequestBehaviorOptionsList) {
-    const foundIdx: number = this._currentOptions.findIndex((el) => el === option);
-    if (-1 < foundIdx) {
-      this._currentOptions.splice(foundIdx, 1);
-    }
-  }
-
-  public toCustomRequestOptions(): { [index: string]: string } {
-    // eslint-disable-next-line @typescript-eslint/naming-convention
-    return { BehaviourOptions: this._currentOptions.join(",") };
-  }
-}
-
-const requestBehaviorOptions = new RequestBehaviorOptions();
-
-let imodelHubClient: IModelHubClient;
-export function getIModelHubClient() {
-  if (imodelHubClient !== undefined)
-    return imodelHubClient;
-  imodelHubClient = new IModelHubClient(createFileHandler());
-  if (!TestConfig.enableMocks) {
-    imodelHubClient.requestOptions.setCustomOptions(requestBehaviorOptions.toCustomRequestOptions());
-  }
-  return imodelHubClient;
-}
-
-let imodelBankClient: IModelBankClient;
-
-export class IModelHubUrlMock {
-  public static getUrl(): string {
-    configMockSettings();
-    return process.env.IMJS_IMODELHUB_URL ?? "";
-  }
-}
-
-export function getDefaultClient() {
-  return getCloudEnv().isIModelHub ? getIModelHubClient() : imodelBankClient;
-}
-
-export function getRequestBehaviorOptionsHandler(): RequestBehaviorOptions {
-  return requestBehaviorOptions;
-}
-
-/**
- * Generates request URL.
- * @param scope Specifies scope.
- * @param id Specifies scope id.
- * @param className Class name that request is sent to.
- * @param query Request query.
- * @returns Created URL.
- */
-export function createRequestUrl(scope: ScopeType, id: string | GuidString, className: string, query?: string): string {
-  let requestUrl: string = "/sv1.1/Repositories/";
-
-  switch (scope) {
-    case ScopeType.iModel:
-      requestUrl += `iModel--${id}/iModelScope/`;
-      break;
-    case ScopeType.Context:
-      requestUrl += `Context--${id}/ContextScope/`;
-      break;
-    case ScopeType.Global:
-      requestUrl += "Global--Global/GlobalScope/";
-      break;
-  }
-
-  requestUrl += `${className}/`;
-  if (query !== undefined) {
-    requestUrl += query;
-  }
-
-  return requestUrl;
-}
-
-export async function delay(ms: number) {
-  return new Promise((resolve) => setTimeout(resolve, ms));
-}
-
-export async function login(userCredentials?: TestUserCredentials): Promise<AccessToken> {
-  if (TestConfig.enableMocks)
-    return "";
-  const authorizationClient = getCloudEnv().getAuthorizationClient(userCredentials);
-
-  await (authorizationClient as TestIModelHubOidcAuthorizationClient).signIn();
-  return (await authorizationClient.getAccessToken())!;
-}
-
-export async function bootstrapBankITwin(accessToken: AccessToken, name: string): Promise<void> {
-  if (getCloudEnv().isIModelHub || bankITwins.includes(name))
-    return;
-
-  // eslint-disable-next-line @typescript-eslint/no-unnecessary-type-assertion
-  const bankContext = getCloudEnv().iTwinMgr as IModelBankFileSystemITwinClient;
-  let iTwin: ITwin | undefined;
-  try {
-    iTwin = await bankContext.getITwinByName(accessToken, name);
-  } catch (err) {
-    if (err instanceof WsgError && err.errorNumber === WSStatus.InstanceNotFound) {
-      iTwin = undefined;
-    } else {
-      throw err;
-    }
-  }
-  if (!iTwin)
-    await bankContext.createITwin(accessToken, name);
-
-  bankITwins.push(name);
-}
-
-export async function getITwinId(accessToken: AccessToken, iTwinName?: string): Promise<string> {
-  if (TestConfig.enableMocks)
-    return Guid.createValue();
-
-  iTwinName = iTwinName || TestConfig.iTwinName;
-
-  await bootstrapBankITwin(accessToken, iTwinName);
-
-  const iTwin: ITwin = await getCloudEnv().iTwinMgr.getITwinByName(accessToken, iTwinName);
-
-  if (!iTwin || !iTwin.id)
-    throw new Error(`iTwin with name ${TestConfig.iTwinName} doesn't exist.`);
-
-  return iTwin.id;
-}
-
-/** iModels */
-
-// Unique imodel name is used so that multiple instances of this test suite can run in parallel
-export function getUniqueIModelName(imodelName: string): string {
-  return `${imodelName} - ${getTestInstanceId()}`;
-}
-
-export async function deleteIModelByName(accessToken: AccessToken, iTwinId: string, imodelName: string, useUniqueName = true): Promise<void> {
-  if (TestConfig.enableMocks)
-    return;
-
-  if (useUniqueName)
-    imodelName = getUniqueIModelName(imodelName);
-
-  const client = getDefaultClient();
-  const imodels = await client.iModels.get(accessToken, iTwinId, new IModelQuery().byName(imodelName));
-
-  for (const imodel of imodels) {
-    await client.iModels.delete(accessToken, iTwinId, imodel.id!);
-  }
-}
-
-export async function getIModelId(accessToken: AccessToken, imodelName: string, iTwinId?: string, useUniqueName = true): Promise<GuidString> {
-  if (TestConfig.enableMocks)
-    return Guid.createValue();
-
-  if (useUniqueName)
-    imodelName = getUniqueIModelName(imodelName);
-
-  iTwinId = iTwinId ?? await getITwinId(accessToken);
-
-  const client = getDefaultClient();
-  const imodels = await client.iModels.get(accessToken, iTwinId, new IModelQuery().byName(imodelName));
-
-  if (!imodels[0] || !imodels[0].id)
-    throw new Error(`iModel with name ${imodelName} doesn't exist.`);
-
-  return imodels[0].id;
-}
-
-export function mockFileResponse(times = 1) {
-  if (TestConfig.enableMocks)
-    ResponseBuilder.mockFileResponse("https://imodelhubqasa01.blob.core.windows.net", "/imodelhubfile", getMockSeedFilePath(), times, getMockFileSize());
-}
-
-export function getMockFileSize(): string {
-  return fs.statSync(getMockSeedFilePath()).size.toString();
-}
-
-export function mockUploadFile(imodelId: GuidString, chunks = 1) {
-  for (let i = 0; i < chunks; ++i) {
-    const blockId = Base64.encode(i.toString(16).padStart(5, "0"));
-    ResponseBuilder.mockResponse(IModelHubUrlMock.getUrl(), RequestType.Put, `/imodelhub-${imodelId}/123456&comp=block&blockid=${blockId}`);
-  }
-  ResponseBuilder.mockResponse(IModelHubUrlMock.getUrl(), RequestType.Put, `/imodelhub-${imodelId}/123456&comp=blocklist`);
-}
-
-/** Briefcases */
-export async function getBriefcases(accessToken: AccessToken, imodelId: GuidString, count: number): Promise<Briefcase[]> {
-  if (TestConfig.enableMocks) {
-    let briefcaseId = 2;
-    const fileId: GuidString = Guid.createValue();
-    return Array(count).fill(0).map(() => {
-      const briefcase = new Briefcase();
-      briefcase.briefcaseId = briefcaseId++;
-      briefcase.fileId = fileId;
-      return briefcase;
-    });
-  }
-
-  const client = getDefaultClient();
-  let briefcases = await client.briefcases.get(accessToken, imodelId, new BriefcaseQuery().ownedByMe());
-  if (briefcases.length < count) {
-    for (let i = 0; i < count - briefcases.length; ++i) {
-      await client.briefcases.create(accessToken, imodelId);
-    }
-    briefcases = await client.briefcases.get(accessToken, imodelId, new BriefcaseQuery().ownedByMe());
-  }
-  return briefcases;
-}
-
-export function generateBriefcase(id: number): Briefcase {
-  const briefcase = new Briefcase();
-  briefcase.briefcaseId = id;
-  briefcase.wsgId = id.toString();
-  return briefcase;
-}
-
-export function mockGetBriefcase(imodelId: GuidString, ...briefcases: Briefcase[]) {
-  if (!TestConfig.enableMocks)
-    return;
-
-  const requestPath = createRequestUrl(ScopeType.iModel, imodelId, "Briefcase");
-  const requestResponse = ResponseBuilder.generateGetArrayResponse<Briefcase>(briefcases);
-  ResponseBuilder.mockResponse(IModelHubUrlMock.getUrl(), RequestType.Get, requestPath, requestResponse);
-}
-
-export function mockCreateBriefcase(imodelId: GuidString, id?: number, briefcase: Briefcase = ResponseBuilder.generateObject<Briefcase>(Briefcase)) {
-  if (!TestConfig.enableMocks)
-    return;
-
-  const requestPath = createRequestUrl(ScopeType.iModel, imodelId, "Briefcase");
-  const postBody = ResponseBuilder.generatePostBody<Briefcase>(briefcase);
-
-  if (id !== undefined) {
-    briefcase.briefcaseId = id;
-    briefcase.wsgId = id.toString();
-  }
-  const requestResponse = ResponseBuilder.generatePostResponse<Briefcase>(briefcase);
-  ResponseBuilder.mockResponse(IModelHubUrlMock.getUrl(), RequestType.Post, requestPath, requestResponse, 1, postBody);
-}
-
-export function mockDeleteAllLocks(imodelId: GuidString, briefcaseId: number) {
-  if (!TestConfig.enableMocks)
-    return;
-
-  const requestPath = createRequestUrl(ScopeType.iModel, imodelId, "Lock", `DeleteChunk-${briefcaseId}`);
-  ResponseBuilder.mockResponse(IModelHubUrlMock.getUrl(), RequestType.Delete, requestPath, undefined, 1, undefined, undefined, 200);
-  ResponseBuilder.mockResponse(IModelHubUrlMock.getUrl(), RequestType.Delete, requestPath, ResponseBuilder.generateError("iModelHub.LockChunkDoesNotExist"), 1, undefined, undefined, 404);
-}
-
-/** ChangeSets */
-export function generateChangeSetId(): string {
-  let result = "";
-  for (let i = 0; i < 20; ++i) {
-    result += Math.floor(Math.random() * 256).toString(16).padStart(2, "0");
-  }
-  return result;
-}
-
-export function generateChangeSet(id?: string): ChangeSet {
-  const changeSet = new ChangeSet();
-  id = id || generateChangeSetId();
-  changeSet.fileName = `${id}.cs`;
-  changeSet.wsgId = id;
-  return changeSet;
-}
-
-export function mockGetChangeSet(imodelId: GuidString, getDownloadUrl: boolean, query?: string, ...changeSets: ChangeSet[]) {
-  mockGetChangeSetChunk(imodelId, getDownloadUrl, query, undefined, ...changeSets);
-}
-
-export function mockGetChangeSetChunk(imodelId: GuidString, getDownloadUrl: boolean, query?: string, headers?: any, ...changeSets: ChangeSet[]) {
-  if (!TestConfig.enableMocks)
-    return;
-
-  let i = 1;
-  changeSets.forEach((value) => {
-    value.wsgId = value.id!;
-    value.fileSize = getMockFileSize();
-    if (getDownloadUrl) {
-      value.downloadUrl = "https://imodelhubqasa01.blob.core.windows.net/imodelhubfile";
-    }
-    if (!value.index) {
-      value.index = `${i++}`;
-    }
-  });
-  if (!query)
-    query = "";
-  const requestPath = createRequestUrl(ScopeType.iModel, imodelId.toString(), "ChangeSet",
-    getDownloadUrl ? `?$select=*,FileAccessKey-forward-AccessKey.DownloadURL${query}` : query);
-  const requestResponse = ResponseBuilder.generateGetArrayResponse<ChangeSet>(changeSets);
-  ResponseBuilder.mockResponse(IModelHubUrlMock.getUrl(), RequestType.Get, requestPath, requestResponse, undefined, undefined, headers);
-}
-
-/** Codes */
-export function randomCodeValue(prefix: string): string {
-  return (prefix + Math.floor(Math.random() * Math.pow(2, 30)).toString());
-}
-
-export function randomCode(briefcase: number): HubCode {
-  const code = new HubCode();
-  code.briefcaseId = briefcase;
-  code.codeScope = "TestScope";
-  code.codeSpecId = Id64.fromString("0XA");
-  code.state = CodeState.Reserved;
-  code.value = randomCodeValue("TestCode");
-  return code;
-}
-
-function convertCodesToMultiCodes(codes: HubCode[]): MultiCode[] {
-  const map = new Map<string, MultiCode>();
-  for (const code of codes) {
-    const id: string = `${code.codeScope}-${code.codeSpecId}-${code.state}`;
-
-    if (map.has(id)) {
-      map.get(id)!.values!.push(code.value!);
-    } else {
-      const multiCode = new MultiCode();
-      multiCode.changeState = "new";
-      multiCode.briefcaseId = code.briefcaseId;
-      multiCode.codeScope = code.codeScope;
-      multiCode.codeSpecId = code.codeSpecId;
-      multiCode.state = code.state;
-      multiCode.values = [code.value!];
-      map.set(id, multiCode);
-    }
-  }
-  return Array.from(map.values());
-}
-
-export function mockGetCodes(imodelId: GuidString, query?: string, ...codes: HubCode[]) {
-  if (!TestConfig.enableMocks)
-    return;
-
-  if (query === undefined) {
-    const requestResponse = ResponseBuilder.generateGetArrayResponse<HubCode>(codes);
-    const requestPath = createRequestUrl(ScopeType.iModel, imodelId, "Code", "$query");
-    ResponseBuilder.mockResponse(IModelHubUrlMock.getUrl(), RequestType.Post, requestPath, requestResponse);
-  } else {
-    const requestResponse = ResponseBuilder.generateGetArrayResponse<MultiCode>(convertCodesToMultiCodes(codes));
-    const requestPath = createRequestUrl(ScopeType.iModel, imodelId, "MultiCode", query);
-    ResponseBuilder.mockResponse(IModelHubUrlMock.getUrl(), RequestType.Get, requestPath, requestResponse);
-  }
-}
-
-export function mockUpdateCodes(imodelId: GuidString, ...codes: HubCode[]) {
-  // assumes all have same scope / specId
-  if (!TestConfig.enableMocks)
-    return;
-
-  const multicodes = convertCodesToMultiCodes(codes);
-  const requestPath = `/sv1.1/Repositories/iModel--${imodelId}/$changeset`;
-  const requestResponse = ResponseBuilder.generateChangesetResponse<MultiCode>(multicodes);
-  const postBody = ResponseBuilder.generateChangesetBody<MultiCode>(multicodes);
-  ResponseBuilder.mockResponse(IModelHubUrlMock.getUrl(), RequestType.Post, requestPath, requestResponse, 1, postBody);
-}
-
-export function mockDeniedCodes(imodelId: GuidString, requestOptions?: object, ...codes: HubCode[]) {
-  // assumes all have same scope / specId
-  if (!TestConfig.enableMocks)
-    return;
-
-  const multicodes = convertCodesToMultiCodes(codes);
-
-  const requestPath = `/sv1.1/Repositories/iModel--${imodelId}/$changeset`;
-  const requestResponse = ResponseBuilder.generateError("iModelHub.CodeReservedByAnotherBriefcase", "", "",
-    new Map<string, any>([
-      ["ConflictingCodes", JSON.stringify(codes.map((value) => {
-        const obj = ECJsonTypeMap.toJson<HubCode>("wsg", value);
-        return obj.properties;
-      }))],
-    ]));
-  const postBody = ResponseBuilder.generateChangesetBody<MultiCode>(multicodes, requestOptions);
-  ResponseBuilder.mockResponse(IModelHubUrlMock.getUrl(), RequestType.Post, requestPath, requestResponse, 1, postBody, undefined, 409);
-}
-
-export function mockDeleteAllCodes(imodelId: GuidString, briefcaseId: number) {
-  if (!TestConfig.enableMocks)
-    return;
-
-  const requestPath = createRequestUrl(ScopeType.iModel, imodelId, "Code", `DiscardReservedCodes-${briefcaseId}`);
-  ResponseBuilder.mockResponse(IModelHubUrlMock.getUrl(), RequestType.Delete, requestPath, {});
-}
-
-/** Locks */
-export function incrementLockObjectId(objectId: Id64String): Id64String {
-  let low = Id64.getLowerUint32(objectId) + 1;
-  let high = Id64.getUpperUint32(objectId);
-  if (low === 0xFFFFFFFF) {
-    low = 0;
-    high = high + 1;
-  }
-  return Id64.fromUint32Pair(low, high);
-}
-
-export async function getLastLockObjectId(accessToken: AccessToken, imodelId: GuidString): Promise<Id64String> {
-  if (TestConfig.enableMocks)
-    return Id64.fromString("0x0");
-
-  const client = getDefaultClient();
-  const locks = await client.locks.get(accessToken, imodelId);
-
-  locks.sort((lock1, lock2) => (parseInt(lock1.objectId!.toString(), 16) > parseInt(lock2.objectId!.toString(), 16) ? -1 : 1));
-
-  return (locks.length === 0 || locks[0].objectId === undefined) ? Id64.fromString("0x0") : locks[0].objectId;
-}
-
-export function generateLock(briefcaseId?: number, objectId?: Id64String,
-  lockType?: LockType, lockLevel?: LockLevel, _seedFileId?: GuidString,
-  releasedWithChangeSet?: string, releasedWithChangeSetIndex?: string): Lock {
-  const result = new Lock();
-  result.briefcaseId = briefcaseId || 1;
-  result.objectId = Id64.fromJSON(objectId || "0x0");
-  result.lockLevel = lockLevel || 1;
-  result.lockType = lockType || 1;
-  result.releasedWithChangeSet = releasedWithChangeSet;
-  result.releasedWithChangeSetIndex = releasedWithChangeSetIndex;
-  return result;
-}
-
-function convertLocksToMultiLocks(locks: Lock[]): MultiLock[] {
-  const map = new Map<string, MultiLock>();
-  for (const lock of locks) {
-    const id: string = `${lock.briefcaseId}-${lock.lockType}-${lock.lockLevel}`;
-
-    if (map.has(id)) {
-      map.get(id)!.objectIds!.push(lock.objectId!);
-    } else {
-      const multiLock = new MultiLock();
-      multiLock.changeState = "new";
-      multiLock.briefcaseId = lock.briefcaseId;
-      multiLock.releasedWithChangeSet = lock.releasedWithChangeSet;
-      multiLock.releasedWithChangeSetIndex = lock.releasedWithChangeSetIndex;
-      multiLock.lockLevel = lock.lockLevel;
-      multiLock.lockType = lock.lockType;
-      multiLock.objectIds = [lock.objectId!];
-      map.set(id, multiLock);
-    }
-  }
-  return Array.from(map.values());
-}
-
-export function mockGetLocks(imodelId: GuidString, query?: string, ...locks: Lock[]) {
-  if (!TestConfig.enableMocks)
-    return;
-
-  if (query === undefined) {
-    const requestResponse = ResponseBuilder.generateGetArrayResponse<Lock>(locks);
-    const requestPath = createRequestUrl(ScopeType.iModel, imodelId, "Lock", "$query");
-    ResponseBuilder.mockResponse(IModelHubUrlMock.getUrl(), RequestType.Post, requestPath, requestResponse);
-  } else {
-    const requestResponse = ResponseBuilder.generateGetArrayResponse<MultiLock>(convertLocksToMultiLocks(locks));
-    const requestPath = createRequestUrl(ScopeType.iModel, imodelId, "MultiLock", query);
-    ResponseBuilder.mockResponse(IModelHubUrlMock.getUrl(), RequestType.Get, requestPath, requestResponse);
-  }
-}
-
-export function mockUpdateLocks(imodelId: GuidString, locks: Lock[], requestOptions?: object) {
-  if (!TestConfig.enableMocks)
-    return;
-
-  const multilocks = convertLocksToMultiLocks(locks);
-  const requestPath = `/sv1.1/Repositories/iModel--${imodelId}/$changeset`;
-  const requestResponse = ResponseBuilder.generateChangesetResponse<MultiLock>(multilocks);
-  const postBody = ResponseBuilder.generateChangesetBody<MultiLock>(multilocks, requestOptions);
-  ResponseBuilder.mockResponse(IModelHubUrlMock.getUrl(), RequestType.Post, requestPath, requestResponse, 1, postBody);
-}
-
-export function mockDeniedLocks(imodelId: GuidString, locks: Lock[], requestOptions?: object) {
-  if (!TestConfig.enableMocks)
-    return;
-
-  const multilocks = convertLocksToMultiLocks(locks);
-
-  const requestPath = `/sv1.1/Repositories/iModel--${imodelId}/$changeset`;
-  const requestResponse = ResponseBuilder.generateError("iModelHub.LockOwnedByAnotherBriefcase", "", "",
-    new Map<string, any>([
-      ["ConflictingLocks", JSON.stringify(locks.map((value) => {
-        const obj = ECJsonTypeMap.toJson<Lock>("wsg", value);
-        return obj.properties;
-      }))],
-    ]));
-  const postBody = ResponseBuilder.generateChangesetBody<MultiLock>(multilocks, requestOptions);
-  ResponseBuilder.mockResponse(IModelHubUrlMock.getUrl(), RequestType.Post, requestPath, requestResponse, 1, postBody, undefined, 409);
-}
-
-/** Named versions */
-export function generateVersion(name?: string, changesetId?: string, addInstanceId: boolean = true, smallThumbnailId?: GuidString,
-  largeThumbnailId?: GuidString, hidden?: boolean, applicationId?: string, applicationName?: string): Version {
-  const result = new Version();
-  if (addInstanceId) {
-    result.id = Guid.createValue();
-    result.wsgId = result.id;
-  }
-  result.changeSetId = changesetId === undefined || changesetId === null ? generateChangeSetId() : changesetId;
-  result.name = name || `TestVersion-${result.changeSetId}`;
-  // eslint-disable-next-line deprecation/deprecation
-  result.smallThumbnailId = smallThumbnailId;
-  // eslint-disable-next-line deprecation/deprecation
-  result.largeThumbnailId = largeThumbnailId;
-  result.hidden = hidden;
-  result.applicationId = applicationId;
-  result.applicationName = applicationName;
-  return result;
-}
-
-export function mockGetVersions(imodelId: GuidString, query?: string, ...versions: Version[]) {
-  if (!TestConfig.enableMocks)
-    return;
-
-  const requestPath = createRequestUrl(ScopeType.iModel, imodelId.toString(), "Version", query);
-  const requestResponse = ResponseBuilder.generateGetArrayResponse<Version>(versions);
-  ResponseBuilder.mockResponse(IModelHubUrlMock.getUrl(), RequestType.Get, requestPath, requestResponse);
-}
-
-export function mockGetVersionById(imodelId: GuidString, version: Version) {
-  if (!TestConfig.enableMocks)
-    return;
-
-  const requestPath = createRequestUrl(ScopeType.iModel, imodelId.toString(), "Version", version.wsgId);
-  const requestResponse = ResponseBuilder.generateGetResponse<Version>(version);
-  ResponseBuilder.mockResponse(IModelHubUrlMock.getUrl(), RequestType.Get, requestPath, requestResponse);
-}
-
-export function mockCreateVersion(imodelId: GuidString, name?: string, changesetId?: string) {
-  if (!TestConfig.enableMocks)
-    return;
-
-  const requestPath = createRequestUrl(ScopeType.iModel, imodelId.toString(), "Version");
-  const postBodyObject: Partial<Version> = generateVersion(name, changesetId, false);
-  delete (postBodyObject.wsgId);
-  const postBody = ResponseBuilder.generatePostBody<Version>(postBodyObject as Version);
-  const requestResponse = ResponseBuilder.generatePostResponse<Version>(generateVersion(name, changesetId, true));
-  ResponseBuilder.mockResponse(IModelHubUrlMock.getUrl(), RequestType.Post, requestPath, requestResponse, 1, postBody);
-}
-
-export function mockUpdateVersion(imodelId: GuidString, version: Version) {
-  if (!TestConfig.enableMocks)
-    return;
-
-  const requestPath = createRequestUrl(ScopeType.iModel, imodelId.toString(), "Version", version.wsgId);
-  const postBody = ResponseBuilder.generatePostBody<Version>(version);
-  const requestResponse = ResponseBuilder.generatePostResponse<Version>(version);
-  ResponseBuilder.mockResponse(IModelHubUrlMock.getUrl(), RequestType.Post, requestPath, requestResponse, 1, postBody);
-}
-
-/** Thumbnails */
-export function generateThumbnail(size: "Small" | "Large"): Thumbnail {
-  const result = size === "Small" ? new SmallThumbnail() : new LargeThumbnail();
-  result.id = Guid.createValue();
-  result.wsgId = result.id;
-  return result;
-}
-
-function mockThumbnailResponse(requestPath: string, size: "Small" | "Large", ...thumbnails: Thumbnail[]) {
-  const requestResponse = size === "Small" ?
-    ResponseBuilder.generateGetArrayResponse<SmallThumbnail>(thumbnails) :
-    ResponseBuilder.generateGetArrayResponse<LargeThumbnail>(thumbnails);
-  ResponseBuilder.mockResponse(IModelHubUrlMock.getUrl(), RequestType.Get, requestPath, requestResponse);
-}
-
-export function mockGetThumbnails(imodelId: GuidString, size: "Small" | "Large", ...thumbnails: Thumbnail[]) {
-  if (!TestConfig.enableMocks)
-    return;
-
-  const requestPath = createRequestUrl(ScopeType.iModel, imodelId, `${size}Thumbnail`);
-  mockThumbnailResponse(requestPath, size, ...thumbnails);
-}
-
-export function mockGetThumbnailById(imodelId: GuidString, size: "Small" | "Large", thumbnail: Thumbnail) {
-  if (!TestConfig.enableMocks)
-    return;
-
-  const requestPath = createRequestUrl(ScopeType.iModel, imodelId, `${size}Thumbnail`, thumbnail.wsgId);
-  mockThumbnailResponse(requestPath, size, thumbnail);
-}
-
-export function mockGetThumbnailsByVersionId(imodelId: GuidString, size: "Small" | "Large", versionId: GuidString, ...thumbnails: Thumbnail[]) {
-  if (!TestConfig.enableMocks)
-    return;
-
-  const requestPath = createRequestUrl(ScopeType.iModel, imodelId, `${size}Thumbnail`, `?$filter=HasThumbnail-backward-Version.Id+eq+%27${versionId}%27`);
-  mockThumbnailResponse(requestPath, size, ...thumbnails);
-}
-
-/** Integration utilities */
-export function getMockSeedFilePath() {
-  const dir = path.join(assetsPath, "SeedFile");
-  return path.join(dir, fs.readdirSync(dir).find((value) => value.endsWith(".bim"))!);
-}
-
-export async function createIModel(accessToken: AccessToken, name: string, iTwinId?: string, useUniqueName = true, deleteIfExists = false, fromSeedFile = false) {
-  if (TestConfig.enableMocks)
-    return;
-
-  if (TestConfig.enableIModelBank)
-    deleteIfExists = true;
-
-  if (useUniqueName)
-    name = getUniqueIModelName(name);
-
-  iTwinId = iTwinId || await getITwinId(accessToken, TestConfig.iTwinName);
-
-  const client = getDefaultClient();
-
-  const imodels = await client.iModels.get(accessToken, iTwinId, new IModelQuery().byName(name));
-
-  if (imodels.length > 0) {
-    if (deleteIfExists) {
-      await client.iModels.delete(accessToken, iTwinId, imodels[0].id!);
-    } else {
-      return;
-    }
-  }
-
-  const pathName = fromSeedFile && !TestConfig.enableIModelBank ? getMockSeedFilePath() : undefined;
-  return client.iModels.create(accessToken, iTwinId, name,
-    { path: pathName, timeOutInMilliseconds: TestConfig.initializeiModelTimeout });
-}
-
-/**
- * Java style hash code function
- */
-function hashCode(value: string) {
-  let hash: number = 0;
-  for (let i = 0; i < value.length; i++)
-    hash = (((hash << 5) - hash) + value.charCodeAt(i)) | 0;
-
-  return hash;
-}
-
-export function getMockChangeSets(briefcase: Briefcase): ChangeSet[] {
-  const dir = path.join(assetsPath, "SeedFile");
-  const files = fs.readdirSync(dir);
-  let parentId = "";
-  const matchingFileMap = new Map<number, RegExpMatchArray>();
-  return files.filter((value) => {
-    const fileMatch = value.match(/(^\d+)_([a-f0-9]{40})\.cs/);
-    if (fileMatch)
-      matchingFileMap.set(hashCode(value), fileMatch);
-    return fileMatch;
-  }).sort((left: string, right: string) => {
-    const leftMatch = matchingFileMap.get(hashCode(left));
-    const rightMatch = matchingFileMap.get(hashCode(right));
-
-    const leftId = parseInt(leftMatch![1], 10);
-    const rightId = parseInt(rightMatch![1], 10);
-    return leftId - rightId;
-  }).map((file) => {
-    const result = new ChangeSet();
-    const regexMatchValue = matchingFileMap.get(hashCode(file))!;
-    result.id = regexMatchValue[2]; // second regex group contains ChangeSet id
-    result.index = regexMatchValue[1]; // first regex group contains file index
-    result.fileSize = fs.statSync(path.join(dir, file)).size.toString();
-    result.briefcaseId = briefcase.briefcaseId;
-    result.parentId = parentId;
-    result.fileName = `${result.id}.cs`;
-    parentId = result.id;
-    return result;
-  });
-}
-
-export function generateBridgeProperties(userCount: number, changedFileCount: number): BridgeProperties {
-  const generatedBridgeProperties = new BridgeProperties();
-  generatedBridgeProperties.jobId = Guid.createValue();
-  if (userCount > 0) {
-    generatedBridgeProperties.users = new Set();
-    for (let i: number = 0; i < userCount; i++) {
-      generatedBridgeProperties.users.add(`TestGeneratedUser_${i}`);
-    }
-  }
-  if (changedFileCount > 0) {
-    generatedBridgeProperties.changedFiles = new Set();
-    for (let i: number = 0; i < changedFileCount; i++) {
-      generatedBridgeProperties.changedFiles.add(`TestGeneratedChangedFile_${i}.ext`);
-    }
-  }
-
-  return generatedBridgeProperties;
-}
-
-export function getMockChangeSetPath(index: number, changeSetId: string) {
-  return path.join(assetsPath, "SeedFile", `${index}_${changeSetId}.cs`);
-}
-
-export async function createChangeSets(accessToken: AccessToken, imodelId: GuidString, briefcase: Briefcase,
-  startingId = 0, count = 1, atLeastOneChangeSetWithBridgeProperties = false): Promise<ChangeSet[]> {
-  if (TestConfig.enableMocks)
-    return getMockChangeSets(briefcase).slice(startingId, startingId + count);
-
-  const maxCount = 17;
-
-  if (startingId + count > maxCount)
-    throw Error(`Only have ${maxCount} changesets generated`);
-
-  const client = getDefaultClient();
-
-  let bridgePropertiesExist: boolean = false;
-  const changeSetQuery: ChangeSetQuery = new ChangeSetQuery();
-  if (atLeastOneChangeSetWithBridgeProperties)
-    changeSetQuery.selectBridgeProperties();
-
-  const existingChangeSets: ChangeSet[] = await client.changeSets.get(accessToken, imodelId, changeSetQuery);
-  const result: ChangeSet[] = existingChangeSets.slice(startingId);
-
-  if (atLeastOneChangeSetWithBridgeProperties && existingChangeSets.length >= startingId + count) {
-    // Requested to generate at least one ChangeSet with bridge properties set.
-    // No no new changesets will be generated if requested ChangeSet count (startingId + count) is less than already exists on the server.
-    existingChangeSets.forEach((existingChangeset: ChangeSet) => {
-      if (undefined !== existingChangeset.bridgeJobId) // need to check if iModel contains ChangeSets with bridge properties
-        bridgePropertiesExist = true;
-    });
-
-    // Last check - if existing ChangeSets do not contain bridge properties check if it is possible to create additional ChangeSet.
-    if (!bridgePropertiesExist && existingChangeSets.length + 1 > maxCount)
-      throw Error(`Not enough prepared ChangeSets to create additional one with bridge properties.`);
-    else if (!bridgePropertiesExist)
-      count++; // Create an extra ChangeSet with generated bridge properties.
-  }
-
-  const changeSets = getMockChangeSets(briefcase);
-
-  for (let i = existingChangeSets.length; i < startingId + count; ++i) {
-    const changeSetPath = getMockChangeSetPath(i, changeSets[i].id!);
-    if (atLeastOneChangeSetWithBridgeProperties) {
-      const generatedBridgeProperties = generateBridgeProperties(i + 1, i * 2 + 1);
-      changeSets[i].bridgeJobId = generatedBridgeProperties.jobId;
-      changeSets[i].bridgeUsers = Array.from(generatedBridgeProperties.users!.values());
-      changeSets[i].bridgeChangedFiles = Array.from(generatedBridgeProperties.changedFiles!.values());
-      bridgePropertiesExist = true;
-    }
-    const changeSet = await client.changeSets.create(accessToken, imodelId, changeSets[i], changeSetPath);
-    result.push(changeSet);
-  }
-
-  return result;
-}
-
-export async function createLocks(accessToken: AccessToken, imodelId: GuidString, briefcase: Briefcase, count = 1,
-  lockType: LockType = 1, lockLevel: LockLevel = 1, releasedWithChangeSet?: string, releasedWithChangeSetIndex?: string) {
-  if (TestConfig.enableMocks)
-    return;
-
-  const client = getDefaultClient();
-  let lastObjectId: Id64String = await getLastLockObjectId(accessToken, imodelId);
-  const generatedLocks: Lock[] = [];
-
-  for (let i = 0; i < count; i++) {
-    lastObjectId = incrementLockObjectId(lastObjectId);
-    generatedLocks.push(generateLock(briefcase.briefcaseId,
-      lastObjectId, lockType, lockLevel, briefcase.fileId,
-      releasedWithChangeSet, releasedWithChangeSetIndex));
-  }
-
-  await client.locks.update(accessToken, imodelId, generatedLocks);
-}
-
-export async function createVersions(accessToken: AccessToken, imodelId: GuidString, changesetIds: string[], versionNames: string[]) {
-  if (TestConfig.enableMocks)
-    return;
-
-  const client = getDefaultClient();
-  for (let i = 0; i < changesetIds.length; i++) {
-    // check if changeset does not have version
-    const version = await client.versions.get(accessToken, imodelId, new VersionQuery().byChangeSet(changesetIds[i]));
-    if (!version || version.length === 0) {
-      await client.versions.create(accessToken, imodelId, changesetIds[i], versionNames[i]);
-    }
-  }
-}
-
-export class BridgeProperties {
-  public jobId?: string;
-  public users?: Set<string>;
-  public changedFiles?: Set<string>;
-}
-
-export class ProgressTracker {
-  private _loaded: number = 0;
-  private _total: number = 0;
-  private _count: number = 0;
-
-  public track() {
-    return (progress: ProgressInfo) => {
-      this._loaded = progress.loaded;
-      this._total = progress.total!;
-      this._count++;
-    };
-  }
-
-  public check(expectCalled: boolean = true) {
-    if (expectCalled) {
-      chai.expect(this._count).to.be.greaterThan(0);
-      chai.expect(this._loaded).to.be.greaterThan(0);
-      chai.expect(this._loaded).to.be.equal(this._total);
-    } else {
-      chai.expect(this._count).to.be.eq(0);
-      chai.expect(this._loaded).to.be.eq(0);
-      chai.expect(this._loaded).to.be.eq(0);
-    }
-  }
-}
-
-let cloudEnv: IModelCloudEnvironment | undefined;
-
-// TRICKY! All of the "describe" functions are called first. Many of them call getCloudEnv,
-//  but they don't try to use it.
-
-export function getCloudEnv(): IModelCloudEnvironment {
-  return cloudEnv!;
-}
-
-// TRICKY! After all describe functions are called, the following global before function is called
-// before any test suite's before function is called. So, we do have a chance to wait for the
-// iModel server to finish starting up.
-
-before(async () => {
-  if (!TestConfig.enableIModelBank || TestConfig.enableMocks) {
-    cloudEnv = new TestIModelHubCloudEnv();
-  } else {
-    cloudEnv = getIModelBankCloudEnv();
-    imodelBankClient = cloudEnv.imodelClient as IModelBankClient;
-  }
-
-  Logger.logInfo(loggingCategory, "Waiting for cloudEnv to startup...");
-  await cloudEnv.startup();
-  Logger.logInfo(loggingCategory, "cloudEnv started.");
-});
-
-after(async () => {
-  if (cloudEnv !== undefined)
-    await cloudEnv.shutdown();
-});
-=======
-/*---------------------------------------------------------------------------------------------
-* Copyright (c) Bentley Systems, Incorporated. All rights reserved.
-* See LICENSE.md in the project root for license terms and full copyright notice.
-*--------------------------------------------------------------------------------------------*/
-import * as chai from "chai";
-import * as fs from "fs";
-import { Base64 } from "js-base64";
-import * as path from "path";
-import { HttpRequestHost } from "@bentley/backend-itwin-client";
-import { AccessToken, Guid, GuidString, Id64, Id64String, Logger } from "@itwin/core-bentley";
-import { ITwin } from "@bentley/itwin-registry-client";
-import {
-  Briefcase, BriefcaseQuery, ChangeSet, ChangeSetQuery, CodeState, ECJsonTypeMap, HubCode, IModelBankClient, IModelBankFileSystemITwinClient,
-  IModelCloudEnvironment, IModelHubClient, IModelQuery, LargeThumbnail, Lock, LockLevel, LockType, MultiCode, MultiLock, SmallThumbnail, Thumbnail,
-  Version, VersionQuery, WsgError, WSStatus,
-} from "@bentley/imodelhub-client";
-import { ProgressInfo } from "@bentley/itwin-client";
-import { TestUserCredentials } from "@itwin/oidc-signin-tool";
-import { RequestType, ResponseBuilder, ScopeType } from "../ResponseBuilder";
-import { TestConfig } from "../TestConfig";
-import { createFileHandler } from "./FileHandler";
-import { getIModelBankCloudEnv } from "./IModelBankCloudEnv";
-import { TestIModelHubCloudEnv } from "./IModelHubCloudEnv";
-import { assetsPath } from "./TestConstants";
-import { TestIModelHubOidcAuthorizationClient } from "../TestIModelHubOidcAuthorizationClient";
-
-const loggingCategory = "backend-itwin-client.TestUtils";
-
-const bankITwins: string[] = [];
-
-export const sharedimodelName = "imodeljs-clients Shared iModel";
-
-let testInstanceId: GuidString;
-function getTestInstanceId(): GuidString {
-  if (!testInstanceId)
-    testInstanceId = Guid.createValue();
-  return testInstanceId;
-}
-
-function configMockSettings() {
-  if (!TestConfig.enableMocks)
-    return;
-
-  process.env.IMJS_IMODELHUB_URL = "https://api.bentley.com/imodelhub";
-  process.env.IMJS_URL_PREFIX = "";
-  process.env.IMJS_TEST_SERVICEACCOUNT1_USER_NAME = "test";
-  process.env.IMJS_TEST_SERVICEACCOUNT1_USER_PASSWORD = "test";
-  process.env.IMJS_TEST_MANAGER_USER_NAME = "test";
-  process.env.IMJS_TEST_MANAGER_USER_PASSWORD = "test";
-}
-
-export function getExpectedFileHandlerUrlSchemes(): string[] {
-  const handler = process.env.IMJS_TEST_IMODEL_BANK_FILE_HANDLER ?? "url";
-  switch (handler.toLowerCase()) {
-    case "localhost":
-      return ["file://"];
-    default:
-      return ["https://", "http://"];
-  }
-}
-
-export function expectMatchesExpectedUrlScheme(url?: string): void {
-  chai.expect(url).to.not.undefined;
-
-  const expectedSchemes = getExpectedFileHandlerUrlSchemes();
-  for (const scheme of expectedSchemes)
-    if (url!.startsWith(scheme))
-      return;
-
-  chai.assert.fail(`${url} doesn't use any of the schemes [${expectedSchemes.join(", ")}]`);
-}
-
-export function removeFileUrlExpirationTimes(changesets: ChangeSet[]) {
-  for (const cs of changesets) {
-    cs.downloadUrl = removeFileUrlExpirationTime(cs.downloadUrl);
-    cs.uploadUrl = removeFileUrlExpirationTime(cs.uploadUrl);
-  }
-  return changesets;
-}
-
-function removeFileUrlExpirationTime(url?: string) {
-  if (!url)
-    return url;
-  if (url.toLowerCase().startsWith("http")) {
-    const index = url.indexOf("?");
-    if (index > 0)
-      return url.substring(0, index);
-  }
-  return url;
-}
-
-/** Other services */
-export type RequestBehaviorOptionsList =
-  "DoNotScheduleRenderThumbnailJob" |
-  "DisableGlobalEvents" |
-  "DisableNotifications";
-
-export class RequestBehaviorOptions {
-  private _currentOptions: RequestBehaviorOptionsList[] = this.getDefaultOptions();
-
-  private getDefaultOptions(): RequestBehaviorOptionsList[] {
-    return ["DoNotScheduleRenderThumbnailJob", "DisableGlobalEvents", "DisableNotifications"];
-  }
-
-  public resetDefaultBehaviorOptions(): void {
-    this._currentOptions = this.getDefaultOptions();
-  }
-
-  public enableBehaviorOption(option: RequestBehaviorOptionsList) {
-    if (!this._currentOptions.find((el) => el === option)) {
-      this._currentOptions.push(option);
-    }
-  }
-  public disableBehaviorOption(option: RequestBehaviorOptionsList) {
-    const foundIdx: number = this._currentOptions.findIndex((el) => el === option);
-    if (-1 < foundIdx) {
-      this._currentOptions.splice(foundIdx, 1);
-    }
-  }
-
-  public toCustomRequestOptions(): { [index: string]: string } {
-    // eslint-disable-next-line @typescript-eslint/naming-convention
-    return { BehaviourOptions: this._currentOptions.join(",") };
-  }
-}
-
-const requestBehaviorOptions = new RequestBehaviorOptions();
-
-let imodelHubClient: IModelHubClient;
-export function getIModelHubClient() {
-  if (imodelHubClient !== undefined)
-    return imodelHubClient;
-  imodelHubClient = new IModelHubClient(createFileHandler());
-  if (!TestConfig.enableMocks) {
-    imodelHubClient.requestOptions.setCustomOptions(requestBehaviorOptions.toCustomRequestOptions());
-  }
-  return imodelHubClient;
-}
-
-let imodelBankClient: IModelBankClient;
-
-export class IModelHubUrlMock {
-  public static getUrl(): string {
-    configMockSettings();
-    return process.env.IMJS_IMODELHUB_URL ?? "";
-  }
-}
-
-export function getDefaultClient() {
-  return getCloudEnv().isIModelHub ? getIModelHubClient() : imodelBankClient;
-}
-
-export function getRequestBehaviorOptionsHandler(): RequestBehaviorOptions {
-  return requestBehaviorOptions;
-}
-
-/**
- * Generates request URL.
- * @param scope Specifies scope.
- * @param id Specifies scope id.
- * @param className Class name that request is sent to.
- * @param query Request query.
- * @returns Created URL.
- */
-export function createRequestUrl(scope: ScopeType, id: string | GuidString, className: string, query?: string): string {
-  let requestUrl: string = "/sv1.1/Repositories/";
-
-  switch (scope) {
-    case ScopeType.iModel:
-      requestUrl += `iModel--${id}/iModelScope/`;
-      break;
-    case ScopeType.Context:
-      requestUrl += `Context--${id}/ContextScope/`;
-      break;
-    case ScopeType.Global:
-      requestUrl += "Global--Global/GlobalScope/";
-      break;
-  }
-
-  requestUrl += `${className}/`;
-  if (query !== undefined) {
-    requestUrl += query;
-  }
-
-  return requestUrl;
-}
-
-export async function delay(ms: number) {
-  return new Promise((resolve) => setTimeout(resolve, ms));
-}
-
-export async function login(userCredentials?: TestUserCredentials): Promise<AccessToken> {
-  if (TestConfig.enableMocks)
-    return "";
-  const authorizationClient = getCloudEnv().getAuthorizationClient(userCredentials);
-
-  await (authorizationClient as TestIModelHubOidcAuthorizationClient).signIn();
-  return (await authorizationClient.getAccessToken())!;
-}
-
-export async function bootstrapBankITwin(accessToken: AccessToken, name: string): Promise<void> {
-  if (getCloudEnv().isIModelHub || bankITwins.includes(name))
-    return;
-
-  // eslint-disable-next-line @typescript-eslint/no-unnecessary-type-assertion
-  const bankContext = getCloudEnv().iTwinMgr as IModelBankFileSystemITwinClient;
-  let iTwin: ITwin | undefined;
-  try {
-    iTwin = await bankContext.getITwinByName(accessToken, name);
-  } catch (err) {
-    if (err instanceof WsgError && err.errorNumber === WSStatus.InstanceNotFound) {
-      iTwin = undefined;
-    } else {
-      throw err;
-    }
-  }
-  if (!iTwin)
-    await bankContext.createITwin(accessToken, name);
-
-  bankITwins.push(name);
-}
-
-export async function getITwinId(accessToken: AccessToken, iTwinName?: string): Promise<string> {
-  if (TestConfig.enableMocks)
-    return Guid.createValue();
-
-  iTwinName = iTwinName || TestConfig.iTwinName;
-
-  await bootstrapBankITwin(accessToken, iTwinName);
-
-  const iTwin: ITwin = await getCloudEnv().iTwinMgr.getITwinByName(accessToken, iTwinName);
-
-  if (!iTwin || !iTwin.id)
-    throw new Error(`iTwin with name ${TestConfig.iTwinName} doesn't exist.`);
-
-  return iTwin.id;
-}
-
-/** iModels */
-
-// Unique imodel name is used so that multiple instances of this test suite can run in parallel
-export function getUniqueIModelName(imodelName: string): string {
-  return `${imodelName} - ${getTestInstanceId()}`;
-}
-
-export async function deleteIModelByName(accessToken: AccessToken, iTwinId: string, imodelName: string, useUniqueName = true): Promise<void> {
-  if (TestConfig.enableMocks)
-    return;
-
-  if (useUniqueName)
-    imodelName = getUniqueIModelName(imodelName);
-
-  const client = getDefaultClient();
-  const imodels = await client.iModels.get(accessToken, iTwinId, new IModelQuery().byName(imodelName));
-
-  for (const imodel of imodels) {
-    await client.iModels.delete(accessToken, iTwinId, imodel.id!);
-  }
-}
-
-export async function getIModelId(accessToken: AccessToken, imodelName: string, iTwinId?: string, useUniqueName = true): Promise<GuidString> {
-  if (TestConfig.enableMocks)
-    return Guid.createValue();
-
-  if (useUniqueName)
-    imodelName = getUniqueIModelName(imodelName);
-
-  iTwinId = iTwinId ?? await getITwinId(accessToken);
-
-  const client = getDefaultClient();
-  const imodels = await client.iModels.get(accessToken, iTwinId, new IModelQuery().byName(imodelName));
-
-  if (!imodels[0] || !imodels[0].id)
-    throw new Error(`iModel with name ${imodelName} doesn't exist.`);
-
-  return imodels[0].id;
-}
-
-export function mockFileResponse(times = 1) {
-  if (TestConfig.enableMocks)
-    ResponseBuilder.mockFileResponse("https://imodelhubqasa01.blob.core.windows.net", "/imodelhubfile", getMockSeedFilePath(), times, getMockFileSize());
-}
-
-export function getMockFileSize(): string {
-  return fs.statSync(getMockSeedFilePath()).size.toString();
-}
-
-export function mockUploadFile(imodelId: GuidString, chunks = 1) {
-  for (let i = 0; i < chunks; ++i) {
-    const blockId = Base64.encode(i.toString(16).padStart(5, "0"));
-    ResponseBuilder.mockResponse(IModelHubUrlMock.getUrl(), RequestType.Put, `/imodelhub-${imodelId}/123456&comp=block&blockid=${blockId}`);
-  }
-  ResponseBuilder.mockResponse(IModelHubUrlMock.getUrl(), RequestType.Put, `/imodelhub-${imodelId}/123456&comp=blocklist`);
-}
-
-/** Briefcases */
-export async function getBriefcases(accessToken: AccessToken, imodelId: GuidString, count: number): Promise<Briefcase[]> {
-  if (TestConfig.enableMocks) {
-    let briefcaseId = 2;
-    const fileId: GuidString = Guid.createValue();
-    return Array(count).fill(0).map(() => {
-      const briefcase = new Briefcase();
-      briefcase.briefcaseId = briefcaseId++;
-      briefcase.fileId = fileId;
-      return briefcase;
-    });
-  }
-
-  const client = getDefaultClient();
-  let briefcases = await client.briefcases.get(accessToken, imodelId, new BriefcaseQuery().ownedByMe());
-  if (briefcases.length < count) {
-    for (let i = 0; i < count - briefcases.length; ++i) {
-      await client.briefcases.create(accessToken, imodelId);
-    }
-    briefcases = await client.briefcases.get(accessToken, imodelId, new BriefcaseQuery().ownedByMe());
-  }
-  return briefcases;
-}
-
-export function generateBriefcase(id: number): Briefcase {
-  const briefcase = new Briefcase();
-  briefcase.briefcaseId = id;
-  briefcase.wsgId = id.toString();
-  return briefcase;
-}
-
-export function mockGetBriefcase(imodelId: GuidString, ...briefcases: Briefcase[]) {
-  if (!TestConfig.enableMocks)
-    return;
-
-  const requestPath = createRequestUrl(ScopeType.iModel, imodelId, "Briefcase");
-  const requestResponse = ResponseBuilder.generateGetArrayResponse<Briefcase>(briefcases);
-  ResponseBuilder.mockResponse(IModelHubUrlMock.getUrl(), RequestType.Get, requestPath, requestResponse);
-}
-
-export function mockCreateBriefcase(imodelId: GuidString, id?: number, briefcase: Briefcase = ResponseBuilder.generateObject<Briefcase>(Briefcase)) {
-  if (!TestConfig.enableMocks)
-    return;
-
-  const requestPath = createRequestUrl(ScopeType.iModel, imodelId, "Briefcase");
-  const postBody = ResponseBuilder.generatePostBody<Briefcase>(briefcase);
-
-  if (id !== undefined) {
-    briefcase.briefcaseId = id;
-    briefcase.wsgId = id.toString();
-  }
-  const requestResponse = ResponseBuilder.generatePostResponse<Briefcase>(briefcase);
-  ResponseBuilder.mockResponse(IModelHubUrlMock.getUrl(), RequestType.Post, requestPath, requestResponse, 1, postBody);
-}
-
-export function mockDeleteAllLocks(imodelId: GuidString, briefcaseId: number) {
-  if (!TestConfig.enableMocks)
-    return;
-
-  const requestPath = createRequestUrl(ScopeType.iModel, imodelId, "Lock", `DeleteChunk-${briefcaseId}`);
-  ResponseBuilder.mockResponse(IModelHubUrlMock.getUrl(), RequestType.Delete, requestPath, undefined, 1, undefined, undefined, 200);
-  ResponseBuilder.mockResponse(IModelHubUrlMock.getUrl(), RequestType.Delete, requestPath, ResponseBuilder.generateError("iModelHub.LockChunkDoesNotExist"), 1, undefined, undefined, 404);
-}
-
-/** ChangeSets */
-export function generateChangeSetId(): string {
-  let result = "";
-  for (let i = 0; i < 20; ++i) {
-    result += Math.floor(Math.random() * 256).toString(16).padStart(2, "0");
-  }
-  return result;
-}
-
-export function generateChangeSet(id?: string): ChangeSet {
-  const changeSet = new ChangeSet();
-  id = id || generateChangeSetId();
-  changeSet.fileName = `${id}.cs`;
-  changeSet.wsgId = id;
-  return changeSet;
-}
-
-export function mockGetChangeSet(imodelId: GuidString, getDownloadUrl: boolean, query?: string, ...changeSets: ChangeSet[]) {
-  mockGetChangeSetChunk(imodelId, getDownloadUrl, false, query, undefined, ...changeSets);
-}
-
-export function mockGetChangeSetById(imodelId: GuidString, changeset: ChangeSet, getDownloadUrl: boolean, query?: string): void {
-  mockGetChangeSetChunk(imodelId, getDownloadUrl, true, query, undefined, changeset);
-}
-
-export function mockGetChangeSetChunk(imodelId: GuidString, getDownloadUrl: boolean, byId?: boolean, query?: string, headers?: any, ...changeSets: ChangeSet[]) {
-  if (!TestConfig.enableMocks)
-    return;
-
-  let i = 1;
-  changeSets.forEach((value) => {
-    value.wsgId = value.id!;
-    value.fileSize = getMockFileSize();
-    if (getDownloadUrl) {
-      value.downloadUrl = "https://imodelhubqasa01.blob.core.windows.net/imodelhubfile";
-    }
-    if (!value.index) {
-      value.index = `${i++}`;
-    }
-  });
-  if (!query)
-    query = "";
-  const changesetId: string = byId ? changeSets[0].id! : "";
-  const requestPath = createRequestUrl(ScopeType.iModel, imodelId.toString(), "ChangeSet",
-    getDownloadUrl ? `${changesetId}?$select=*,FileAccessKey-forward-AccessKey.DownloadURL${query}` : changesetId + query);
-  const requestResponse = ResponseBuilder.generateGetArrayResponse<ChangeSet>(changeSets);
-  ResponseBuilder.mockResponse(IModelHubUrlMock.getUrl(), RequestType.Get, requestPath, requestResponse, undefined, undefined, headers);
-}
-
-/** Codes */
-export function randomCodeValue(prefix: string): string {
-  return (prefix + Math.floor(Math.random() * Math.pow(2, 30)).toString());
-}
-
-export function randomCode(briefcase: number): HubCode {
-  const code = new HubCode();
-  code.briefcaseId = briefcase;
-  code.codeScope = "TestScope";
-  code.codeSpecId = Id64.fromString("0XA");
-  code.state = CodeState.Reserved;
-  code.value = randomCodeValue("TestCode");
-  return code;
-}
-
-function convertCodesToMultiCodes(codes: HubCode[]): MultiCode[] {
-  const map = new Map<string, MultiCode>();
-  for (const code of codes) {
-    const id: string = `${code.codeScope}-${code.codeSpecId}-${code.state}`;
-
-    if (map.has(id)) {
-      map.get(id)!.values!.push(code.value!);
-    } else {
-      const multiCode = new MultiCode();
-      multiCode.changeState = "new";
-      multiCode.briefcaseId = code.briefcaseId;
-      multiCode.codeScope = code.codeScope;
-      multiCode.codeSpecId = code.codeSpecId;
-      multiCode.state = code.state;
-      multiCode.values = [code.value!];
-      map.set(id, multiCode);
-    }
-  }
-  return Array.from(map.values());
-}
-
-export function mockGetCodes(imodelId: GuidString, query?: string, ...codes: HubCode[]) {
-  if (!TestConfig.enableMocks)
-    return;
-
-  if (query === undefined) {
-    const requestResponse = ResponseBuilder.generateGetArrayResponse<HubCode>(codes);
-    const requestPath = createRequestUrl(ScopeType.iModel, imodelId, "Code", "$query");
-    ResponseBuilder.mockResponse(IModelHubUrlMock.getUrl(), RequestType.Post, requestPath, requestResponse);
-  } else {
-    const requestResponse = ResponseBuilder.generateGetArrayResponse<MultiCode>(convertCodesToMultiCodes(codes));
-    const requestPath = createRequestUrl(ScopeType.iModel, imodelId, "MultiCode", query);
-    ResponseBuilder.mockResponse(IModelHubUrlMock.getUrl(), RequestType.Get, requestPath, requestResponse);
-  }
-}
-
-export function mockUpdateCodes(imodelId: GuidString, ...codes: HubCode[]) {
-  // assumes all have same scope / specId
-  if (!TestConfig.enableMocks)
-    return;
-
-  const multicodes = convertCodesToMultiCodes(codes);
-  const requestPath = `/sv1.1/Repositories/iModel--${imodelId}/$changeset`;
-  const requestResponse = ResponseBuilder.generateChangesetResponse<MultiCode>(multicodes);
-  const postBody = ResponseBuilder.generateChangesetBody<MultiCode>(multicodes);
-  ResponseBuilder.mockResponse(IModelHubUrlMock.getUrl(), RequestType.Post, requestPath, requestResponse, 1, postBody);
-}
-
-export function mockDeniedCodes(imodelId: GuidString, requestOptions?: object, ...codes: HubCode[]) {
-  // assumes all have same scope / specId
-  if (!TestConfig.enableMocks)
-    return;
-
-  const multicodes = convertCodesToMultiCodes(codes);
-
-  const requestPath = `/sv1.1/Repositories/iModel--${imodelId}/$changeset`;
-  const requestResponse = ResponseBuilder.generateError("iModelHub.CodeReservedByAnotherBriefcase", "", "",
-    new Map<string, any>([
-      ["ConflictingCodes", JSON.stringify(codes.map((value) => {
-        const obj = ECJsonTypeMap.toJson<HubCode>("wsg", value);
-        return obj.properties;
-      }))],
-    ]));
-  const postBody = ResponseBuilder.generateChangesetBody<MultiCode>(multicodes, requestOptions);
-  ResponseBuilder.mockResponse(IModelHubUrlMock.getUrl(), RequestType.Post, requestPath, requestResponse, 1, postBody, undefined, 409);
-}
-
-export function mockDeleteAllCodes(imodelId: GuidString, briefcaseId: number) {
-  if (!TestConfig.enableMocks)
-    return;
-
-  const requestPath = createRequestUrl(ScopeType.iModel, imodelId, "Code", `DiscardReservedCodes-${briefcaseId}`);
-  ResponseBuilder.mockResponse(IModelHubUrlMock.getUrl(), RequestType.Delete, requestPath, {});
-}
-
-/** Locks */
-export function incrementLockObjectId(objectId: Id64String): Id64String {
-  let low = Id64.getLowerUint32(objectId) + 1;
-  let high = Id64.getUpperUint32(objectId);
-  if (low === 0xFFFFFFFF) {
-    low = 0;
-    high = high + 1;
-  }
-  return Id64.fromUint32Pair(low, high);
-}
-
-export async function getLastLockObjectId(accessToken: AccessToken, imodelId: GuidString): Promise<Id64String> {
-  if (TestConfig.enableMocks)
-    return Id64.fromString("0x0");
-
-  const client = getDefaultClient();
-  const locks = await client.locks.get(accessToken, imodelId);
-
-  locks.sort((lock1, lock2) => (parseInt(lock1.objectId!.toString(), 16) > parseInt(lock2.objectId!.toString(), 16) ? -1 : 1));
-
-  return (locks.length === 0 || locks[0].objectId === undefined) ? Id64.fromString("0x0") : locks[0].objectId;
-}
-
-export function generateLock(briefcaseId?: number, objectId?: Id64String,
-  lockType?: LockType, lockLevel?: LockLevel, _seedFileId?: GuidString,
-  releasedWithChangeSet?: string, releasedWithChangeSetIndex?: string): Lock {
-  const result = new Lock();
-  result.briefcaseId = briefcaseId || 1;
-  result.objectId = Id64.fromJSON(objectId || "0x0");
-  result.lockLevel = lockLevel || 1;
-  result.lockType = lockType || 1;
-  result.releasedWithChangeSet = releasedWithChangeSet;
-  result.releasedWithChangeSetIndex = releasedWithChangeSetIndex;
-  return result;
-}
-
-function convertLocksToMultiLocks(locks: Lock[]): MultiLock[] {
-  const map = new Map<string, MultiLock>();
-  for (const lock of locks) {
-    const id: string = `${lock.briefcaseId}-${lock.lockType}-${lock.lockLevel}`;
-
-    if (map.has(id)) {
-      map.get(id)!.objectIds!.push(lock.objectId!);
-    } else {
-      const multiLock = new MultiLock();
-      multiLock.changeState = "new";
-      multiLock.briefcaseId = lock.briefcaseId;
-      multiLock.releasedWithChangeSet = lock.releasedWithChangeSet;
-      multiLock.releasedWithChangeSetIndex = lock.releasedWithChangeSetIndex;
-      multiLock.lockLevel = lock.lockLevel;
-      multiLock.lockType = lock.lockType;
-      multiLock.objectIds = [lock.objectId!];
-      map.set(id, multiLock);
-    }
-  }
-  return Array.from(map.values());
-}
-
-export function mockGetLocks(imodelId: GuidString, query?: string, ...locks: Lock[]) {
-  if (!TestConfig.enableMocks)
-    return;
-
-  if (query === undefined) {
-    const requestResponse = ResponseBuilder.generateGetArrayResponse<Lock>(locks);
-    const requestPath = createRequestUrl(ScopeType.iModel, imodelId, "Lock", "$query");
-    ResponseBuilder.mockResponse(IModelHubUrlMock.getUrl(), RequestType.Post, requestPath, requestResponse);
-  } else {
-    const requestResponse = ResponseBuilder.generateGetArrayResponse<MultiLock>(convertLocksToMultiLocks(locks));
-    const requestPath = createRequestUrl(ScopeType.iModel, imodelId, "MultiLock", query);
-    ResponseBuilder.mockResponse(IModelHubUrlMock.getUrl(), RequestType.Get, requestPath, requestResponse);
-  }
-}
-
-export function mockUpdateLocks(imodelId: GuidString, locks: Lock[], requestOptions?: object) {
-  if (!TestConfig.enableMocks)
-    return;
-
-  const multilocks = convertLocksToMultiLocks(locks);
-  const requestPath = `/sv1.1/Repositories/iModel--${imodelId}/$changeset`;
-  const requestResponse = ResponseBuilder.generateChangesetResponse<MultiLock>(multilocks);
-  const postBody = ResponseBuilder.generateChangesetBody<MultiLock>(multilocks, requestOptions);
-  ResponseBuilder.mockResponse(IModelHubUrlMock.getUrl(), RequestType.Post, requestPath, requestResponse, 1, postBody);
-}
-
-export function mockDeniedLocks(imodelId: GuidString, locks: Lock[], requestOptions?: object) {
-  if (!TestConfig.enableMocks)
-    return;
-
-  const multilocks = convertLocksToMultiLocks(locks);
-
-  const requestPath = `/sv1.1/Repositories/iModel--${imodelId}/$changeset`;
-  const requestResponse = ResponseBuilder.generateError("iModelHub.LockOwnedByAnotherBriefcase", "", "",
-    new Map<string, any>([
-      ["ConflictingLocks", JSON.stringify(locks.map((value) => {
-        const obj = ECJsonTypeMap.toJson<Lock>("wsg", value);
-        return obj.properties;
-      }))],
-    ]));
-  const postBody = ResponseBuilder.generateChangesetBody<MultiLock>(multilocks, requestOptions);
-  ResponseBuilder.mockResponse(IModelHubUrlMock.getUrl(), RequestType.Post, requestPath, requestResponse, 1, postBody, undefined, 409);
-}
-
-/** Named versions */
-export function generateVersion(name?: string, changesetId?: string, addInstanceId: boolean = true, smallThumbnailId?: GuidString,
-  largeThumbnailId?: GuidString, hidden?: boolean, applicationId?: string, applicationName?: string): Version {
-  const result = new Version();
-  if (addInstanceId) {
-    result.id = Guid.createValue();
-    result.wsgId = result.id;
-  }
-  result.changeSetId = changesetId === undefined || changesetId === null ? generateChangeSetId() : changesetId;
-  result.name = name || `TestVersion-${result.changeSetId}`;
-  // eslint-disable-next-line deprecation/deprecation
-  result.smallThumbnailId = smallThumbnailId;
-  // eslint-disable-next-line deprecation/deprecation
-  result.largeThumbnailId = largeThumbnailId;
-  result.hidden = hidden;
-  result.applicationId = applicationId;
-  result.applicationName = applicationName;
-  return result;
-}
-
-export function mockGetVersions(imodelId: GuidString, query?: string, ...versions: Version[]) {
-  if (!TestConfig.enableMocks)
-    return;
-
-  const requestPath = createRequestUrl(ScopeType.iModel, imodelId.toString(), "Version", query);
-  const requestResponse = ResponseBuilder.generateGetArrayResponse<Version>(versions);
-  ResponseBuilder.mockResponse(IModelHubUrlMock.getUrl(), RequestType.Get, requestPath, requestResponse);
-}
-
-export function mockGetVersionById(imodelId: GuidString, version: Version) {
-  if (!TestConfig.enableMocks)
-    return;
-
-  const requestPath = createRequestUrl(ScopeType.iModel, imodelId.toString(), "Version", version.wsgId);
-  const requestResponse = ResponseBuilder.generateGetResponse<Version>(version);
-  ResponseBuilder.mockResponse(IModelHubUrlMock.getUrl(), RequestType.Get, requestPath, requestResponse);
-}
-
-export function mockCreateVersion(imodelId: GuidString, name?: string, changesetId?: string) {
-  if (!TestConfig.enableMocks)
-    return;
-
-  const requestPath = createRequestUrl(ScopeType.iModel, imodelId.toString(), "Version");
-  const postBodyObject: Partial<Version> = generateVersion(name, changesetId, false);
-  delete (postBodyObject.wsgId);
-  const postBody = ResponseBuilder.generatePostBody<Version>(postBodyObject as Version);
-  const requestResponse = ResponseBuilder.generatePostResponse<Version>(generateVersion(name, changesetId, true));
-  ResponseBuilder.mockResponse(IModelHubUrlMock.getUrl(), RequestType.Post, requestPath, requestResponse, 1, postBody);
-}
-
-export function mockUpdateVersion(imodelId: GuidString, version: Version) {
-  if (!TestConfig.enableMocks)
-    return;
-
-  const requestPath = createRequestUrl(ScopeType.iModel, imodelId.toString(), "Version", version.wsgId);
-  const postBody = ResponseBuilder.generatePostBody<Version>(version);
-  const requestResponse = ResponseBuilder.generatePostResponse<Version>(version);
-  ResponseBuilder.mockResponse(IModelHubUrlMock.getUrl(), RequestType.Post, requestPath, requestResponse, 1, postBody);
-}
-
-/** Thumbnails */
-export function generateThumbnail(size: "Small" | "Large"): Thumbnail {
-  const result = size === "Small" ? new SmallThumbnail() : new LargeThumbnail();
-  result.id = Guid.createValue();
-  result.wsgId = result.id;
-  return result;
-}
-
-function mockThumbnailResponse(requestPath: string, size: "Small" | "Large", ...thumbnails: Thumbnail[]) {
-  const requestResponse = size === "Small" ?
-    ResponseBuilder.generateGetArrayResponse<SmallThumbnail>(thumbnails) :
-    ResponseBuilder.generateGetArrayResponse<LargeThumbnail>(thumbnails);
-  ResponseBuilder.mockResponse(IModelHubUrlMock.getUrl(), RequestType.Get, requestPath, requestResponse);
-}
-
-export function mockGetThumbnails(imodelId: GuidString, size: "Small" | "Large", ...thumbnails: Thumbnail[]) {
-  if (!TestConfig.enableMocks)
-    return;
-
-  const requestPath = createRequestUrl(ScopeType.iModel, imodelId, `${size}Thumbnail`);
-  mockThumbnailResponse(requestPath, size, ...thumbnails);
-}
-
-export function mockGetThumbnailById(imodelId: GuidString, size: "Small" | "Large", thumbnail: Thumbnail) {
-  if (!TestConfig.enableMocks)
-    return;
-
-  const requestPath = createRequestUrl(ScopeType.iModel, imodelId, `${size}Thumbnail`, thumbnail.wsgId);
-  mockThumbnailResponse(requestPath, size, thumbnail);
-}
-
-export function mockGetThumbnailsByVersionId(imodelId: GuidString, size: "Small" | "Large", versionId: GuidString, ...thumbnails: Thumbnail[]) {
-  if (!TestConfig.enableMocks)
-    return;
-
-  const requestPath = createRequestUrl(ScopeType.iModel, imodelId, `${size}Thumbnail`, `?$filter=HasThumbnail-backward-Version.Id+eq+%27${versionId}%27`);
-  mockThumbnailResponse(requestPath, size, ...thumbnails);
-}
-
-/** Integration utilities */
-export function getMockSeedFilePath() {
-  const dir = path.join(assetsPath, "SeedFile");
-  return path.join(dir, fs.readdirSync(dir).find((value) => value.endsWith(".bim"))!);
-}
-
-export async function createIModel(accessToken: AccessToken, name: string, iTwinId?: string, useUniqueName = true, deleteIfExists = false, fromSeedFile = false) {
-  if (TestConfig.enableMocks)
-    return;
-
-  if (TestConfig.enableIModelBank)
-    deleteIfExists = true;
-
-  if (useUniqueName)
-    name = getUniqueIModelName(name);
-
-  iTwinId = iTwinId || await getITwinId(accessToken, TestConfig.iTwinName);
-
-  const client = getDefaultClient();
-
-  const imodels = await client.iModels.get(accessToken, iTwinId, new IModelQuery().byName(name));
-
-  if (imodels.length > 0) {
-    if (deleteIfExists) {
-      await client.iModels.delete(accessToken, iTwinId, imodels[0].id!);
-    } else {
-      return;
-    }
-  }
-
-  const pathName = fromSeedFile && !TestConfig.enableIModelBank ? getMockSeedFilePath() : undefined;
-  return client.iModels.create(accessToken, iTwinId, name,
-    { path: pathName, timeOutInMilliseconds: TestConfig.initializeiModelTimeout });
-}
-
-/**
- * Java style hash code function
- */
-function hashCode(value: string) {
-  let hash: number = 0;
-  for (let i = 0; i < value.length; i++)
-    hash = (((hash << 5) - hash) + value.charCodeAt(i)) | 0;
-
-  return hash;
-}
-
-export function getMockChangeSets(briefcase: Briefcase): ChangeSet[] {
-  const dir = path.join(assetsPath, "SeedFile");
-  const files = fs.readdirSync(dir);
-  let parentId = "";
-  const matchingFileMap = new Map<number, RegExpMatchArray>();
-  return files.filter((value) => {
-    const fileMatch = value.match(/(^\d+)_([a-f0-9]{40})\.cs/);
-    if (fileMatch)
-      matchingFileMap.set(hashCode(value), fileMatch);
-    return fileMatch;
-  }).sort((left: string, right: string) => {
-    const leftMatch = matchingFileMap.get(hashCode(left));
-    const rightMatch = matchingFileMap.get(hashCode(right));
-
-    const leftId = parseInt(leftMatch![1], 10);
-    const rightId = parseInt(rightMatch![1], 10);
-    return leftId - rightId;
-  }).map((file) => {
-    const result = new ChangeSet();
-    const regexMatchValue = matchingFileMap.get(hashCode(file))!;
-    result.id = regexMatchValue[2]; // second regex group contains ChangeSet id
-    result.index = regexMatchValue[1]; // first regex group contains file index
-    result.fileSize = fs.statSync(path.join(dir, file)).size.toString();
-    result.briefcaseId = briefcase.briefcaseId;
-    result.parentId = parentId;
-    result.fileName = `${result.id}.cs`;
-    parentId = result.id;
-    return result;
-  });
-}
-
-export function generateBridgeProperties(userCount: number, changedFileCount: number): BridgeProperties {
-  const generatedBridgeProperties = new BridgeProperties();
-  generatedBridgeProperties.jobId = Guid.createValue();
-  if (userCount > 0) {
-    generatedBridgeProperties.users = new Set();
-    for (let i: number = 0; i < userCount; i++) {
-      generatedBridgeProperties.users.add(`TestGeneratedUser_${i}`);
-    }
-  }
-  if (changedFileCount > 0) {
-    generatedBridgeProperties.changedFiles = new Set();
-    for (let i: number = 0; i < changedFileCount; i++) {
-      generatedBridgeProperties.changedFiles.add(`TestGeneratedChangedFile_${i}.ext`);
-    }
-  }
-
-  return generatedBridgeProperties;
-}
-
-export function getMockChangeSetPath(index: number, changeSetId: string) {
-  return path.join(assetsPath, "SeedFile", `${index}_${changeSetId}.cs`);
-}
-
-export async function createChangeSets(accessToken: AccessToken, imodelId: GuidString, briefcase: Briefcase,
-  startingId = 0, count = 1, atLeastOneChangeSetWithBridgeProperties = false): Promise<ChangeSet[]> {
-  if (TestConfig.enableMocks)
-    return getMockChangeSets(briefcase).slice(startingId, startingId + count);
-
-  const maxCount = 17;
-
-  if (startingId + count > maxCount)
-    throw Error(`Only have ${maxCount} changesets generated`);
-
-  const client = getDefaultClient();
-
-  let bridgePropertiesExist: boolean = false;
-  const changeSetQuery: ChangeSetQuery = new ChangeSetQuery();
-  if (atLeastOneChangeSetWithBridgeProperties)
-    changeSetQuery.selectBridgeProperties();
-
-  const existingChangeSets: ChangeSet[] = await client.changeSets.get(accessToken, imodelId, changeSetQuery);
-  const result: ChangeSet[] = existingChangeSets.slice(startingId);
-
-  if (atLeastOneChangeSetWithBridgeProperties && existingChangeSets.length >= startingId + count) {
-    // Requested to generate at least one ChangeSet with bridge properties set.
-    // No no new changesets will be generated if requested ChangeSet count (startingId + count) is less than already exists on the server.
-    existingChangeSets.forEach((existingChangeset: ChangeSet) => {
-      if (undefined !== existingChangeset.bridgeJobId) // need to check if iModel contains ChangeSets with bridge properties
-        bridgePropertiesExist = true;
-    });
-
-    // Last check - if existing ChangeSets do not contain bridge properties check if it is possible to create additional ChangeSet.
-    if (!bridgePropertiesExist && existingChangeSets.length + 1 > maxCount)
-      throw Error(`Not enough prepared ChangeSets to create additional one with bridge properties.`);
-    else if (!bridgePropertiesExist)
-      count++; // Create an extra ChangeSet with generated bridge properties.
-  }
-
-  const changeSets = getMockChangeSets(briefcase);
-
-  for (let i = existingChangeSets.length; i < startingId + count; ++i) {
-    const changeSetPath = getMockChangeSetPath(i, changeSets[i].id!);
-    if (atLeastOneChangeSetWithBridgeProperties) {
-      const generatedBridgeProperties = generateBridgeProperties(i + 1, i * 2 + 1);
-      changeSets[i].bridgeJobId = generatedBridgeProperties.jobId;
-      changeSets[i].bridgeUsers = Array.from(generatedBridgeProperties.users!.values());
-      changeSets[i].bridgeChangedFiles = Array.from(generatedBridgeProperties.changedFiles!.values());
-      bridgePropertiesExist = true;
-    }
-    const changeSet = await client.changeSets.create(accessToken, imodelId, changeSets[i], changeSetPath);
-    result.push(changeSet);
-  }
-
-  return result;
-}
-
-export async function createLocks(accessToken: AccessToken, imodelId: GuidString, briefcase: Briefcase, count = 1,
-  lockType: LockType = 1, lockLevel: LockLevel = 1, releasedWithChangeSet?: string, releasedWithChangeSetIndex?: string) {
-  if (TestConfig.enableMocks)
-    return;
-
-  const client = getDefaultClient();
-  let lastObjectId: Id64String = await getLastLockObjectId(accessToken, imodelId);
-  const generatedLocks: Lock[] = [];
-
-  for (let i = 0; i < count; i++) {
-    lastObjectId = incrementLockObjectId(lastObjectId);
-    generatedLocks.push(generateLock(briefcase.briefcaseId,
-      lastObjectId, lockType, lockLevel, briefcase.fileId,
-      releasedWithChangeSet, releasedWithChangeSetIndex));
-  }
-
-  await client.locks.update(accessToken, imodelId, generatedLocks);
-}
-
-export async function createVersions(accessToken: AccessToken, imodelId: GuidString, changesetIds: string[], versionNames: string[]) {
-  if (TestConfig.enableMocks)
-    return;
-
-  const client = getDefaultClient();
-  for (let i = 0; i < changesetIds.length; i++) {
-    // check if changeset does not have version
-    const version = await client.versions.get(accessToken, imodelId, new VersionQuery().byChangeSet(changesetIds[i]));
-    if (!version || version.length === 0) {
-      await client.versions.create(accessToken, imodelId, changesetIds[i], versionNames[i]);
-    }
-  }
-}
-
-export class BridgeProperties {
-  public jobId?: string;
-  public users?: Set<string>;
-  public changedFiles?: Set<string>;
-}
-
-export class ProgressTracker {
-  private _loaded: number = 0;
-  private _total: number = 0;
-  private _count: number = 0;
-
-  public track() {
-    return (progress: ProgressInfo) => {
-      this._loaded = progress.loaded;
-      this._total = progress.total!;
-      this._count++;
-    };
-  }
-
-  public check(expectCalled: boolean = true) {
-    if (expectCalled) {
-      chai.expect(this._count).to.be.greaterThan(0);
-      chai.expect(this._loaded).to.be.greaterThan(0);
-      chai.expect(this._loaded).to.be.equal(this._total);
-    } else {
-      chai.expect(this._count).to.be.eq(0);
-      chai.expect(this._loaded).to.be.eq(0);
-      chai.expect(this._loaded).to.be.eq(0);
-    }
-  }
-}
-
-let cloudEnv: IModelCloudEnvironment | undefined;
-
-// TRICKY! All of the "describe" functions are called first. Many of them call getCloudEnv,
-//  but they don't try to use it.
-
-export function getCloudEnv(): IModelCloudEnvironment {
-  return cloudEnv!;
-}
-
-// TRICKY! After all describe functions are called, the following global before function is called
-// before any test suite's before function is called. So, we do have a chance to wait for the
-// iModel server to finish starting up.
-
-before(async () => {
-  await HttpRequestHost.initialize();
-
-  if (!TestConfig.enableIModelBank || TestConfig.enableMocks) {
-    cloudEnv = new TestIModelHubCloudEnv();
-  } else {
-    cloudEnv = getIModelBankCloudEnv();
-    imodelBankClient = cloudEnv.imodelClient as IModelBankClient;
-  }
-
-  Logger.logInfo(loggingCategory, "Waiting for cloudEnv to startup...");
-  await cloudEnv.startup();
-  Logger.logInfo(loggingCategory, "cloudEnv started.");
-});
-
-after(async () => {
-  if (cloudEnv !== undefined)
-    await cloudEnv.shutdown();
-});
->>>>>>> 007be59f
+/*---------------------------------------------------------------------------------------------
+* Copyright (c) Bentley Systems, Incorporated. All rights reserved.
+* See LICENSE.md in the project root for license terms and full copyright notice.
+*--------------------------------------------------------------------------------------------*/
+import * as chai from "chai";
+import * as fs from "fs";
+import { Base64 } from "js-base64";
+import * as path from "path";
+import { AccessToken, Guid, GuidString, Id64, Id64String, Logger } from "@itwin/core-bentley";
+import { ITwin } from "@bentley/itwin-registry-client";
+import {
+  Briefcase, BriefcaseQuery, ChangeSet, ChangeSetQuery, CodeState, ECJsonTypeMap, HubCode, IModelBankClient, IModelBankFileSystemITwinClient,
+  IModelCloudEnvironment, IModelHubClient, IModelQuery, LargeThumbnail, Lock, LockLevel, LockType, MultiCode, MultiLock, SmallThumbnail, Thumbnail,
+  Version, VersionQuery, WsgError, WSStatus,
+} from "@bentley/imodelhub-client";
+import { ProgressInfo } from "@bentley/itwin-client";
+import { TestUserCredentials } from "@itwin/oidc-signin-tool";
+import { RequestType, ResponseBuilder, ScopeType } from "../ResponseBuilder";
+import { TestConfig } from "../TestConfig";
+import { createFileHandler } from "./FileHandler";
+import { getIModelBankCloudEnv } from "./IModelBankCloudEnv";
+import { TestIModelHubCloudEnv } from "./IModelHubCloudEnv";
+import { assetsPath } from "./TestConstants";
+import { TestIModelHubOidcAuthorizationClient } from "../TestIModelHubOidcAuthorizationClient";
+
+const loggingCategory = "backend-itwin-client.TestUtils";
+
+const bankITwins: string[] = [];
+
+export const sharedimodelName = "imodeljs-clients Shared iModel";
+
+let testInstanceId: GuidString;
+function getTestInstanceId(): GuidString {
+  if (!testInstanceId)
+    testInstanceId = Guid.createValue();
+  return testInstanceId;
+}
+
+function configMockSettings() {
+  if (!TestConfig.enableMocks)
+    return;
+
+  process.env.IMJS_IMODELHUB_URL = "https://api.bentley.com/imodelhub";
+  process.env.IMJS_URL_PREFIX = "";
+  process.env.IMJS_TEST_SERVICEACCOUNT1_USER_NAME = "test";
+  process.env.IMJS_TEST_SERVICEACCOUNT1_USER_PASSWORD = "test";
+  process.env.IMJS_TEST_MANAGER_USER_NAME = "test";
+  process.env.IMJS_TEST_MANAGER_USER_PASSWORD = "test";
+}
+
+export function getExpectedFileHandlerUrlSchemes(): string[] {
+  const handler = process.env.IMJS_TEST_IMODEL_BANK_FILE_HANDLER ?? "url";
+  switch (handler.toLowerCase()) {
+    case "localhost":
+      return ["file://"];
+    default:
+      return ["https://", "http://"];
+  }
+}
+
+export function expectMatchesExpectedUrlScheme(url?: string): void {
+  chai.expect(url).to.not.undefined;
+
+  const expectedSchemes = getExpectedFileHandlerUrlSchemes();
+  for (const scheme of expectedSchemes)
+    if (url!.startsWith(scheme))
+      return;
+
+  chai.assert.fail(`${url} doesn't use any of the schemes [${expectedSchemes.join(", ")}]`);
+}
+
+export function removeFileUrlExpirationTimes(changesets: ChangeSet[]) {
+  for (const cs of changesets) {
+    cs.downloadUrl = removeFileUrlExpirationTime(cs.downloadUrl);
+    cs.uploadUrl = removeFileUrlExpirationTime(cs.uploadUrl);
+  }
+  return changesets;
+}
+
+function removeFileUrlExpirationTime(url?: string) {
+  if (!url)
+    return url;
+  if (url.toLowerCase().startsWith("http")) {
+    const index = url.indexOf("?");
+    if (index > 0)
+      return url.substring(0, index);
+  }
+  return url;
+}
+
+/** Other services */
+export type RequestBehaviorOptionsList =
+  "DoNotScheduleRenderThumbnailJob" |
+  "DisableGlobalEvents" |
+  "DisableNotifications";
+
+export class RequestBehaviorOptions {
+  private _currentOptions: RequestBehaviorOptionsList[] = this.getDefaultOptions();
+
+  private getDefaultOptions(): RequestBehaviorOptionsList[] {
+    return ["DoNotScheduleRenderThumbnailJob", "DisableGlobalEvents", "DisableNotifications"];
+  }
+
+  public resetDefaultBehaviorOptions(): void {
+    this._currentOptions = this.getDefaultOptions();
+  }
+
+  public enableBehaviorOption(option: RequestBehaviorOptionsList) {
+    if (!this._currentOptions.find((el) => el === option)) {
+      this._currentOptions.push(option);
+    }
+  }
+  public disableBehaviorOption(option: RequestBehaviorOptionsList) {
+    const foundIdx: number = this._currentOptions.findIndex((el) => el === option);
+    if (-1 < foundIdx) {
+      this._currentOptions.splice(foundIdx, 1);
+    }
+  }
+
+  public toCustomRequestOptions(): { [index: string]: string } {
+    // eslint-disable-next-line @typescript-eslint/naming-convention
+    return { BehaviourOptions: this._currentOptions.join(",") };
+  }
+}
+
+const requestBehaviorOptions = new RequestBehaviorOptions();
+
+let imodelHubClient: IModelHubClient;
+export function getIModelHubClient() {
+  if (imodelHubClient !== undefined)
+    return imodelHubClient;
+  imodelHubClient = new IModelHubClient(createFileHandler());
+  if (!TestConfig.enableMocks) {
+    imodelHubClient.requestOptions.setCustomOptions(requestBehaviorOptions.toCustomRequestOptions());
+  }
+  return imodelHubClient;
+}
+
+let imodelBankClient: IModelBankClient;
+
+export class IModelHubUrlMock {
+  public static getUrl(): string {
+    configMockSettings();
+    return process.env.IMJS_IMODELHUB_URL ?? "";
+  }
+}
+
+export function getDefaultClient() {
+  return getCloudEnv().isIModelHub ? getIModelHubClient() : imodelBankClient;
+}
+
+export function getRequestBehaviorOptionsHandler(): RequestBehaviorOptions {
+  return requestBehaviorOptions;
+}
+
+/**
+ * Generates request URL.
+ * @param scope Specifies scope.
+ * @param id Specifies scope id.
+ * @param className Class name that request is sent to.
+ * @param query Request query.
+ * @returns Created URL.
+ */
+export function createRequestUrl(scope: ScopeType, id: string | GuidString, className: string, query?: string): string {
+  let requestUrl: string = "/sv1.1/Repositories/";
+
+  switch (scope) {
+    case ScopeType.iModel:
+      requestUrl += `iModel--${id}/iModelScope/`;
+      break;
+    case ScopeType.Context:
+      requestUrl += `Context--${id}/ContextScope/`;
+      break;
+    case ScopeType.Global:
+      requestUrl += "Global--Global/GlobalScope/";
+      break;
+  }
+
+  requestUrl += `${className}/`;
+  if (query !== undefined) {
+    requestUrl += query;
+  }
+
+  return requestUrl;
+}
+
+export async function delay(ms: number) {
+  return new Promise((resolve) => setTimeout(resolve, ms));
+}
+
+export async function login(userCredentials?: TestUserCredentials): Promise<AccessToken> {
+  if (TestConfig.enableMocks)
+    return "";
+  const authorizationClient = getCloudEnv().getAuthorizationClient(userCredentials);
+
+  await (authorizationClient as TestIModelHubOidcAuthorizationClient).signIn();
+  return (await authorizationClient.getAccessToken())!;
+}
+
+export async function bootstrapBankITwin(accessToken: AccessToken, name: string): Promise<void> {
+  if (getCloudEnv().isIModelHub || bankITwins.includes(name))
+    return;
+
+  // eslint-disable-next-line @typescript-eslint/no-unnecessary-type-assertion
+  const bankContext = getCloudEnv().iTwinMgr as IModelBankFileSystemITwinClient;
+  let iTwin: ITwin | undefined;
+  try {
+    iTwin = await bankContext.getITwinByName(accessToken, name);
+  } catch (err) {
+    if (err instanceof WsgError && err.errorNumber === WSStatus.InstanceNotFound) {
+      iTwin = undefined;
+    } else {
+      throw err;
+    }
+  }
+  if (!iTwin)
+    await bankContext.createITwin(accessToken, name);
+
+  bankITwins.push(name);
+}
+
+export async function getITwinId(accessToken: AccessToken, iTwinName?: string): Promise<string> {
+  if (TestConfig.enableMocks)
+    return Guid.createValue();
+
+  iTwinName = iTwinName || TestConfig.iTwinName;
+
+  await bootstrapBankITwin(accessToken, iTwinName);
+
+  const iTwin: ITwin = await getCloudEnv().iTwinMgr.getITwinByName(accessToken, iTwinName);
+
+  if (!iTwin || !iTwin.id)
+    throw new Error(`iTwin with name ${TestConfig.iTwinName} doesn't exist.`);
+
+  return iTwin.id;
+}
+
+/** iModels */
+
+// Unique imodel name is used so that multiple instances of this test suite can run in parallel
+export function getUniqueIModelName(imodelName: string): string {
+  return `${imodelName} - ${getTestInstanceId()}`;
+}
+
+export async function deleteIModelByName(accessToken: AccessToken, iTwinId: string, imodelName: string, useUniqueName = true): Promise<void> {
+  if (TestConfig.enableMocks)
+    return;
+
+  if (useUniqueName)
+    imodelName = getUniqueIModelName(imodelName);
+
+  const client = getDefaultClient();
+  const imodels = await client.iModels.get(accessToken, iTwinId, new IModelQuery().byName(imodelName));
+
+  for (const imodel of imodels) {
+    await client.iModels.delete(accessToken, iTwinId, imodel.id!);
+  }
+}
+
+export async function getIModelId(accessToken: AccessToken, imodelName: string, iTwinId?: string, useUniqueName = true): Promise<GuidString> {
+  if (TestConfig.enableMocks)
+    return Guid.createValue();
+
+  if (useUniqueName)
+    imodelName = getUniqueIModelName(imodelName);
+
+  iTwinId = iTwinId ?? await getITwinId(accessToken);
+
+  const client = getDefaultClient();
+  const imodels = await client.iModels.get(accessToken, iTwinId, new IModelQuery().byName(imodelName));
+
+  if (!imodels[0] || !imodels[0].id)
+    throw new Error(`iModel with name ${imodelName} doesn't exist.`);
+
+  return imodels[0].id;
+}
+
+export function mockFileResponse(times = 1) {
+  if (TestConfig.enableMocks)
+    ResponseBuilder.mockFileResponse("https://imodelhubqasa01.blob.core.windows.net", "/imodelhubfile", getMockSeedFilePath(), times, getMockFileSize());
+}
+
+export function getMockFileSize(): string {
+  return fs.statSync(getMockSeedFilePath()).size.toString();
+}
+
+export function mockUploadFile(imodelId: GuidString, chunks = 1) {
+  for (let i = 0; i < chunks; ++i) {
+    const blockId = Base64.encode(i.toString(16).padStart(5, "0"));
+    ResponseBuilder.mockResponse(IModelHubUrlMock.getUrl(), RequestType.Put, `/imodelhub-${imodelId}/123456&comp=block&blockid=${blockId}`);
+  }
+  ResponseBuilder.mockResponse(IModelHubUrlMock.getUrl(), RequestType.Put, `/imodelhub-${imodelId}/123456&comp=blocklist`);
+}
+
+/** Briefcases */
+export async function getBriefcases(accessToken: AccessToken, imodelId: GuidString, count: number): Promise<Briefcase[]> {
+  if (TestConfig.enableMocks) {
+    let briefcaseId = 2;
+    const fileId: GuidString = Guid.createValue();
+    return Array(count).fill(0).map(() => {
+      const briefcase = new Briefcase();
+      briefcase.briefcaseId = briefcaseId++;
+      briefcase.fileId = fileId;
+      return briefcase;
+    });
+  }
+
+  const client = getDefaultClient();
+  let briefcases = await client.briefcases.get(accessToken, imodelId, new BriefcaseQuery().ownedByMe());
+  if (briefcases.length < count) {
+    for (let i = 0; i < count - briefcases.length; ++i) {
+      await client.briefcases.create(accessToken, imodelId);
+    }
+    briefcases = await client.briefcases.get(accessToken, imodelId, new BriefcaseQuery().ownedByMe());
+  }
+  return briefcases;
+}
+
+export function generateBriefcase(id: number): Briefcase {
+  const briefcase = new Briefcase();
+  briefcase.briefcaseId = id;
+  briefcase.wsgId = id.toString();
+  return briefcase;
+}
+
+export function mockGetBriefcase(imodelId: GuidString, ...briefcases: Briefcase[]) {
+  if (!TestConfig.enableMocks)
+    return;
+
+  const requestPath = createRequestUrl(ScopeType.iModel, imodelId, "Briefcase");
+  const requestResponse = ResponseBuilder.generateGetArrayResponse<Briefcase>(briefcases);
+  ResponseBuilder.mockResponse(IModelHubUrlMock.getUrl(), RequestType.Get, requestPath, requestResponse);
+}
+
+export function mockCreateBriefcase(imodelId: GuidString, id?: number, briefcase: Briefcase = ResponseBuilder.generateObject<Briefcase>(Briefcase)) {
+  if (!TestConfig.enableMocks)
+    return;
+
+  const requestPath = createRequestUrl(ScopeType.iModel, imodelId, "Briefcase");
+  const postBody = ResponseBuilder.generatePostBody<Briefcase>(briefcase);
+
+  if (id !== undefined) {
+    briefcase.briefcaseId = id;
+    briefcase.wsgId = id.toString();
+  }
+  const requestResponse = ResponseBuilder.generatePostResponse<Briefcase>(briefcase);
+  ResponseBuilder.mockResponse(IModelHubUrlMock.getUrl(), RequestType.Post, requestPath, requestResponse, 1, postBody);
+}
+
+export function mockDeleteAllLocks(imodelId: GuidString, briefcaseId: number) {
+  if (!TestConfig.enableMocks)
+    return;
+
+  const requestPath = createRequestUrl(ScopeType.iModel, imodelId, "Lock", `DeleteChunk-${briefcaseId}`);
+  ResponseBuilder.mockResponse(IModelHubUrlMock.getUrl(), RequestType.Delete, requestPath, undefined, 1, undefined, undefined, 200);
+  ResponseBuilder.mockResponse(IModelHubUrlMock.getUrl(), RequestType.Delete, requestPath, ResponseBuilder.generateError("iModelHub.LockChunkDoesNotExist"), 1, undefined, undefined, 404);
+}
+
+/** ChangeSets */
+export function generateChangeSetId(): string {
+  let result = "";
+  for (let i = 0; i < 20; ++i) {
+    result += Math.floor(Math.random() * 256).toString(16).padStart(2, "0");
+  }
+  return result;
+}
+
+export function generateChangeSet(id?: string): ChangeSet {
+  const changeSet = new ChangeSet();
+  id = id || generateChangeSetId();
+  changeSet.fileName = `${id}.cs`;
+  changeSet.wsgId = id;
+  return changeSet;
+}
+
+export function mockGetChangeSet(imodelId: GuidString, getDownloadUrl: boolean, query?: string, ...changeSets: ChangeSet[]) {
+  mockGetChangeSetChunk(imodelId, getDownloadUrl, false, query, undefined, ...changeSets);
+}
+
+export function mockGetChangeSetById(imodelId: GuidString, changeset: ChangeSet, getDownloadUrl: boolean, query?: string): void {
+  mockGetChangeSetChunk(imodelId, getDownloadUrl, true, query, undefined, changeset);
+}
+
+export function mockGetChangeSetChunk(imodelId: GuidString, getDownloadUrl: boolean, byId?: boolean, query?: string, headers?: any, ...changeSets: ChangeSet[]) {
+  if (!TestConfig.enableMocks)
+    return;
+
+  let i = 1;
+  changeSets.forEach((value) => {
+    value.wsgId = value.id!;
+    value.fileSize = getMockFileSize();
+    if (getDownloadUrl) {
+      value.downloadUrl = "https://imodelhubqasa01.blob.core.windows.net/imodelhubfile";
+    }
+    if (!value.index) {
+      value.index = `${i++}`;
+    }
+  });
+  if (!query)
+    query = "";
+  const changesetId: string = byId ? changeSets[0].id! : "";
+  const requestPath = createRequestUrl(ScopeType.iModel, imodelId.toString(), "ChangeSet",
+    getDownloadUrl ? `${changesetId}?$select=*,FileAccessKey-forward-AccessKey.DownloadURL${query}` : changesetId + query);
+  const requestResponse = ResponseBuilder.generateGetArrayResponse<ChangeSet>(changeSets);
+  ResponseBuilder.mockResponse(IModelHubUrlMock.getUrl(), RequestType.Get, requestPath, requestResponse, undefined, undefined, headers);
+}
+
+/** Codes */
+export function randomCodeValue(prefix: string): string {
+  return (prefix + Math.floor(Math.random() * Math.pow(2, 30)).toString());
+}
+
+export function randomCode(briefcase: number): HubCode {
+  const code = new HubCode();
+  code.briefcaseId = briefcase;
+  code.codeScope = "TestScope";
+  code.codeSpecId = Id64.fromString("0XA");
+  code.state = CodeState.Reserved;
+  code.value = randomCodeValue("TestCode");
+  return code;
+}
+
+function convertCodesToMultiCodes(codes: HubCode[]): MultiCode[] {
+  const map = new Map<string, MultiCode>();
+  for (const code of codes) {
+    const id: string = `${code.codeScope}-${code.codeSpecId}-${code.state}`;
+
+    if (map.has(id)) {
+      map.get(id)!.values!.push(code.value!);
+    } else {
+      const multiCode = new MultiCode();
+      multiCode.changeState = "new";
+      multiCode.briefcaseId = code.briefcaseId;
+      multiCode.codeScope = code.codeScope;
+      multiCode.codeSpecId = code.codeSpecId;
+      multiCode.state = code.state;
+      multiCode.values = [code.value!];
+      map.set(id, multiCode);
+    }
+  }
+  return Array.from(map.values());
+}
+
+export function mockGetCodes(imodelId: GuidString, query?: string, ...codes: HubCode[]) {
+  if (!TestConfig.enableMocks)
+    return;
+
+  if (query === undefined) {
+    const requestResponse = ResponseBuilder.generateGetArrayResponse<HubCode>(codes);
+    const requestPath = createRequestUrl(ScopeType.iModel, imodelId, "Code", "$query");
+    ResponseBuilder.mockResponse(IModelHubUrlMock.getUrl(), RequestType.Post, requestPath, requestResponse);
+  } else {
+    const requestResponse = ResponseBuilder.generateGetArrayResponse<MultiCode>(convertCodesToMultiCodes(codes));
+    const requestPath = createRequestUrl(ScopeType.iModel, imodelId, "MultiCode", query);
+    ResponseBuilder.mockResponse(IModelHubUrlMock.getUrl(), RequestType.Get, requestPath, requestResponse);
+  }
+}
+
+export function mockUpdateCodes(imodelId: GuidString, ...codes: HubCode[]) {
+  // assumes all have same scope / specId
+  if (!TestConfig.enableMocks)
+    return;
+
+  const multicodes = convertCodesToMultiCodes(codes);
+  const requestPath = `/sv1.1/Repositories/iModel--${imodelId}/$changeset`;
+  const requestResponse = ResponseBuilder.generateChangesetResponse<MultiCode>(multicodes);
+  const postBody = ResponseBuilder.generateChangesetBody<MultiCode>(multicodes);
+  ResponseBuilder.mockResponse(IModelHubUrlMock.getUrl(), RequestType.Post, requestPath, requestResponse, 1, postBody);
+}
+
+export function mockDeniedCodes(imodelId: GuidString, requestOptions?: object, ...codes: HubCode[]) {
+  // assumes all have same scope / specId
+  if (!TestConfig.enableMocks)
+    return;
+
+  const multicodes = convertCodesToMultiCodes(codes);
+
+  const requestPath = `/sv1.1/Repositories/iModel--${imodelId}/$changeset`;
+  const requestResponse = ResponseBuilder.generateError("iModelHub.CodeReservedByAnotherBriefcase", "", "",
+    new Map<string, any>([
+      ["ConflictingCodes", JSON.stringify(codes.map((value) => {
+        const obj = ECJsonTypeMap.toJson<HubCode>("wsg", value);
+        return obj.properties;
+      }))],
+    ]));
+  const postBody = ResponseBuilder.generateChangesetBody<MultiCode>(multicodes, requestOptions);
+  ResponseBuilder.mockResponse(IModelHubUrlMock.getUrl(), RequestType.Post, requestPath, requestResponse, 1, postBody, undefined, 409);
+}
+
+export function mockDeleteAllCodes(imodelId: GuidString, briefcaseId: number) {
+  if (!TestConfig.enableMocks)
+    return;
+
+  const requestPath = createRequestUrl(ScopeType.iModel, imodelId, "Code", `DiscardReservedCodes-${briefcaseId}`);
+  ResponseBuilder.mockResponse(IModelHubUrlMock.getUrl(), RequestType.Delete, requestPath, {});
+}
+
+/** Locks */
+export function incrementLockObjectId(objectId: Id64String): Id64String {
+  let low = Id64.getLowerUint32(objectId) + 1;
+  let high = Id64.getUpperUint32(objectId);
+  if (low === 0xFFFFFFFF) {
+    low = 0;
+    high = high + 1;
+  }
+  return Id64.fromUint32Pair(low, high);
+}
+
+export async function getLastLockObjectId(accessToken: AccessToken, imodelId: GuidString): Promise<Id64String> {
+  if (TestConfig.enableMocks)
+    return Id64.fromString("0x0");
+
+  const client = getDefaultClient();
+  const locks = await client.locks.get(accessToken, imodelId);
+
+  locks.sort((lock1, lock2) => (parseInt(lock1.objectId!.toString(), 16) > parseInt(lock2.objectId!.toString(), 16) ? -1 : 1));
+
+  return (locks.length === 0 || locks[0].objectId === undefined) ? Id64.fromString("0x0") : locks[0].objectId;
+}
+
+export function generateLock(briefcaseId?: number, objectId?: Id64String,
+  lockType?: LockType, lockLevel?: LockLevel, _seedFileId?: GuidString,
+  releasedWithChangeSet?: string, releasedWithChangeSetIndex?: string): Lock {
+  const result = new Lock();
+  result.briefcaseId = briefcaseId || 1;
+  result.objectId = Id64.fromJSON(objectId || "0x0");
+  result.lockLevel = lockLevel || 1;
+  result.lockType = lockType || 1;
+  result.releasedWithChangeSet = releasedWithChangeSet;
+  result.releasedWithChangeSetIndex = releasedWithChangeSetIndex;
+  return result;
+}
+
+function convertLocksToMultiLocks(locks: Lock[]): MultiLock[] {
+  const map = new Map<string, MultiLock>();
+  for (const lock of locks) {
+    const id: string = `${lock.briefcaseId}-${lock.lockType}-${lock.lockLevel}`;
+
+    if (map.has(id)) {
+      map.get(id)!.objectIds!.push(lock.objectId!);
+    } else {
+      const multiLock = new MultiLock();
+      multiLock.changeState = "new";
+      multiLock.briefcaseId = lock.briefcaseId;
+      multiLock.releasedWithChangeSet = lock.releasedWithChangeSet;
+      multiLock.releasedWithChangeSetIndex = lock.releasedWithChangeSetIndex;
+      multiLock.lockLevel = lock.lockLevel;
+      multiLock.lockType = lock.lockType;
+      multiLock.objectIds = [lock.objectId!];
+      map.set(id, multiLock);
+    }
+  }
+  return Array.from(map.values());
+}
+
+export function mockGetLocks(imodelId: GuidString, query?: string, ...locks: Lock[]) {
+  if (!TestConfig.enableMocks)
+    return;
+
+  if (query === undefined) {
+    const requestResponse = ResponseBuilder.generateGetArrayResponse<Lock>(locks);
+    const requestPath = createRequestUrl(ScopeType.iModel, imodelId, "Lock", "$query");
+    ResponseBuilder.mockResponse(IModelHubUrlMock.getUrl(), RequestType.Post, requestPath, requestResponse);
+  } else {
+    const requestResponse = ResponseBuilder.generateGetArrayResponse<MultiLock>(convertLocksToMultiLocks(locks));
+    const requestPath = createRequestUrl(ScopeType.iModel, imodelId, "MultiLock", query);
+    ResponseBuilder.mockResponse(IModelHubUrlMock.getUrl(), RequestType.Get, requestPath, requestResponse);
+  }
+}
+
+export function mockUpdateLocks(imodelId: GuidString, locks: Lock[], requestOptions?: object) {
+  if (!TestConfig.enableMocks)
+    return;
+
+  const multilocks = convertLocksToMultiLocks(locks);
+  const requestPath = `/sv1.1/Repositories/iModel--${imodelId}/$changeset`;
+  const requestResponse = ResponseBuilder.generateChangesetResponse<MultiLock>(multilocks);
+  const postBody = ResponseBuilder.generateChangesetBody<MultiLock>(multilocks, requestOptions);
+  ResponseBuilder.mockResponse(IModelHubUrlMock.getUrl(), RequestType.Post, requestPath, requestResponse, 1, postBody);
+}
+
+export function mockDeniedLocks(imodelId: GuidString, locks: Lock[], requestOptions?: object) {
+  if (!TestConfig.enableMocks)
+    return;
+
+  const multilocks = convertLocksToMultiLocks(locks);
+
+  const requestPath = `/sv1.1/Repositories/iModel--${imodelId}/$changeset`;
+  const requestResponse = ResponseBuilder.generateError("iModelHub.LockOwnedByAnotherBriefcase", "", "",
+    new Map<string, any>([
+      ["ConflictingLocks", JSON.stringify(locks.map((value) => {
+        const obj = ECJsonTypeMap.toJson<Lock>("wsg", value);
+        return obj.properties;
+      }))],
+    ]));
+  const postBody = ResponseBuilder.generateChangesetBody<MultiLock>(multilocks, requestOptions);
+  ResponseBuilder.mockResponse(IModelHubUrlMock.getUrl(), RequestType.Post, requestPath, requestResponse, 1, postBody, undefined, 409);
+}
+
+/** Named versions */
+export function generateVersion(name?: string, changesetId?: string, addInstanceId: boolean = true, smallThumbnailId?: GuidString,
+  largeThumbnailId?: GuidString, hidden?: boolean, applicationId?: string, applicationName?: string): Version {
+  const result = new Version();
+  if (addInstanceId) {
+    result.id = Guid.createValue();
+    result.wsgId = result.id;
+  }
+  result.changeSetId = changesetId === undefined || changesetId === null ? generateChangeSetId() : changesetId;
+  result.name = name || `TestVersion-${result.changeSetId}`;
+  // eslint-disable-next-line deprecation/deprecation
+  result.smallThumbnailId = smallThumbnailId;
+  // eslint-disable-next-line deprecation/deprecation
+  result.largeThumbnailId = largeThumbnailId;
+  result.hidden = hidden;
+  result.applicationId = applicationId;
+  result.applicationName = applicationName;
+  return result;
+}
+
+export function mockGetVersions(imodelId: GuidString, query?: string, ...versions: Version[]) {
+  if (!TestConfig.enableMocks)
+    return;
+
+  const requestPath = createRequestUrl(ScopeType.iModel, imodelId.toString(), "Version", query);
+  const requestResponse = ResponseBuilder.generateGetArrayResponse<Version>(versions);
+  ResponseBuilder.mockResponse(IModelHubUrlMock.getUrl(), RequestType.Get, requestPath, requestResponse);
+}
+
+export function mockGetVersionById(imodelId: GuidString, version: Version) {
+  if (!TestConfig.enableMocks)
+    return;
+
+  const requestPath = createRequestUrl(ScopeType.iModel, imodelId.toString(), "Version", version.wsgId);
+  const requestResponse = ResponseBuilder.generateGetResponse<Version>(version);
+  ResponseBuilder.mockResponse(IModelHubUrlMock.getUrl(), RequestType.Get, requestPath, requestResponse);
+}
+
+export function mockCreateVersion(imodelId: GuidString, name?: string, changesetId?: string) {
+  if (!TestConfig.enableMocks)
+    return;
+
+  const requestPath = createRequestUrl(ScopeType.iModel, imodelId.toString(), "Version");
+  const postBodyObject: Partial<Version> = generateVersion(name, changesetId, false);
+  delete (postBodyObject.wsgId);
+  const postBody = ResponseBuilder.generatePostBody<Version>(postBodyObject as Version);
+  const requestResponse = ResponseBuilder.generatePostResponse<Version>(generateVersion(name, changesetId, true));
+  ResponseBuilder.mockResponse(IModelHubUrlMock.getUrl(), RequestType.Post, requestPath, requestResponse, 1, postBody);
+}
+
+export function mockUpdateVersion(imodelId: GuidString, version: Version) {
+  if (!TestConfig.enableMocks)
+    return;
+
+  const requestPath = createRequestUrl(ScopeType.iModel, imodelId.toString(), "Version", version.wsgId);
+  const postBody = ResponseBuilder.generatePostBody<Version>(version);
+  const requestResponse = ResponseBuilder.generatePostResponse<Version>(version);
+  ResponseBuilder.mockResponse(IModelHubUrlMock.getUrl(), RequestType.Post, requestPath, requestResponse, 1, postBody);
+}
+
+/** Thumbnails */
+export function generateThumbnail(size: "Small" | "Large"): Thumbnail {
+  const result = size === "Small" ? new SmallThumbnail() : new LargeThumbnail();
+  result.id = Guid.createValue();
+  result.wsgId = result.id;
+  return result;
+}
+
+function mockThumbnailResponse(requestPath: string, size: "Small" | "Large", ...thumbnails: Thumbnail[]) {
+  const requestResponse = size === "Small" ?
+    ResponseBuilder.generateGetArrayResponse<SmallThumbnail>(thumbnails) :
+    ResponseBuilder.generateGetArrayResponse<LargeThumbnail>(thumbnails);
+  ResponseBuilder.mockResponse(IModelHubUrlMock.getUrl(), RequestType.Get, requestPath, requestResponse);
+}
+
+export function mockGetThumbnails(imodelId: GuidString, size: "Small" | "Large", ...thumbnails: Thumbnail[]) {
+  if (!TestConfig.enableMocks)
+    return;
+
+  const requestPath = createRequestUrl(ScopeType.iModel, imodelId, `${size}Thumbnail`);
+  mockThumbnailResponse(requestPath, size, ...thumbnails);
+}
+
+export function mockGetThumbnailById(imodelId: GuidString, size: "Small" | "Large", thumbnail: Thumbnail) {
+  if (!TestConfig.enableMocks)
+    return;
+
+  const requestPath = createRequestUrl(ScopeType.iModel, imodelId, `${size}Thumbnail`, thumbnail.wsgId);
+  mockThumbnailResponse(requestPath, size, thumbnail);
+}
+
+export function mockGetThumbnailsByVersionId(imodelId: GuidString, size: "Small" | "Large", versionId: GuidString, ...thumbnails: Thumbnail[]) {
+  if (!TestConfig.enableMocks)
+    return;
+
+  const requestPath = createRequestUrl(ScopeType.iModel, imodelId, `${size}Thumbnail`, `?$filter=HasThumbnail-backward-Version.Id+eq+%27${versionId}%27`);
+  mockThumbnailResponse(requestPath, size, ...thumbnails);
+}
+
+/** Integration utilities */
+export function getMockSeedFilePath() {
+  const dir = path.join(assetsPath, "SeedFile");
+  return path.join(dir, fs.readdirSync(dir).find((value) => value.endsWith(".bim"))!);
+}
+
+export async function createIModel(accessToken: AccessToken, name: string, iTwinId?: string, useUniqueName = true, deleteIfExists = false, fromSeedFile = false) {
+  if (TestConfig.enableMocks)
+    return;
+
+  if (TestConfig.enableIModelBank)
+    deleteIfExists = true;
+
+  if (useUniqueName)
+    name = getUniqueIModelName(name);
+
+  iTwinId = iTwinId || await getITwinId(accessToken, TestConfig.iTwinName);
+
+  const client = getDefaultClient();
+
+  const imodels = await client.iModels.get(accessToken, iTwinId, new IModelQuery().byName(name));
+
+  if (imodels.length > 0) {
+    if (deleteIfExists) {
+      await client.iModels.delete(accessToken, iTwinId, imodels[0].id!);
+    } else {
+      return;
+    }
+  }
+
+  const pathName = fromSeedFile && !TestConfig.enableIModelBank ? getMockSeedFilePath() : undefined;
+  return client.iModels.create(accessToken, iTwinId, name,
+    { path: pathName, timeOutInMilliseconds: TestConfig.initializeiModelTimeout });
+}
+
+/**
+ * Java style hash code function
+ */
+function hashCode(value: string) {
+  let hash: number = 0;
+  for (let i = 0; i < value.length; i++)
+    hash = (((hash << 5) - hash) + value.charCodeAt(i)) | 0;
+
+  return hash;
+}
+
+export function getMockChangeSets(briefcase: Briefcase): ChangeSet[] {
+  const dir = path.join(assetsPath, "SeedFile");
+  const files = fs.readdirSync(dir);
+  let parentId = "";
+  const matchingFileMap = new Map<number, RegExpMatchArray>();
+  return files.filter((value) => {
+    const fileMatch = value.match(/(^\d+)_([a-f0-9]{40})\.cs/);
+    if (fileMatch)
+      matchingFileMap.set(hashCode(value), fileMatch);
+    return fileMatch;
+  }).sort((left: string, right: string) => {
+    const leftMatch = matchingFileMap.get(hashCode(left));
+    const rightMatch = matchingFileMap.get(hashCode(right));
+
+    const leftId = parseInt(leftMatch![1], 10);
+    const rightId = parseInt(rightMatch![1], 10);
+    return leftId - rightId;
+  }).map((file) => {
+    const result = new ChangeSet();
+    const regexMatchValue = matchingFileMap.get(hashCode(file))!;
+    result.id = regexMatchValue[2]; // second regex group contains ChangeSet id
+    result.index = regexMatchValue[1]; // first regex group contains file index
+    result.fileSize = fs.statSync(path.join(dir, file)).size.toString();
+    result.briefcaseId = briefcase.briefcaseId;
+    result.parentId = parentId;
+    result.fileName = `${result.id}.cs`;
+    parentId = result.id;
+    return result;
+  });
+}
+
+export function generateBridgeProperties(userCount: number, changedFileCount: number): BridgeProperties {
+  const generatedBridgeProperties = new BridgeProperties();
+  generatedBridgeProperties.jobId = Guid.createValue();
+  if (userCount > 0) {
+    generatedBridgeProperties.users = new Set();
+    for (let i: number = 0; i < userCount; i++) {
+      generatedBridgeProperties.users.add(`TestGeneratedUser_${i}`);
+    }
+  }
+  if (changedFileCount > 0) {
+    generatedBridgeProperties.changedFiles = new Set();
+    for (let i: number = 0; i < changedFileCount; i++) {
+      generatedBridgeProperties.changedFiles.add(`TestGeneratedChangedFile_${i}.ext`);
+    }
+  }
+
+  return generatedBridgeProperties;
+}
+
+export function getMockChangeSetPath(index: number, changeSetId: string) {
+  return path.join(assetsPath, "SeedFile", `${index}_${changeSetId}.cs`);
+}
+
+export async function createChangeSets(accessToken: AccessToken, imodelId: GuidString, briefcase: Briefcase,
+  startingId = 0, count = 1, atLeastOneChangeSetWithBridgeProperties = false): Promise<ChangeSet[]> {
+  if (TestConfig.enableMocks)
+    return getMockChangeSets(briefcase).slice(startingId, startingId + count);
+
+  const maxCount = 17;
+
+  if (startingId + count > maxCount)
+    throw Error(`Only have ${maxCount} changesets generated`);
+
+  const client = getDefaultClient();
+
+  let bridgePropertiesExist: boolean = false;
+  const changeSetQuery: ChangeSetQuery = new ChangeSetQuery();
+  if (atLeastOneChangeSetWithBridgeProperties)
+    changeSetQuery.selectBridgeProperties();
+
+  const existingChangeSets: ChangeSet[] = await client.changeSets.get(accessToken, imodelId, changeSetQuery);
+  const result: ChangeSet[] = existingChangeSets.slice(startingId);
+
+  if (atLeastOneChangeSetWithBridgeProperties && existingChangeSets.length >= startingId + count) {
+    // Requested to generate at least one ChangeSet with bridge properties set.
+    // No no new changesets will be generated if requested ChangeSet count (startingId + count) is less than already exists on the server.
+    existingChangeSets.forEach((existingChangeset: ChangeSet) => {
+      if (undefined !== existingChangeset.bridgeJobId) // need to check if iModel contains ChangeSets with bridge properties
+        bridgePropertiesExist = true;
+    });
+
+    // Last check - if existing ChangeSets do not contain bridge properties check if it is possible to create additional ChangeSet.
+    if (!bridgePropertiesExist && existingChangeSets.length + 1 > maxCount)
+      throw Error(`Not enough prepared ChangeSets to create additional one with bridge properties.`);
+    else if (!bridgePropertiesExist)
+      count++; // Create an extra ChangeSet with generated bridge properties.
+  }
+
+  const changeSets = getMockChangeSets(briefcase);
+
+  for (let i = existingChangeSets.length; i < startingId + count; ++i) {
+    const changeSetPath = getMockChangeSetPath(i, changeSets[i].id!);
+    if (atLeastOneChangeSetWithBridgeProperties) {
+      const generatedBridgeProperties = generateBridgeProperties(i + 1, i * 2 + 1);
+      changeSets[i].bridgeJobId = generatedBridgeProperties.jobId;
+      changeSets[i].bridgeUsers = Array.from(generatedBridgeProperties.users!.values());
+      changeSets[i].bridgeChangedFiles = Array.from(generatedBridgeProperties.changedFiles!.values());
+      bridgePropertiesExist = true;
+    }
+    const changeSet = await client.changeSets.create(accessToken, imodelId, changeSets[i], changeSetPath);
+    result.push(changeSet);
+  }
+
+  return result;
+}
+
+export async function createLocks(accessToken: AccessToken, imodelId: GuidString, briefcase: Briefcase, count = 1,
+  lockType: LockType = 1, lockLevel: LockLevel = 1, releasedWithChangeSet?: string, releasedWithChangeSetIndex?: string) {
+  if (TestConfig.enableMocks)
+    return;
+
+  const client = getDefaultClient();
+  let lastObjectId: Id64String = await getLastLockObjectId(accessToken, imodelId);
+  const generatedLocks: Lock[] = [];
+
+  for (let i = 0; i < count; i++) {
+    lastObjectId = incrementLockObjectId(lastObjectId);
+    generatedLocks.push(generateLock(briefcase.briefcaseId,
+      lastObjectId, lockType, lockLevel, briefcase.fileId,
+      releasedWithChangeSet, releasedWithChangeSetIndex));
+  }
+
+  await client.locks.update(accessToken, imodelId, generatedLocks);
+}
+
+export async function createVersions(accessToken: AccessToken, imodelId: GuidString, changesetIds: string[], versionNames: string[]) {
+  if (TestConfig.enableMocks)
+    return;
+
+  const client = getDefaultClient();
+  for (let i = 0; i < changesetIds.length; i++) {
+    // check if changeset does not have version
+    const version = await client.versions.get(accessToken, imodelId, new VersionQuery().byChangeSet(changesetIds[i]));
+    if (!version || version.length === 0) {
+      await client.versions.create(accessToken, imodelId, changesetIds[i], versionNames[i]);
+    }
+  }
+}
+
+export class BridgeProperties {
+  public jobId?: string;
+  public users?: Set<string>;
+  public changedFiles?: Set<string>;
+}
+
+export class ProgressTracker {
+  private _loaded: number = 0;
+  private _total: number = 0;
+  private _count: number = 0;
+
+  public track() {
+    return (progress: ProgressInfo) => {
+      this._loaded = progress.loaded;
+      this._total = progress.total!;
+      this._count++;
+    };
+  }
+
+  public check(expectCalled: boolean = true) {
+    if (expectCalled) {
+      chai.expect(this._count).to.be.greaterThan(0);
+      chai.expect(this._loaded).to.be.greaterThan(0);
+      chai.expect(this._loaded).to.be.equal(this._total);
+    } else {
+      chai.expect(this._count).to.be.eq(0);
+      chai.expect(this._loaded).to.be.eq(0);
+      chai.expect(this._loaded).to.be.eq(0);
+    }
+  }
+}
+
+let cloudEnv: IModelCloudEnvironment | undefined;
+
+// TRICKY! All of the "describe" functions are called first. Many of them call getCloudEnv,
+//  but they don't try to use it.
+
+export function getCloudEnv(): IModelCloudEnvironment {
+  return cloudEnv!;
+}
+
+// TRICKY! After all describe functions are called, the following global before function is called
+// before any test suite's before function is called. So, we do have a chance to wait for the
+// iModel server to finish starting up.
+
+before(async () => {
+  if (!TestConfig.enableIModelBank || TestConfig.enableMocks) {
+    cloudEnv = new TestIModelHubCloudEnv();
+  } else {
+    cloudEnv = getIModelBankCloudEnv();
+    imodelBankClient = cloudEnv.imodelClient as IModelBankClient;
+  }
+
+  Logger.logInfo(loggingCategory, "Waiting for cloudEnv to startup...");
+  await cloudEnv.startup();
+  Logger.logInfo(loggingCategory, "cloudEnv started.");
+});
+
+after(async () => {
+  if (cloudEnv !== undefined)
+    await cloudEnv.shutdown();
+});