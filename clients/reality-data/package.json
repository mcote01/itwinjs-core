{
  "name": "@bentley/reality-data-client",
<<<<<<< HEAD
  "version": "3.0.0-extension.0",
=======
  "version": "3.0.0-dev.100",
>>>>>>> 9694a5a6
  "description": "iModel.js Reality Data Client",
  "main": "lib/cjs/reality-data-client.js",
  "module": "lib/esm/reality-data-client.js",
  "typings": "lib/cjs/reality-data-client",
  "imodeljsSharedLibrary": true,
  "license": "MIT",
  "repository": {
    "type": "git",
    "url": "https://github.com/imodeljs/imodeljs/tree/master/clients/reality-data"
  },
  "scripts": {
    "build": "npm run -s build:cjs",
    "build:ci": "npm run -s build && npm run -s build:esm",
    "build:cjs": "tsc 1>&2 --outDir lib/cjs",
    "build:esm": "tsc 1>&2 --module ES2020 --outDir lib/esm",
    "clean": "rimraf lib .rush/temp/package-deps*.json",
    "extract-api": "betools extract-api --entry=reality-data-client",
    "docs": "betools docs --includes=../../generated-docs/extract --json=../../generated-docs/clients/reality-data-client/file.json --tsIndexFile=reality-data-client.ts --onlyJson",
    "lint": "eslint -f visualstudio \"./src/**/*.ts\" 1>&2",
    "webpackTests": "webpack --config ./src/test/utils/webpack.config.js 1>&2",
    "test": "",
    "test:integration": "npm run -s webpackTests && npm run -s test:integration:chrome",
    "test:integration:chrome": "certa -r chrome --grep \"#integration\"",
    "test:integration:electron": "certa -r electron --grep \"#integration\"",
    "copy:config": "internal-tools copy-config",
    "cover": ""
  },
  "keywords": [
    "Bentley",
    "BIM",
    "iModel",
    "Reality Data Client"
  ],
  "author": {
    "name": "Bentley Systems, Inc.",
    "url": "http://www.bentley.com"
  },
  "dependencies": {
    "@itwin/core-bentley": "workspace:*",
    "deep-assign": "^2.0.0",
    "lodash": "^4.17.10"
  },
  "peerDependencies": {
<<<<<<< HEAD
    "@bentley/itwin-client": "workspace:^3.0.0-extension.0",
    "@itwin/core-geometry": "workspace:^3.0.0-extension.0",
    "@itwin/core-frontend": "workspace:^3.0.0-extension.0",
    "@itwin/core-common": "workspace:^3.0.0-extension.0"
=======
    "@bentley/itwin-client": "workspace:^3.0.0-dev.100",
    "@itwin/core-geometry": "workspace:^3.0.0-dev.100",
    "@itwin/core-frontend": "workspace:^3.0.0-dev.100",
    "@itwin/core-common": "workspace:^3.0.0-dev.100"
>>>>>>> 9694a5a6
  },
  "devDependencies": {
    "@itwin/build-tools": "workspace:*",
    "@itwin/certa": "workspace:*",
    "@itwin/eslint-plugin": "workspace:*",
    "@itwin/core-geometry": "workspace:*",
    "@bentley/itwin-client": "workspace:*",
    "@itwin/oidc-signin-tool": "workspace:*",
    "@itwin/core-frontend": "workspace:*",
    "@itwin/core-common": "workspace:*",
    "@itwin/projects-client": "^0.2.0",
    "@types/chai": "^4.1.4",
    "@types/chai-as-promised": "^7",
    "@types/jsonpath": "^0.2.0",
    "@types/deep-assign": "^0.1.0",
    "@types/lodash": "^4.14.0",
    "@types/mocha": "^8.2.2",
    "@types/node": "14.14.31",
    "chai": "^4.1.2",
    "chai-as-promised": "^7",
    "dotenv": "^10.0.0",
    "dotenv-expand": "^5.1.0",
    "eslint": "^7.11.0",
    "internal-tools": "workspace:*",
    "jsonpath": "^1.1.1",
    "mocha": "^8.3.2",
    "rimraf": "^3.0.2",
    "source-map-loader": "^1.0.0",
    "typescript": "~4.4.0",
    "webpack": "4.42.0"
  },
  "eslintConfig": {
    "plugins": [
      "@itwin"
    ],
    "extends": "plugin:@itwin/itwinjs-recommended"
  }
}<|MERGE_RESOLUTION|>--- conflicted
+++ resolved
@@ -1,10 +1,6 @@
 {
   "name": "@bentley/reality-data-client",
-<<<<<<< HEAD
   "version": "3.0.0-extension.0",
-=======
-  "version": "3.0.0-dev.100",
->>>>>>> 9694a5a6
   "description": "iModel.js Reality Data Client",
   "main": "lib/cjs/reality-data-client.js",
   "module": "lib/esm/reality-data-client.js",
@@ -48,17 +44,10 @@
     "lodash": "^4.17.10"
   },
   "peerDependencies": {
-<<<<<<< HEAD
     "@bentley/itwin-client": "workspace:^3.0.0-extension.0",
     "@itwin/core-geometry": "workspace:^3.0.0-extension.0",
     "@itwin/core-frontend": "workspace:^3.0.0-extension.0",
     "@itwin/core-common": "workspace:^3.0.0-extension.0"
-=======
-    "@bentley/itwin-client": "workspace:^3.0.0-dev.100",
-    "@itwin/core-geometry": "workspace:^3.0.0-dev.100",
-    "@itwin/core-frontend": "workspace:^3.0.0-dev.100",
-    "@itwin/core-common": "workspace:^3.0.0-dev.100"
->>>>>>> 9694a5a6
   },
   "devDependencies": {
     "@itwin/build-tools": "workspace:*",
