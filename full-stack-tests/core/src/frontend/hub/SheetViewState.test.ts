--- conflicted
+++ resolved
@@ -14,13 +14,8 @@
   const attachmentCategoryId = "0x93";
 
   before(async () => {
-<<<<<<< HEAD
-    await TestUtility.initialize(TestUsers.regular);
-    await IModelApp.startup(TestUtility.iModelAppOptions);
-=======
     await IModelApp.startup(TestUtility.iModelAppOptions);
     await TestUtility.initialize(TestUsers.regular);
->>>>>>> 52149ba6
 
     const contextId = await TestUtility.queryContextIdByName(TestUtility.testContextName);
     const iModelId = await TestUtility.queryIModelIdbyName(contextId, TestUtility.testIModelNames.sectionDrawingLocations);
