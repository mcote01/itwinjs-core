--- conflicted
+++ resolved
@@ -435,18 +435,9 @@
     return this.resourceCache.get(imodel);
   }
 
-<<<<<<< HEAD
-  /**
-   * Create a new rendering map using an IModelConnection. If not found, as long as the id
-   * is valid, create and return a new one, adding it to the dictionary.
-   */
-  public createIModelMap(imodel: IModelConnection): IdMap | undefined {
-    let idMap = this.renderCache.get(imodel);
-=======
   /** Returns the corresponding IdMap for an IModelConnection. Creates a new one if it doesn't exist. */
   public createIModelMap(imodel: IModelConnection): IdMap {
     let idMap = this.resourceCache.get(imodel);
->>>>>>> dac18cb3
     if (!idMap) {
       idMap = new IdMap();
       this.resourceCache.set(imodel, idMap);
@@ -494,7 +485,6 @@
     return texture;
   }
 
-<<<<<<< HEAD
   /**
    * Creates a texture using an ImageSource and adds it to the iModel's render map. If the texture already exists in the map, simply return it.
    * If no render map exists for the imodel, returns undefined.
@@ -507,11 +497,6 @@
     }
 
     let idMap = this.renderCache.get(imodel);
-=======
-  /** Creates a texture using an ImageSource and adds it to the given iModel's IdMap. Returns the texture if it already exists. */
-  public createTextureFromImageSource(source: ImageSource, width: number, height: number, imodel: IModelConnection, params: RenderTexture.Params): RenderTexture | undefined {
-    let idMap = this.resourceCache.get(imodel);
->>>>>>> dac18cb3
     if (!idMap) {
       idMap = this.createIModelMap(imodel);
     }
