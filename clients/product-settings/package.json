--- conflicted
+++ resolved
@@ -40,12 +40,7 @@
     "@itwin/build-tools": "workspace:*",
     "@itwin/certa": "workspace:*",
     "@bentley/context-registry-client": "workspace:*",
-<<<<<<< HEAD
-    "@bentley/eslint-plugin": "workspace:*",
-=======
     "@itwin/eslint-plugin": "workspace:*",
-    "@bentley/imodelhub-client": "workspace:*",
->>>>>>> 3899371a
     "@bentley/itwin-client": "workspace:*",
     "@itwin/oidc-signin-tool": "workspace:*",
     "@types/chai": "^4.1.4",
