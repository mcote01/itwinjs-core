<<<<<<< HEAD
/*---------------------------------------------------------------------------------------------
* Copyright (c) Bentley Systems, Incorporated. All rights reserved.
* See LICENSE.md in the project root for license terms and full copyright notice.
*--------------------------------------------------------------------------------------------*/

import * as path from "path";
import { IModelHost } from "@itwin/core-backend";
import { ImportIMJS } from "./ImportIMJS";

/* eslint-disable no-console */

IModelHost.startup().then(async () => {
  console.log("start ..");
  for (const directoryTail of [
    "TaggedGeometryData",
    /*
    "AlternatingConvexClipTree",
    "Angle",
    "Arc3d",
    "ArnoldasEarthWorks",
    "Bezier",
    "BezierCurve3d",
    "BSpline",
    "BSplineCurve",
    "BSplineSurface",
    "ClipNode",
    "ClipPlane",
    "CoincidentGeometryQuery",
    "ConsolidateAdjacentPrimitives",
    "CurveCurveIntersection",
    "CurveCurveXY",
    "CurveFactory",
    "CurveOffset",
    "CurvePrimitive",
    "Ellipsoid",
    "EllipsoidPatch",
    "FrameBuilder",
    "Geometry3d",
    "Geometry4d",
    "Graph",
    "GreedyTriangulationBetweenLineStrings",
    "GriddedRaggedRange2dSet",
    "GridSampling",
    "iModelJsonSamples",
    "InsertAndRetriangulateContext",
    "LinearSearchRange2dArray",
    "Linestring3d",
    "MarkVisibility",
    "Moments",
    "Point3dArray",
    "PolarData",
    "Polyface",
    "PolyfaceClip",
    "PolyfaceQuery",
    "PolygonAreas",
    "PolygonOffset",
    "PolygonOps",
    "PolylineCompression",
    "RegionBoolean",
    "RegionOps",
    "ReorientFacets",
    "Solids",
    "SortablePolygon",
    "SphereImplicit",
    "TransformedSolids",
    "Triangulation",
    "ViewWidget",
    "XYPointBuckets",
    */
  ]) {
    console.log(`input from${directoryTail}`);
    const importer = ImportIMJS.create(path.join("d:", "bfiles", "importIMJS", `${directoryTail}.bim`), "testSubject");

    if (!importer) {
      console.log("Failed to create bim file");
    } else {
      const modelGroups = importer.importFilesFromDirectory(path.join("..", "..", "core", "geometry", "src", "test", "output", directoryTail));
      let numModel = 0;
      for (const group of modelGroups) {
        numModel += group.modelNames.length;
      }
      console.log({ directoryName: directoryTail, models: numModel });
      for (const group of modelGroups) {
        if (group.modelNames.length > 0) {
          console.log({
            groupName: group.groupName, numModel: group.modelNames.length,
            range: Math.floor(0.999999 + group.range.maxAbs()),
          });
        }
      }
    }
  }
  await IModelHost.shutdown();
  console.log("goodbye");
}).catch(() => { });
=======
/*---------------------------------------------------------------------------------------------
* Copyright (c) Bentley Systems, Incorporated. All rights reserved.
* See LICENSE.md in the project root for license terms and full copyright notice.
*--------------------------------------------------------------------------------------------*/

import { IModelHost } from "@itwin/core-backend";
import { ImportIMJS } from "./ImportIMJS";

/* eslint-disable no-console */

IModelHost.startup().then(async () => {
  console.log("start ..");
  for (const directoryTail of [
    "TaggedGeometryData",
    /*
    "AlternatingConvexClipTree",
    "Angle",
    "Arc3d",
    "ArnoldasEarthWorks",
    "Bezier",
    "BezierCurve3d",
    "BSpline",
    "BSplineCurve",
    "BSplineSurface",
    "ClipNode",
    "ClipPlane",
    "CoincidentGeometryQuery",
    "ConsolidateAdjacentPrimitives",
    "CurveCurveIntersection",
    "CurveCurveXY",
    "CurveFactory",
    "CurveOffset",
    "CurvePrimitive",
    "Ellipsoid",
    "EllipsoidPatch",
    "FrameBuilder",
    "Geometry3d",
    "Geometry4d",
    "Graph",
    "GreedyTriangulationBetweenLineStrings",
    "GriddedRaggedRange2dSet",
    "GridSampling",
    "iModelJsonSamples",
    "InsertAndRetriangulateContext",
    "LinearSearchRange2dArray",
    "Linestring3d",
    "MarkVisibility",
    "Moments",
    "Point3dArray",
    "PolarData",
    "Polyface",
    "PolyfaceClip",
    "PolyfaceQuery",
    "PolygonAreas",
    "PolygonOffset",
    "PolygonOps",
    "PolylineCompression",
    "RegionBoolean",
    "RegionOps",
    "ReorientFacets",
    "Solids",
    "SortablePolygon",
    "SphereImplicit",
    "TransformedSolids",
    "Triangulation",
    "ViewWidget",
    "XYPointBuckets",
    */
  ]) {
    console.log(`input from${directoryTail}`);
    const importer = ImportIMJS.create(`d:\\bfiles\\importIMJS\\${directoryTail}.bim`,
      "testSubject");

    if (!importer) {
      console.log("Failed to create bim file");
    } else {
      const modelGroups = importer.importFilesFromDirectory(
        `..\\..\\core\\geometry\\src\\test\\output\\${directoryTail}\\`);
      let numModel = 0;
      for (const group of modelGroups) {
        numModel += group.modelNames.length;
      }
      console.log({ directoryName: directoryTail, models: numModel });
      for (const group of modelGroups) {
        if (group.modelNames.length > 0) {
          console.log({
            groupName: group.groupName, numModel: group.modelNames.length,
            range: Math.floor(0.999999 + group.range.maxAbs()),
          });
        }
      }
    }
  }
  await IModelHost.shutdown();
  console.log("goodbye");
}).catch(() => { });
>>>>>>> 007be59f
<|MERGE_RESOLUTION|>--- conflicted
+++ resolved
@@ -1,4 +1,3 @@
-<<<<<<< HEAD
 /*---------------------------------------------------------------------------------------------
 * Copyright (c) Bentley Systems, Incorporated. All rights reserved.
 * See LICENSE.md in the project root for license terms and full copyright notice.
@@ -93,102 +92,4 @@
   }
   await IModelHost.shutdown();
   console.log("goodbye");
-}).catch(() => { });
-=======
-/*---------------------------------------------------------------------------------------------
-* Copyright (c) Bentley Systems, Incorporated. All rights reserved.
-* See LICENSE.md in the project root for license terms and full copyright notice.
-*--------------------------------------------------------------------------------------------*/
-
-import { IModelHost } from "@itwin/core-backend";
-import { ImportIMJS } from "./ImportIMJS";
-
-/* eslint-disable no-console */
-
-IModelHost.startup().then(async () => {
-  console.log("start ..");
-  for (const directoryTail of [
-    "TaggedGeometryData",
-    /*
-    "AlternatingConvexClipTree",
-    "Angle",
-    "Arc3d",
-    "ArnoldasEarthWorks",
-    "Bezier",
-    "BezierCurve3d",
-    "BSpline",
-    "BSplineCurve",
-    "BSplineSurface",
-    "ClipNode",
-    "ClipPlane",
-    "CoincidentGeometryQuery",
-    "ConsolidateAdjacentPrimitives",
-    "CurveCurveIntersection",
-    "CurveCurveXY",
-    "CurveFactory",
-    "CurveOffset",
-    "CurvePrimitive",
-    "Ellipsoid",
-    "EllipsoidPatch",
-    "FrameBuilder",
-    "Geometry3d",
-    "Geometry4d",
-    "Graph",
-    "GreedyTriangulationBetweenLineStrings",
-    "GriddedRaggedRange2dSet",
-    "GridSampling",
-    "iModelJsonSamples",
-    "InsertAndRetriangulateContext",
-    "LinearSearchRange2dArray",
-    "Linestring3d",
-    "MarkVisibility",
-    "Moments",
-    "Point3dArray",
-    "PolarData",
-    "Polyface",
-    "PolyfaceClip",
-    "PolyfaceQuery",
-    "PolygonAreas",
-    "PolygonOffset",
-    "PolygonOps",
-    "PolylineCompression",
-    "RegionBoolean",
-    "RegionOps",
-    "ReorientFacets",
-    "Solids",
-    "SortablePolygon",
-    "SphereImplicit",
-    "TransformedSolids",
-    "Triangulation",
-    "ViewWidget",
-    "XYPointBuckets",
-    */
-  ]) {
-    console.log(`input from${directoryTail}`);
-    const importer = ImportIMJS.create(`d:\\bfiles\\importIMJS\\${directoryTail}.bim`,
-      "testSubject");
-
-    if (!importer) {
-      console.log("Failed to create bim file");
-    } else {
-      const modelGroups = importer.importFilesFromDirectory(
-        `..\\..\\core\\geometry\\src\\test\\output\\${directoryTail}\\`);
-      let numModel = 0;
-      for (const group of modelGroups) {
-        numModel += group.modelNames.length;
-      }
-      console.log({ directoryName: directoryTail, models: numModel });
-      for (const group of modelGroups) {
-        if (group.modelNames.length > 0) {
-          console.log({
-            groupName: group.groupName, numModel: group.modelNames.length,
-            range: Math.floor(0.999999 + group.range.maxAbs()),
-          });
-        }
-      }
-    }
-  }
-  await IModelHost.shutdown();
-  console.log("goodbye");
-}).catch(() => { });
->>>>>>> 007be59f
+}).catch(() => { });