--- conflicted
+++ resolved
@@ -43,27 +43,16 @@
     "test:watch": "npm test -- --reporter min --watch-extensions ts --watch"
   },
   "peerDependencies": {
-<<<<<<< HEAD
     "@bentley/bentleyjs-core": "^2.11.0-dev.15",
     "@bentley/imodeljs-common": "^2.11.0-dev.15"
+    "@bentley/imodeljs-quantity": "^2.11.0-dev.15"
   },
   "devDependencies": {
     "@bentley/bentleyjs-core": "2.11.0-dev.15",
     "@bentley/build-tools": "2.11.0-dev.15",
     "@bentley/eslint-plugin": "2.11.0-dev.15",
     "@bentley/imodeljs-common": "2.11.0-dev.15",
-=======
-    "@bentley/bentleyjs-core": "^2.11.0-dev.12",
-    "@bentley/imodeljs-common": "^2.11.0-dev.12",
-    "@bentley/imodeljs-quantity": "^2.11.0-dev.12"
-  },
-  "devDependencies": {
-    "@bentley/bentleyjs-core": "2.11.0-dev.12",
-    "@bentley/build-tools": "2.11.0-dev.12",
-    "@bentley/eslint-plugin": "2.11.0-dev.12",
-    "@bentley/imodeljs-common": "2.11.0-dev.12",
-    "@bentley/imodeljs-quantity": "2.11.0-dev.12",
->>>>>>> 4d4b2a04
+    "@bentley/imodeljs-quantity": "2.11.0-dev.15",
     "@types/chai": "^4.1.4",
     "@types/chai-as-promised": "^7",
     "@types/chai-jest-snapshot": "^1.3.0",
