--- conflicted
+++ resolved
@@ -467,11 +467,8 @@
   public clipVector?: ClipVector;
   protected _rootTile: Tile;
   public readonly loader: TileLoader;
-<<<<<<< HEAD
-  public readonly isTerrain: boolean = false;
-=======
+  public readonly isTerrain: boolean;
   public readonly yAxisUp: boolean;
->>>>>>> 0b57b305
 
   public constructor(props: TileTree.Params) {
     this.model = props.model;
@@ -483,11 +480,8 @@
     this.maxTilesToSkip = JsonUtils.asInt(props.maxTilesToSkip, 100);
     this._rootTile = new Tile(Tile.Params.fromJSON(props.rootTile, this), props.loader); // causes TileTree to no longer be disposed (assuming the Tile loaded a graphic and/or its children)
     this.loader = props.loader;
-<<<<<<< HEAD
-    this.isTerrain = props.isTerrain;
-=======
+    this.isTerrain = props.isTerrain ? props.isTerrain : false;
     this.yAxisUp = props.yAxisUp ? props.yAxisUp : false;
->>>>>>> 0b57b305
   }
 
   public get rootTile(): Tile { return this._rootTile; }
@@ -615,16 +609,12 @@
       public readonly location: Transform,
       public readonly maxTilesToSkip?: number,
       public readonly yAxisUp?: boolean,
+      public readonly isTerrain?: boolean,
       public readonly clipVector?: ClipVector,
-      public readonly viewFlagOverrides?: ViewFlag.Overrides,
-      public readonly isTerrain: boolean = false) { }
+      public readonly viewFlagOverrides?: ViewFlag.Overrides) { }
 
     public static fromJSON(props: TileTreeProps, model: GeometricModelState, loader: TileLoader) {
-<<<<<<< HEAD
-      return new Params(Id64.fromJSON(props.id), props.rootTile, model, loader, Transform.fromJSON(props.location), props.maxTilesToSkip, undefined, undefined, props.isTerrain);
-=======
-      return new Params(Id64.fromJSON(props.id), props.rootTile, model, loader, Transform.fromJSON(props.location), props.maxTilesToSkip, props.yAxisUp);
->>>>>>> 0b57b305
+      return new Params(Id64.fromJSON(props.id), props.rootTile, model, loader, Transform.fromJSON(props.location), props.maxTilesToSkip, props.yAxisUp, props.isTerrain);
     }
   }
 
