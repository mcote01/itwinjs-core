--- conflicted
+++ resolved
@@ -14,11 +14,7 @@
 import GridWidget from "../grid-widget/GridWidget";
 import FindSimilarWidget from "../find-similar-widget/FindSimilarWidget";
 import RulesetSelector from "../ruleset-selector/RulesetSelector";
-<<<<<<< HEAD
-=======
 import UnitSystemSelector from "../unit-system-selector/UnitSystemSelector";
-import SelectionScopePicker from "../selection-scope-picker/SelectionScopePicker";
->>>>>>> 79acc37e
 import ViewportContentControl from "../viewport/ViewportContentControl";
 import { TreeWidget } from "../tree-widget/TreeWidget";
 
@@ -76,22 +72,12 @@
     Presentation.presentation.loadHierarchy({ imodel, rulesetOrId: rulesetId });
   }
 
-<<<<<<< HEAD
-=======
   // tslint:disable-next-line:naming-convention
   private onUnitSystemSelected = (unitSystem: PresentationUnitSystem | undefined) => {
     Presentation.presentation.activeUnitSystem = unitSystem;
     this.setState({ activeUnitSystem: unitSystem });
   }
 
-  private async getFirstViewDefinitionId(imodel: IModelConnection): Promise<Id64String> {
-    const viewQueryParams: ViewQueryParams = { wantPrivate: false };
-    const viewSpecs = await imodel.views.queryProps(viewQueryParams);
-    const spatialViewSpecs = viewSpecs.filter((spec) => spec.classFullName === "BisCore:SpatialViewDefinition");
-    return spatialViewSpecs.length > 0 ? spatialViewSpecs[0].id! : viewSpecs[0].id!;
-  }
-
->>>>>>> 79acc37e
   private _onTreePaneRatioChanged = (ratio: number) => {
     if (ratio < this._minRightPaneRatio)
       ratio = this._minRightPaneRatio;
