{
  "name": "@bentley/ui-core",
  "version": "0.118.0",
  "description": "iModelJs UI core components",
  "main": "lib/index.js",
  "typings": "lib/index",
  "license": "MIT",
  "scripts": {
    "build": "tsc 1>&2 && npm run build:scss && npm run copy:public",
    "build:scss": "cpx ./src/**/*.scss ./lib",
    "copy:public": "cpx ./public/**/* ./lib/public && npm run pseudolocalize",
    "clean": "rimraf ./lib package-deps.json",
    "cover": "cross-env TS_NODE_PROJECT=./tests/tsconfig.json nyc npm test -- --reporter mocha-tldr-reporter",
    "docs": "node ./node_modules/@bentley/bentleyjs-tools/scripts/docs.js --source=./src --includes=../../generated-docs/extract --json=../../generated-docs/ui/ui-core/file.json --tsIndexFile=./index.ts --onlyJson %TYPEDOC_THEME%",
    "lint": "tslint --project . 1>&2",
    "pack": "node ../../scripts/pack.js",
    "pseudolocalize": "node ./node_modules/@bentley/bentleyjs-tools/scripts/pseudolocalize.js --englishDir ./public/locales/en --out ./lib/public/locales/en-pseudo",
    "test": "cross-env TS_NODE_PROJECT=./tests/tsconfig.json mocha --opts ../mocha.opts tests/**/*.{ts,tsx}",
    "test:watch": "npm test -- --reporter min --watch-extensions ts,tsx --watch"
  },
  "repository": {},
  "keywords": [
    "Bentley",
    "BIM",
    "iModel"
  ],
  "author": {
    "name": "Bentley Systems, Inc.",
    "url": "http://www.bentley.com"
  },
  "peerDependencies": {
<<<<<<< HEAD
    "@bentley/bentleyjs-core": "0.117.0",
    "@bentley/geometry-core": "0.117.0",
    "@bentley/imodeljs-i18n": "0.117.0"
=======
    "@bentley/bentleyjs-core": "0.118.0",
    "@bentley/imodeljs-i18n": "0.118.0"
>>>>>>> 4ec6834d
  },
  "//devDependencies": [
    "NOTE: All peerDependencies should also be listed as devDependencies since peerDependencies are not considered by npm install",
    "NOTE: All tools used by scripts in this package must be listed as devDependencies"
  ],
  "devDependencies": {
<<<<<<< HEAD
    "@bentley/bentleyjs-tools": "0.117.0",
    "@bentley/bentleyjs-core": "0.117.0",
    "@bentley/geometry-core": "0.117.0",
    "@bentley/imodeljs-i18n": "0.117.0",
=======
    "@bentley/bentleyjs-tools": "0.118.0",
    "@bentley/bentleyjs-core": "0.118.0",
    "@bentley/imodeljs-i18n": "0.118.0",
>>>>>>> 4ec6834d
    "@types/chai": "^4.1.4",
    "@types/chai-as-promised": "^7",
    "@types/chai-jest-snapshot": "^1.3.0",
    "@types/chai-spies": "^0",
    "@types/classnames": "^2.2.3",
    "@types/enzyme": "^3.1.12",
    "@types/mocha": "^5.2.5",
    "@types/react": "^16.4.7",
    "@types/react-dom": "^16.0.6",
    "@types/sinon": "^5.0.1",
    "@types/sinon-chai": "^3.2.0",
    "chai": "^4.1.2",
    "chai-as-promised": "^7",
    "chai-jest-snapshot": "^2.0.0",
    "chai-spies": "1.0.0",
    "cpx": "^1.5.0",
    "cross-env": "^5.1.4",
    "enzyme": "^3.3.0",
    "enzyme-adapter-react-16": "^1.1.1",
    "enzyme-to-json": "^3.3.4",
    "ignore-styles": "^5.0.1",
    "jsdom": "^11.12.0",
    "jsdom-global": "3.0.2",
    "mocha": "^5.2.0",
    "mocha-tldr-reporter": "^1.0.0",
    "nyc": "^13.0.1",
    "rimraf": "^2.6.2",
    "sinon": "^6.1.4",
    "sinon-chai": "^3.2.0",
    "typedoc": "^0.11.1",
    "typedoc-plugin-external-module-name": "^1.1.1",
    "typescript": "~3.0.0",
    "ts-node": "^6.0.3",
    "tsconfig-paths": "^3.3.2",
    "tslint": "^5.11.0",
    "xmlhttprequest": "^1.8.0"
  },
  "//dependencies": [
    "NOTE: these dependencies should be only for things that DO NOT APPEAR IN THE API",
    "NOTE: imodeljs-frontend should remain UI technology agnostic, so no react/angular dependencies are allowed"
  ],
  "dependencies": {
    "@bentley/bwc": "^6.0.1",
    "@bentley/icons-webfont": "^6.5.0",
    "classnames": "^2.2.5",
    "react": "^16.4.2",
    "react-dom": "^16.4.2"
  },
  "nyc": {
    "nycrc-path": "../.nycrc"
  }
}<|MERGE_RESOLUTION|>--- conflicted
+++ resolved
@@ -29,30 +29,19 @@
     "url": "http://www.bentley.com"
   },
   "peerDependencies": {
-<<<<<<< HEAD
-    "@bentley/bentleyjs-core": "0.117.0",
-    "@bentley/geometry-core": "0.117.0",
-    "@bentley/imodeljs-i18n": "0.117.0"
-=======
     "@bentley/bentleyjs-core": "0.118.0",
+    "@bentley/geometry-core": "0.118.0",
     "@bentley/imodeljs-i18n": "0.118.0"
->>>>>>> 4ec6834d
   },
   "//devDependencies": [
     "NOTE: All peerDependencies should also be listed as devDependencies since peerDependencies are not considered by npm install",
     "NOTE: All tools used by scripts in this package must be listed as devDependencies"
   ],
   "devDependencies": {
-<<<<<<< HEAD
-    "@bentley/bentleyjs-tools": "0.117.0",
-    "@bentley/bentleyjs-core": "0.117.0",
-    "@bentley/geometry-core": "0.117.0",
-    "@bentley/imodeljs-i18n": "0.117.0",
-=======
+    "@bentley/geometry-core": "0.118.0",
     "@bentley/bentleyjs-tools": "0.118.0",
     "@bentley/bentleyjs-core": "0.118.0",
     "@bentley/imodeljs-i18n": "0.118.0",
->>>>>>> 4ec6834d
     "@types/chai": "^4.1.4",
     "@types/chai-as-promised": "^7",
     "@types/chai-jest-snapshot": "^1.3.0",
