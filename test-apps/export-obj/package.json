--- conflicted
+++ resolved
@@ -14,17 +14,6 @@
   },
   "repository": {},
   "dependencies": {
-<<<<<<< HEAD
-    "@bentley/bentleyjs-core": "0.191.0-dev.8",
-    "@bentley/geometry-core": "0.191.0-dev.8",
-    "@bentley/imodeljs-clients": "0.191.0-dev.8",
-    "@bentley/imodeljs-common": "0.191.0-dev.8",
-    "@bentley/imodeljs-backend": "0.191.0-dev.8",
-    "yargs": "^12.0.0"
-  },
-  "devDependencies": {
-    "@bentley/build-tools": "0.191.0-dev.8",
-=======
     "@bentley/bentleyjs-core": "0.191.0-dev.9",
     "@bentley/geometry-core": "0.191.0-dev.9",
     "@bentley/imodeljs-clients": "0.191.0-dev.9",
@@ -34,7 +23,6 @@
   },
   "devDependencies": {
     "@bentley/build-tools": "0.191.0-dev.9",
->>>>>>> 16a7b892
     "@types/node": "10.14.1",
     "@types/yargs": "^12.0.5",
     "rimraf": "^2.6.2",
