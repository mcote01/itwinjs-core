--- conflicted
+++ resolved
@@ -1281,7 +1281,10 @@
 
 The `fromRadians`, `fromDegrees`, and `fromAngles` methods of [Cartographic]($common) now expect to receive a single input argument - an object containing a longitude, latitude and optional height property. The public constructor for [Cartographic]($common) has also been removed. If you would like to create a [Cartographic]($common) object without specifying longitude and latiude, you can use the new `createZero` method. These changes will help callers avoid misordering longitude, latitude, and height when creating a [Cartographic]($common) object. Additionally, the `LatAndLong` and `LatLongAndHeight` interfaces have been removed and replaced with a single [CartographicProps]($common) interface.
 
-<<<<<<< HEAD
+## Remove ninezone-test-app
+
+The `ninezone-test-app` was used to test and demonstrate the now deprecated "ninezone" UI layout. The current `AppUi` layout is shown and exercised in `ui-test-app`.
+
 ## Changes to ECSql APIs
 
 Several changes to the APIs for executing ECSql statements have been made to improve performance and flexibility. This involved breaking changes to the `query`, `queryRowCount`, and `restartQuery` methods of [IModelConnection]($frontend), [IModelDb]($backend), and [ECDb]($backend).
@@ -1358,9 +1361,4 @@
 
 ### Upgrading existing code to use the new `queryRowCount` methods
 
-The behavior of this method has not changed, but the parameters must be provided as a [QueryBinder]($common) object instead of an array or object. Upgrade your existing code as described for `query` above.
-=======
-## Remove ninezone-test-app
-
-The `ninezone-test-app` was used to test and demonstrate the now deprecated "ninezone" UI layout. The current `AppUi` layout is shown and exercised in `ui-test-app`.
->>>>>>> 4bf6a8e2
+The behavior of this method has not changed, but the parameters must be provided as a [QueryBinder]($common) object instead of an array or object. Upgrade your existing code as described for `query` above.